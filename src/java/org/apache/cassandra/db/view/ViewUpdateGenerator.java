--- conflicted
+++ resolved
@@ -50,12 +50,8 @@
     private final DecoratedKey baseDecoratedKey;
     private final ByteBuffer[] basePartitionKey;
 
-<<<<<<< HEAD
     private final TableMetadata viewMetadata;
-=======
-    private final CFMetaData viewMetadata;
     private final boolean baseEnforceStrictLiveness;
->>>>>>> 3e3d56ec
 
     private final Map<DecoratedKey, PartitionUpdate> updates = new HashMap<>();
 
