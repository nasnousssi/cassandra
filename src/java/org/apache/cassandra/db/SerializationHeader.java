/*
 * Licensed to the Apache Software Foundation (ASF) under one
 * or more contributor license agreements.  See the NOTICE file
 * distributed with this work for additional information
 * regarding copyright ownership.  The ASF licenses this file
 * to you under the Apache License, Version 2.0 (the
 * "License"); you may not use this file except in compliance
 * with the License.  You may obtain a copy of the License at
 *
 *     http://www.apache.org/licenses/LICENSE-2.0
 *
 * Unless required by applicable law or agreed to in writing, software
 * distributed under the License is distributed on an "AS IS" BASIS,
 * WITHOUT WARRANTIES OR CONDITIONS OF ANY KIND, either express or implied.
 * See the License for the specific language governing permissions and
 * limitations under the License.
 */
package org.apache.cassandra.db;

import java.io.IOException;
import java.nio.ByteBuffer;
import java.util.*;

<<<<<<< HEAD
=======
import com.google.common.collect.ImmutableList;
import org.apache.cassandra.config.CFMetaData;
import org.apache.cassandra.config.ColumnDefinition;
>>>>>>> 1084ad9e
import org.apache.cassandra.db.filter.ColumnFilter;
import org.apache.cassandra.db.marshal.AbstractType;
import org.apache.cassandra.db.marshal.TypeParser;
import org.apache.cassandra.db.marshal.UTF8Type;
import org.apache.cassandra.db.rows.*;
import org.apache.cassandra.io.sstable.format.SSTableReader;
import org.apache.cassandra.io.sstable.format.Version;
import org.apache.cassandra.io.sstable.metadata.IMetadataComponentSerializer;
import org.apache.cassandra.io.sstable.metadata.MetadataComponent;
import org.apache.cassandra.io.sstable.metadata.MetadataType;
import org.apache.cassandra.io.util.DataInputPlus;
import org.apache.cassandra.io.util.DataOutputPlus;
import org.apache.cassandra.schema.ColumnMetadata;
import org.apache.cassandra.schema.TableMetadata;
import org.apache.cassandra.utils.ByteBufferUtil;

public class SerializationHeader
{
    public static final Serializer serializer = new Serializer();

    private final boolean isForSSTable;

    private final AbstractType<?> keyType;
    private final List<AbstractType<?>> clusteringTypes;

    private final RegularAndStaticColumns columns;
    private final EncodingStats stats;

    private final Map<ByteBuffer, AbstractType<?>> typeMap;

    private SerializationHeader(boolean isForSSTable,
                                AbstractType<?> keyType,
                                List<AbstractType<?>> clusteringTypes,
                                RegularAndStaticColumns columns,
                                EncodingStats stats,
                                Map<ByteBuffer, AbstractType<?>> typeMap)
    {
        this.isForSSTable = isForSSTable;
        this.keyType = keyType;
        this.clusteringTypes = clusteringTypes;
        this.columns = columns;
        this.stats = stats;
        this.typeMap = typeMap;
    }

    public static SerializationHeader makeWithoutStats(TableMetadata metadata)
    {
        return new SerializationHeader(true, metadata, metadata.regularAndStaticColumns(), EncodingStats.NO_STATS);
    }

    public static SerializationHeader make(TableMetadata metadata, Collection<SSTableReader> sstables)
    {
        // The serialization header has to be computed before the start of compaction (since it's used to write)
        // the result. This means that when compacting multiple sources, we won't have perfectly accurate stats
        // (for EncodingStats) since compaction may delete, purge and generally merge rows in unknown ways. This is
        // kind of ok because those stats are only used for optimizing the underlying storage format and so we
        // just have to strive for as good as possible. Currently, we stick to a relatively naive merge of existing
        // global stats because it's simple and probably good enough in most situation but we could probably
        // improve our marging of inaccuracy through the use of more fine-grained stats in the future.
        // Note however that to avoid seeing our accuracy degrade through successive compactions, we don't base
        // our stats merging on the compacted files headers, which as we just said can be somewhat inaccurate,
        // but rather on their stats stored in StatsMetadata that are fully accurate.
        EncodingStats.Collector stats = new EncodingStats.Collector();
        RegularAndStaticColumns.Builder columns = RegularAndStaticColumns.builder();
        // We need to order the SSTables by descending generation to be sure that we use latest column metadata.
        for (SSTableReader sstable : orderByDescendingGeneration(sstables))
        {
            stats.updateTimestamp(sstable.getMinTimestamp());
            stats.updateLocalDeletionTime(sstable.getMinLocalDeletionTime());
            stats.updateTTL(sstable.getMinTTL());
            columns.addAll(sstable.header.columns());
        }
        return new SerializationHeader(true, metadata, columns.build(), stats.get());
    }

    private static Collection<SSTableReader> orderByDescendingGeneration(Collection<SSTableReader> sstables)
    {
        if (sstables.size() < 2)
            return sstables;

        List<SSTableReader> readers = new ArrayList<>(sstables);
        readers.sort(SSTableReader.generationReverseComparator);
        return readers;
    }

    public SerializationHeader(boolean isForSSTable,
                               TableMetadata metadata,
                               RegularAndStaticColumns columns,
                               EncodingStats stats)
    {
        this(isForSSTable,
             metadata.partitionKeyType,
             metadata.comparator.subtypes(),
             columns,
             stats,
             null);
    }

    public RegularAndStaticColumns columns()
    {
        return columns;
    }

    public boolean hasStatic()
    {
        return !columns.statics.isEmpty();
    }

    public boolean isForSSTable()
    {
        return isForSSTable;
    }

    public EncodingStats stats()
    {
        return stats;
    }

    public AbstractType<?> keyType()
    {
        return keyType;
    }

    public List<AbstractType<?>> clusteringTypes()
    {
        return clusteringTypes;
    }

    public Columns columns(boolean isStatic)
    {
        return isStatic ? columns.statics : columns.regulars;
    }

    public AbstractType<?> getType(ColumnMetadata column)
    {
        return typeMap == null ? column.type : typeMap.get(column.name.bytes);
    }

    public void writeTimestamp(long timestamp, DataOutputPlus out) throws IOException
    {
        out.writeUnsignedVInt(timestamp - stats.minTimestamp);
    }

    public void writeLocalDeletionTime(int localDeletionTime, DataOutputPlus out) throws IOException
    {
        out.writeUnsignedVInt(localDeletionTime - stats.minLocalDeletionTime);
    }

    public void writeTTL(int ttl, DataOutputPlus out) throws IOException
    {
        out.writeUnsignedVInt(ttl - stats.minTTL);
    }

    public void writeDeletionTime(DeletionTime dt, DataOutputPlus out) throws IOException
    {
        writeTimestamp(dt.markedForDeleteAt(), out);
        writeLocalDeletionTime(dt.localDeletionTime(), out);
    }

    public long readTimestamp(DataInputPlus in) throws IOException
    {
        return in.readUnsignedVInt() + stats.minTimestamp;
    }

    public int readLocalDeletionTime(DataInputPlus in) throws IOException
    {
        return (int)in.readUnsignedVInt() + stats.minLocalDeletionTime;
    }

    public int readTTL(DataInputPlus in) throws IOException
    {
        return (int)in.readUnsignedVInt() + stats.minTTL;
    }

    public DeletionTime readDeletionTime(DataInputPlus in) throws IOException
    {
        long markedAt = readTimestamp(in);
        int localDeletionTime = readLocalDeletionTime(in);
        return new DeletionTime(markedAt, localDeletionTime);
    }

    public long timestampSerializedSize(long timestamp)
    {
        return TypeSizes.sizeofUnsignedVInt(timestamp - stats.minTimestamp);
    }

    public long localDeletionTimeSerializedSize(int localDeletionTime)
    {
        return TypeSizes.sizeofUnsignedVInt(localDeletionTime - stats.minLocalDeletionTime);
    }

    public long ttlSerializedSize(int ttl)
    {
        return TypeSizes.sizeofUnsignedVInt(ttl - stats.minTTL);
    }

    public long deletionTimeSerializedSize(DeletionTime dt)
    {
        return timestampSerializedSize(dt.markedForDeleteAt())
             + localDeletionTimeSerializedSize(dt.localDeletionTime());
    }

    public void skipTimestamp(DataInputPlus in) throws IOException
    {
        in.readUnsignedVInt();
    }

    public void skipLocalDeletionTime(DataInputPlus in) throws IOException
    {
        in.readUnsignedVInt();
    }

    public void skipTTL(DataInputPlus in) throws IOException
    {
        in.readUnsignedVInt();
    }

    public void skipDeletionTime(DataInputPlus in) throws IOException
    {
        skipTimestamp(in);
        skipLocalDeletionTime(in);
    }

    public Component toComponent()
    {
        Map<ByteBuffer, AbstractType<?>> staticColumns = new LinkedHashMap<>();
        Map<ByteBuffer, AbstractType<?>> regularColumns = new LinkedHashMap<>();
        for (ColumnMetadata column : columns.statics)
            staticColumns.put(column.name.bytes, column.type);
        for (ColumnMetadata column : columns.regulars)
            regularColumns.put(column.name.bytes, column.type);
        return new Component(keyType, clusteringTypes, staticColumns, regularColumns, stats);
    }

    @Override
    public String toString()
    {
        return String.format("SerializationHeader[key=%s, cks=%s, columns=%s, stats=%s, typeMap=%s]", keyType, clusteringTypes, columns, stats, typeMap);
    }

    /**
     * We need the TableMetadata to properly deserialize a SerializationHeader but it's clunky to pass that to
     * a SSTable component, so we use this temporary object to delay the actual need for the metadata.
     */
    public static class Component extends MetadataComponent
    {
        private final AbstractType<?> keyType;
        private final List<AbstractType<?>> clusteringTypes;
        private final Map<ByteBuffer, AbstractType<?>> staticColumns;
        private final Map<ByteBuffer, AbstractType<?>> regularColumns;
        private final EncodingStats stats;

        private Component(AbstractType<?> keyType,
                          List<AbstractType<?>> clusteringTypes,
                          Map<ByteBuffer, AbstractType<?>> staticColumns,
                          Map<ByteBuffer, AbstractType<?>> regularColumns,
                          EncodingStats stats)
        {
            this.keyType = keyType;
            this.clusteringTypes = clusteringTypes;
            this.staticColumns = staticColumns;
            this.regularColumns = regularColumns;
            this.stats = stats;
        }

        public MetadataType getType()
        {
            return MetadataType.HEADER;
        }

        public SerializationHeader toHeader(TableMetadata metadata)
        {
            Map<ByteBuffer, AbstractType<?>> typeMap = new HashMap<>(staticColumns.size() + regularColumns.size());

<<<<<<< HEAD
            RegularAndStaticColumns.Builder builder = RegularAndStaticColumns.builder();
            for (ByteBuffer name : typeMap.keySet())
            {
                ColumnMetadata column = metadata.getColumn(name);
                if (column == null)
                {
                    // TODO: this imply we don't read data for a column we don't yet know about, which imply this is theoretically
                    // racy with column addition. Currently, it is up to the user to not write data before the schema has propagated
                    // and this is far from being the only place that has such problem in practice. This doesn't mean we shouldn't
                    // improve this.

                    // If we don't find the definition, it could be we have data for a dropped column, and we shouldn't
                    // fail deserialization because of that. So we grab a "fake" ColumnMetadata that ensure proper
                    // deserialization. The column will be ignore later on anyway.
                    boolean isStatic = staticColumns.containsKey(name);
                    column = metadata.getDroppedColumn(name, isStatic);
                    if (column == null)
                        throw new RuntimeException("Unknown column " + UTF8Type.instance.getString(name) + " during deserialization");
=======
            PartitionColumns.Builder builder = PartitionColumns.builder();
            for (Map<ByteBuffer, AbstractType<?>> map : ImmutableList.of(staticColumns, regularColumns))
            {
                boolean isStatic = map == staticColumns;
                for (Map.Entry<ByteBuffer, AbstractType<?>> e : map.entrySet())
                {
                    ByteBuffer name = e.getKey();
                    AbstractType<?> other = typeMap.put(name, e.getValue());
                    if (other != null && !other.equals(e.getValue()))
                        throw new IllegalStateException("Column " + name + " occurs as both regular and static with types " + other + "and " + e.getValue());

                    ColumnDefinition column = metadata.getColumnDefinition(name);
                    if (column == null || column.isStatic() != isStatic)
                    {
                        // TODO: this imply we don't read data for a column we don't yet know about, which imply this is theoretically
                        // racy with column addition. Currently, it is up to the user to not write data before the schema has propagated
                        // and this is far from being the only place that has such problem in practice. This doesn't mean we shouldn't
                        // improve this.

                        // If we don't find the definition, it could be we have data for a dropped column, and we shouldn't
                        // fail deserialization because of that. So we grab a "fake" ColumnDefinition that ensure proper
                        // deserialization. The column will be ignore later on anyway.
                        column = metadata.getDroppedColumnDefinition(name, isStatic);
                        if (column == null)
                            throw new RuntimeException("Unknown column " + UTF8Type.instance.getString(name) + " during deserialization");
                    }
                    builder.add(column);
>>>>>>> 1084ad9e
                }
            }

            return new SerializationHeader(true, keyType, clusteringTypes, builder.build(), stats, typeMap);
        }

        @Override
        public boolean equals(Object o)
        {
            if(!(o instanceof Component))
                return false;

            Component that = (Component)o;
            return Objects.equals(this.keyType, that.keyType)
                && Objects.equals(this.clusteringTypes, that.clusteringTypes)
                && Objects.equals(this.staticColumns, that.staticColumns)
                && Objects.equals(this.regularColumns, that.regularColumns)
                && Objects.equals(this.stats, that.stats);
        }

        @Override
        public int hashCode()
        {
            return Objects.hash(keyType, clusteringTypes, staticColumns, regularColumns, stats);
        }

        @Override
        public String toString()
        {
            return String.format("SerializationHeader.Component[key=%s, cks=%s, statics=%s, regulars=%s, stats=%s]",
                                 keyType, clusteringTypes, staticColumns, regularColumns, stats);
        }

        public AbstractType<?> getKeyType()
        {
            return keyType;
        }

        public List<AbstractType<?>> getClusteringTypes()
        {
            return clusteringTypes;
        }

        public Map<ByteBuffer, AbstractType<?>> getStaticColumns()
        {
            return staticColumns;
        }

        public Map<ByteBuffer, AbstractType<?>> getRegularColumns()
        {
            return regularColumns;
        }

        public EncodingStats getEncodingStats()
        {
            return stats;
        }
    }

    public static class Serializer implements IMetadataComponentSerializer<Component>
    {
        public void serializeForMessaging(SerializationHeader header, ColumnFilter selection, DataOutputPlus out, boolean hasStatic) throws IOException
        {
            EncodingStats.serializer.serialize(header.stats, out);

            if (selection == null)
            {
                if (hasStatic)
                    Columns.serializer.serialize(header.columns.statics, out);
                Columns.serializer.serialize(header.columns.regulars, out);
            }
            else
            {
                if (hasStatic)
                    Columns.serializer.serializeSubset(header.columns.statics, selection.fetchedColumns().statics, out);
                Columns.serializer.serializeSubset(header.columns.regulars, selection.fetchedColumns().regulars, out);
            }
        }

        public SerializationHeader deserializeForMessaging(DataInputPlus in, TableMetadata metadata, ColumnFilter selection, boolean hasStatic) throws IOException
        {
            EncodingStats stats = EncodingStats.serializer.deserialize(in);

            AbstractType<?> keyType = metadata.partitionKeyType;
            List<AbstractType<?>> clusteringTypes = metadata.comparator.subtypes();

            Columns statics, regulars;
            if (selection == null)
            {
                statics = hasStatic ? Columns.serializer.deserialize(in, metadata) : Columns.NONE;
                regulars = Columns.serializer.deserialize(in, metadata);
            }
            else
            {
                statics = hasStatic ? Columns.serializer.deserializeSubset(selection.fetchedColumns().statics, in) : Columns.NONE;
                regulars = Columns.serializer.deserializeSubset(selection.fetchedColumns().regulars, in);
            }

            return new SerializationHeader(false, keyType, clusteringTypes, new RegularAndStaticColumns(statics, regulars), stats, null);
        }

        public long serializedSizeForMessaging(SerializationHeader header, ColumnFilter selection, boolean hasStatic)
        {
            long size = EncodingStats.serializer.serializedSize(header.stats);

            if (selection == null)
            {
                if (hasStatic)
                    size += Columns.serializer.serializedSize(header.columns.statics);
                size += Columns.serializer.serializedSize(header.columns.regulars);
            }
            else
            {
                if (hasStatic)
                    size += Columns.serializer.serializedSubsetSize(header.columns.statics, selection.fetchedColumns().statics);
                size += Columns.serializer.serializedSubsetSize(header.columns.regulars, selection.fetchedColumns().regulars);
            }
            return size;
        }

        // For SSTables
        public void serialize(Version version, Component header, DataOutputPlus out) throws IOException
        {
            EncodingStats.serializer.serialize(header.stats, out);

            writeType(header.keyType, out);
            out.writeUnsignedVInt(header.clusteringTypes.size());
            for (AbstractType<?> type : header.clusteringTypes)
                writeType(type, out);

            writeColumnsWithTypes(header.staticColumns, out);
            writeColumnsWithTypes(header.regularColumns, out);
        }

        // For SSTables
        public Component deserialize(Version version, DataInputPlus in) throws IOException
        {
            EncodingStats stats = EncodingStats.serializer.deserialize(in);

            AbstractType<?> keyType = readType(in);
            int size = (int)in.readUnsignedVInt();
            List<AbstractType<?>> clusteringTypes = new ArrayList<>(size);
            for (int i = 0; i < size; i++)
                clusteringTypes.add(readType(in));

            Map<ByteBuffer, AbstractType<?>> staticColumns = new LinkedHashMap<>();
            Map<ByteBuffer, AbstractType<?>> regularColumns = new LinkedHashMap<>();

            readColumnsWithType(in, staticColumns);
            readColumnsWithType(in, regularColumns);

            return new Component(keyType, clusteringTypes, staticColumns, regularColumns, stats);
        }

        // For SSTables
        public int serializedSize(Version version, Component header)
        {
            int size = EncodingStats.serializer.serializedSize(header.stats);

            size += sizeofType(header.keyType);
            size += TypeSizes.sizeofUnsignedVInt(header.clusteringTypes.size());
            for (AbstractType<?> type : header.clusteringTypes)
                size += sizeofType(type);

            size += sizeofColumnsWithTypes(header.staticColumns);
            size += sizeofColumnsWithTypes(header.regularColumns);
            return size;
        }

        private void writeColumnsWithTypes(Map<ByteBuffer, AbstractType<?>> columns, DataOutputPlus out) throws IOException
        {
            out.writeUnsignedVInt(columns.size());
            for (Map.Entry<ByteBuffer, AbstractType<?>> entry : columns.entrySet())
            {
                ByteBufferUtil.writeWithVIntLength(entry.getKey(), out);
                writeType(entry.getValue(), out);
            }
        }

        private long sizeofColumnsWithTypes(Map<ByteBuffer, AbstractType<?>> columns)
        {
            long size = TypeSizes.sizeofUnsignedVInt(columns.size());
            for (Map.Entry<ByteBuffer, AbstractType<?>> entry : columns.entrySet())
            {
                size += ByteBufferUtil.serializedSizeWithVIntLength(entry.getKey());
                size += sizeofType(entry.getValue());
            }
            return size;
        }

        private void readColumnsWithType(DataInputPlus in, Map<ByteBuffer, AbstractType<?>> typeMap) throws IOException
        {
            int length = (int)in.readUnsignedVInt();
            for (int i = 0; i < length; i++)
            {
                ByteBuffer name = ByteBufferUtil.readWithVIntLength(in);
                typeMap.put(name, readType(in));
            }
        }

        private void writeType(AbstractType<?> type, DataOutputPlus out) throws IOException
        {
            // TODO: we should have a terser serializaion format. Not a big deal though
            ByteBufferUtil.writeWithVIntLength(UTF8Type.instance.decompose(type.toString()), out);
        }

        private AbstractType<?> readType(DataInputPlus in) throws IOException
        {
            ByteBuffer raw = ByteBufferUtil.readWithVIntLength(in);
            return TypeParser.parse(UTF8Type.instance.compose(raw));
        }

        private int sizeofType(AbstractType<?> type)
        {
            return ByteBufferUtil.serializedSizeWithVIntLength(UTF8Type.instance.decompose(type.toString()));
        }
    }
}<|MERGE_RESOLUTION|>--- conflicted
+++ resolved
@@ -21,12 +21,7 @@
 import java.nio.ByteBuffer;
 import java.util.*;
 
-<<<<<<< HEAD
-=======
 import com.google.common.collect.ImmutableList;
-import org.apache.cassandra.config.CFMetaData;
-import org.apache.cassandra.config.ColumnDefinition;
->>>>>>> 1084ad9e
 import org.apache.cassandra.db.filter.ColumnFilter;
 import org.apache.cassandra.db.marshal.AbstractType;
 import org.apache.cassandra.db.marshal.TypeParser;
@@ -301,27 +296,7 @@
         {
             Map<ByteBuffer, AbstractType<?>> typeMap = new HashMap<>(staticColumns.size() + regularColumns.size());
 
-<<<<<<< HEAD
             RegularAndStaticColumns.Builder builder = RegularAndStaticColumns.builder();
-            for (ByteBuffer name : typeMap.keySet())
-            {
-                ColumnMetadata column = metadata.getColumn(name);
-                if (column == null)
-                {
-                    // TODO: this imply we don't read data for a column we don't yet know about, which imply this is theoretically
-                    // racy with column addition. Currently, it is up to the user to not write data before the schema has propagated
-                    // and this is far from being the only place that has such problem in practice. This doesn't mean we shouldn't
-                    // improve this.
-
-                    // If we don't find the definition, it could be we have data for a dropped column, and we shouldn't
-                    // fail deserialization because of that. So we grab a "fake" ColumnMetadata that ensure proper
-                    // deserialization. The column will be ignore later on anyway.
-                    boolean isStatic = staticColumns.containsKey(name);
-                    column = metadata.getDroppedColumn(name, isStatic);
-                    if (column == null)
-                        throw new RuntimeException("Unknown column " + UTF8Type.instance.getString(name) + " during deserialization");
-=======
-            PartitionColumns.Builder builder = PartitionColumns.builder();
             for (Map<ByteBuffer, AbstractType<?>> map : ImmutableList.of(staticColumns, regularColumns))
             {
                 boolean isStatic = map == staticColumns;
@@ -332,7 +307,7 @@
                     if (other != null && !other.equals(e.getValue()))
                         throw new IllegalStateException("Column " + name + " occurs as both regular and static with types " + other + "and " + e.getValue());
 
-                    ColumnDefinition column = metadata.getColumnDefinition(name);
+                    ColumnMetadata column = metadata.getColumn(name);
                     if (column == null || column.isStatic() != isStatic)
                     {
                         // TODO: this imply we don't read data for a column we don't yet know about, which imply this is theoretically
@@ -343,12 +318,11 @@
                         // If we don't find the definition, it could be we have data for a dropped column, and we shouldn't
                         // fail deserialization because of that. So we grab a "fake" ColumnDefinition that ensure proper
                         // deserialization. The column will be ignore later on anyway.
-                        column = metadata.getDroppedColumnDefinition(name, isStatic);
+                        column = metadata.getDroppedColumn(name, isStatic);
                         if (column == null)
                             throw new RuntimeException("Unknown column " + UTF8Type.instance.getString(name) + " during deserialization");
                     }
                     builder.add(column);
->>>>>>> 1084ad9e
                 }
             }
 
