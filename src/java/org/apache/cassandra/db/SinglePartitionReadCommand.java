/*
 * Licensed to the Apache Software Foundation (ASF) under one
 * or more contributor license agreements.  See the NOTICE file
 * distributed with this work for additional information
 * regarding copyright ownership.  The ASF licenses this file
 * to you under the Apache License, Version 2.0 (the
 * "License"); you may not use this file except in compliance
 * with the License.  You may obtain a copy of the License at
 *
 *     http://www.apache.org/licenses/LICENSE-2.0
 *
 * Unless required by applicable law or agreed to in writing, software
 * distributed under the License is distributed on an "AS IS" BASIS,
 * WITHOUT WARRANTIES OR CONDITIONS OF ANY KIND, either express or implied.
 * See the License for the specific language governing permissions and
 * limitations under the License.
 */
package org.apache.cassandra.db;

import java.io.IOException;
import java.nio.ByteBuffer;
import java.util.*;
import java.util.concurrent.TimeUnit;

import com.google.common.annotations.VisibleForTesting;
import com.google.common.collect.Sets;

import org.apache.cassandra.cache.IRowCacheEntry;
import org.apache.cassandra.cache.RowCacheKey;
import org.apache.cassandra.cache.RowCacheSentinel;
import org.apache.cassandra.config.DatabaseDescriptor;
import org.apache.cassandra.db.filter.*;
import org.apache.cassandra.db.lifecycle.*;
import org.apache.cassandra.db.partitions.*;
import org.apache.cassandra.db.rows.*;
import org.apache.cassandra.db.transform.RTBoundValidator;
import org.apache.cassandra.db.transform.Transformation;
import org.apache.cassandra.exceptions.RequestExecutionException;
import org.apache.cassandra.io.sstable.format.SSTableReader;
import org.apache.cassandra.io.sstable.format.SSTableReadsListener;
import org.apache.cassandra.io.util.DataInputPlus;
import org.apache.cassandra.io.util.DataOutputPlus;
import org.apache.cassandra.metrics.TableMetrics;
import org.apache.cassandra.net.Verb;
import org.apache.cassandra.schema.ColumnMetadata;
import org.apache.cassandra.schema.IndexMetadata;
import org.apache.cassandra.schema.TableMetadata;
import org.apache.cassandra.service.*;
import org.apache.cassandra.tracing.Tracing;
import org.apache.cassandra.utils.FBUtilities;
import org.apache.cassandra.utils.btree.BTreeSet;

/**
 * A read command that selects a (part of a) single partition.
 */
public class SinglePartitionReadCommand extends ReadCommand implements SinglePartitionReadQuery
{
    protected static final SelectionDeserializer selectionDeserializer = new Deserializer();

    private final DecoratedKey partitionKey;
    private final ClusteringIndexFilter clusteringIndexFilter;

    @VisibleForTesting
    protected SinglePartitionReadCommand(boolean isDigest,
                                         int digestVersion,
                                         boolean acceptsTransient,
                                         TableMetadata metadata,
                                         int nowInSec,
                                         ColumnFilter columnFilter,
                                         RowFilter rowFilter,
                                         DataLimits limits,
                                         DecoratedKey partitionKey,
                                         ClusteringIndexFilter clusteringIndexFilter,
                                         IndexMetadata index)
    {
        super(Kind.SINGLE_PARTITION, isDigest, digestVersion, acceptsTransient, metadata, nowInSec, columnFilter, rowFilter, limits, index);
        assert partitionKey.getPartitioner() == metadata.partitioner;
        this.partitionKey = partitionKey;
        this.clusteringIndexFilter = clusteringIndexFilter;
    }

    /**
     * Creates a new read command on a single partition.
     *
     * @param metadata the table to query.
     * @param nowInSec the time in seconds to use are "now" for this query.
     * @param columnFilter the column filter to use for the query.
     * @param rowFilter the row filter to use for the query.
     * @param limits the limits to use for the query.
     * @param partitionKey the partition key for the partition to query.
     * @param clusteringIndexFilter the clustering index filter to use for the query.
     * @param indexMetadata explicitly specified index to use for the query
     *
     * @return a newly created read command.
     */
    public static SinglePartitionReadCommand create(TableMetadata metadata,
                                                    int nowInSec,
                                                    ColumnFilter columnFilter,
                                                    RowFilter rowFilter,
                                                    DataLimits limits,
                                                    DecoratedKey partitionKey,
                                                    ClusteringIndexFilter clusteringIndexFilter,
                                                    IndexMetadata indexMetadata)
    {
        return new SinglePartitionReadCommand(false,
                                              0,
                                              false,
                                              metadata,
                                              nowInSec,
                                              columnFilter,
                                              rowFilter,
                                              limits,
                                              partitionKey,
                                              clusteringIndexFilter,
                                              indexMetadata);
    }

    /**
     * Creates a new read command on a single partition.
     *
     * @param metadata the table to query.
     * @param nowInSec the time in seconds to use are "now" for this query.
     * @param columnFilter the column filter to use for the query.
     * @param rowFilter the row filter to use for the query.
     * @param limits the limits to use for the query.
     * @param partitionKey the partition key for the partition to query.
     * @param clusteringIndexFilter the clustering index filter to use for the query.
     *
     * @return a newly created read command.
     */
    public static SinglePartitionReadCommand create(TableMetadata metadata,
                                                    int nowInSec,
                                                    ColumnFilter columnFilter,
                                                    RowFilter rowFilter,
                                                    DataLimits limits,
                                                    DecoratedKey partitionKey,
                                                    ClusteringIndexFilter clusteringIndexFilter)
    {
        return create(metadata,
                      nowInSec,
                      columnFilter,
                      rowFilter,
                      limits,
                      partitionKey,
                      clusteringIndexFilter,
                      findIndex(metadata, rowFilter));
    }

    /**
     * Creates a new read command on a single partition.
     *
     * @param metadata the table to query.
     * @param nowInSec the time in seconds to use are "now" for this query.
     * @param key the partition key for the partition to query.
     * @param columnFilter the column filter to use for the query.
     * @param filter the clustering index filter to use for the query.
     *
     * @return a newly created read command. The returned command will use no row filter and have no limits.
     */
    public static SinglePartitionReadCommand create(TableMetadata metadata,
                                                    int nowInSec,
                                                    DecoratedKey key,
                                                    ColumnFilter columnFilter,
                                                    ClusteringIndexFilter filter)
    {
        return create(metadata, nowInSec, columnFilter, RowFilter.NONE, DataLimits.NONE, key, filter);
    }

    /**
     * Creates a new read command that queries a single partition in its entirety.
     *
     * @param metadata the table to query.
     * @param nowInSec the time in seconds to use are "now" for this query.
     * @param key the partition key for the partition to query.
     *
     * @return a newly created read command that queries all the rows of {@code key}.
     */
    public static SinglePartitionReadCommand fullPartitionRead(TableMetadata metadata, int nowInSec, DecoratedKey key)
    {
        return create(metadata, nowInSec, key, Slices.ALL);
    }

    /**
     * Creates a new read command that queries a single partition in its entirety.
     *
     * @param metadata the table to query.
     * @param nowInSec the time in seconds to use are "now" for this query.
     * @param key the partition key for the partition to query.
     *
     * @return a newly created read command that queries all the rows of {@code key}.
     */
    public static SinglePartitionReadCommand fullPartitionRead(TableMetadata metadata, int nowInSec, ByteBuffer key)
    {
        return create(metadata, nowInSec, metadata.partitioner.decorateKey(key), Slices.ALL);
    }

    /**
     * Creates a new single partition slice command for the provided single slice.
     *
     * @param metadata the table to query.
     * @param nowInSec the time in seconds to use are "now" for this query.
     * @param key the partition key for the partition to query.
     * @param slice the slice of rows to query.
     *
     * @return a newly created read command that queries {@code slice} in {@code key}. The returned query will
     * query every columns for the table (without limit or row filtering) and be in forward order.
     */
    public static SinglePartitionReadCommand create(TableMetadata metadata, int nowInSec, DecoratedKey key, Slice slice)
    {
        return create(metadata, nowInSec, key, Slices.with(metadata.comparator, slice));
    }

    /**
     * Creates a new single partition slice command for the provided slices.
     *
     * @param metadata the table to query.
     * @param nowInSec the time in seconds to use are "now" for this query.
     * @param key the partition key for the partition to query.
     * @param slices the slices of rows to query.
     *
     * @return a newly created read command that queries the {@code slices} in {@code key}. The returned query will
     * query every columns for the table (without limit or row filtering) and be in forward order.
     */
    public static SinglePartitionReadCommand create(TableMetadata metadata, int nowInSec, DecoratedKey key, Slices slices)
    {
        ClusteringIndexSliceFilter filter = new ClusteringIndexSliceFilter(slices, false);
        return create(metadata, nowInSec, ColumnFilter.all(metadata), RowFilter.NONE, DataLimits.NONE, key, filter);
    }

    /**
     * Creates a new single partition slice command for the provided slices.
     *
     * @param metadata the table to query.
     * @param nowInSec the time in seconds to use are "now" for this query.
     * @param key the partition key for the partition to query.
     * @param slices the slices of rows to query.
     *
     * @return a newly created read command that queries the {@code slices} in {@code key}. The returned query will
     * query every columns for the table (without limit or row filtering) and be in forward order.
     */
    public static SinglePartitionReadCommand create(TableMetadata metadata, int nowInSec, ByteBuffer key, Slices slices)
    {
        return create(metadata, nowInSec, metadata.partitioner.decorateKey(key), slices);
    }

    /**
     * Creates a new single partition name command for the provided rows.
     *
     * @param metadata the table to query.
     * @param nowInSec the time in seconds to use are "now" for this query.
     * @param key the partition key for the partition to query.
     * @param names the clustering for the rows to query.
     *
     * @return a newly created read command that queries the {@code names} in {@code key}. The returned query will
     * query every columns (without limit or row filtering) and be in forward order.
     */
    public static SinglePartitionReadCommand create(TableMetadata metadata, int nowInSec, DecoratedKey key, NavigableSet<Clustering<?>> names)
    {
        ClusteringIndexNamesFilter filter = new ClusteringIndexNamesFilter(names, false);
        return create(metadata, nowInSec, ColumnFilter.all(metadata), RowFilter.NONE, DataLimits.NONE, key, filter);
    }

    /**
     * Creates a new single partition name command for the provided row.
     *
     * @param metadata the table to query.
     * @param nowInSec the time in seconds to use are "now" for this query.
     * @param key the partition key for the partition to query.
     * @param name the clustering for the row to query.
     *
     * @return a newly created read command that queries {@code name} in {@code key}. The returned query will
     * query every columns (without limit or row filtering).
     */
    public static SinglePartitionReadCommand create(TableMetadata metadata, int nowInSec, DecoratedKey key, Clustering<?> name)
    {
        return create(metadata, nowInSec, key, FBUtilities.singleton(name, metadata.comparator));
    }

    public SinglePartitionReadCommand copy()
    {
        return new SinglePartitionReadCommand(isDigestQuery(),
                                              digestVersion(),
                                              acceptsTransient(),
                                              metadata(),
                                              nowInSec(),
                                              columnFilter(),
                                              rowFilter(),
                                              limits(),
                                              partitionKey(),
                                              clusteringIndexFilter(),
                                              indexMetadata());
    }

    @Override
    protected SinglePartitionReadCommand copyAsDigestQuery()
    {
        return new SinglePartitionReadCommand(true,
                                              digestVersion(),
                                              acceptsTransient(),
                                              metadata(),
                                              nowInSec(),
                                              columnFilter(),
                                              rowFilter(),
                                              limits(),
                                              partitionKey(),
                                              clusteringIndexFilter(),
                                              indexMetadata());
    }

    @Override
    protected SinglePartitionReadCommand copyAsTransientQuery()
    {
        return new SinglePartitionReadCommand(false,
                                              0,
                                              true,
                                              metadata(),
                                              nowInSec(),
                                              columnFilter(),
                                              rowFilter(),
                                              limits(),
                                              partitionKey(),
                                              clusteringIndexFilter(),
                                              indexMetadata());
    }

    @Override
    public SinglePartitionReadCommand withUpdatedLimit(DataLimits newLimits)
    {
        return new SinglePartitionReadCommand(isDigestQuery(),
                                              digestVersion(),
                                              acceptsTransient(),
                                              metadata(),
                                              nowInSec(),
                                              columnFilter(),
                                              rowFilter(),
                                              newLimits,
                                              partitionKey(),
                                              clusteringIndexFilter(),
                                              indexMetadata());
    }

    @Override
    public DecoratedKey partitionKey()
    {
        return partitionKey;
    }

    @Override
    public ClusteringIndexFilter clusteringIndexFilter()
    {
        return clusteringIndexFilter;
    }

    public ClusteringIndexFilter clusteringIndexFilter(DecoratedKey key)
    {
        return clusteringIndexFilter;
    }

    public long getTimeout(TimeUnit unit)
    {
        return DatabaseDescriptor.getReadRpcTimeout(unit);
    }

    public boolean isReversed()
    {
        return clusteringIndexFilter.isReversed();
    }

    @Override
    public SinglePartitionReadCommand forPaging(Clustering<?> lastReturned, DataLimits limits)
    {
        // We shouldn't have set digest yet when reaching that point
        assert !isDigestQuery();
        return create(metadata(),
                      nowInSec(),
                      columnFilter(),
                      rowFilter(),
                      limits,
                      partitionKey(),
                      lastReturned == null ? clusteringIndexFilter() : clusteringIndexFilter.forPaging(metadata().comparator, lastReturned, false));
    }

    public PartitionIterator execute(ConsistencyLevel consistency, ClientState clientState, long queryStartNanoTime) throws RequestExecutionException
    {
        if (clusteringIndexFilter.isEmpty(metadata().comparator))
            return EmptyIterators.partition();

        return StorageProxy.read(Group.one(this), consistency, clientState, queryStartNanoTime);
    }

    protected void recordLatency(TableMetrics metric, long latencyNanos)
    {
        metric.readLatency.addNano(latencyNanos);
    }

    @SuppressWarnings("resource") // we close the created iterator through closing the result of this method (and SingletonUnfilteredPartitionIterator ctor cannot fail)
    protected UnfilteredPartitionIterator queryStorage(final ColumnFamilyStore cfs, ReadExecutionController executionController)
    {
        // skip the row cache and go directly to sstables/memtable if repaired status of
        // data is being tracked. This is only requested after an initial digest mismatch
        UnfilteredRowIterator partition = cfs.isRowCacheEnabled() && !isTrackingRepairedStatus()
                                        ? getThroughCache(cfs, executionController)
                                        : queryMemtableAndDisk(cfs, executionController);
        return new SingletonUnfilteredPartitionIterator(partition);
    }

    /**
     * Fetch the rows requested if in cache; if not, read it from disk and cache it.
     * <p>
     * If the partition is cached, and the filter given is within its bounds, we return
     * from cache, otherwise from disk.
     * <p>
     * If the partition is is not cached, we figure out what filter is "biggest", read
     * that from disk, then filter the result and either cache that or return it.
     */
    @SuppressWarnings("resource")
    private UnfilteredRowIterator getThroughCache(ColumnFamilyStore cfs, ReadExecutionController executionController)
    {
        assert !cfs.isIndex(); // CASSANDRA-5732
        assert cfs.isRowCacheEnabled() : String.format("Row cache is not enabled on table [%s]", cfs.name);

        RowCacheKey key = new RowCacheKey(metadata(), partitionKey());

        // Attempt a sentinel-read-cache sequence.  if a write invalidates our sentinel, we'll return our
        // (now potentially obsolete) data, but won't cache it. see CASSANDRA-3862
        // TODO: don't evict entire partitions on writes (#2864)
        IRowCacheEntry cached = CacheService.instance.rowCache.get(key);
        if (cached != null)
        {
            if (cached instanceof RowCacheSentinel)
            {
                // Some other read is trying to cache the value, just do a normal non-caching read
                Tracing.trace("Row cache miss (race)");
                cfs.metric.rowCacheMiss.inc();
                return queryMemtableAndDisk(cfs, executionController);
            }

            CachedPartition cachedPartition = (CachedPartition)cached;
            if (cfs.isFilterFullyCoveredBy(clusteringIndexFilter(), limits(), cachedPartition, nowInSec(), metadata().enforceStrictLiveness()))
            {
                cfs.metric.rowCacheHit.inc();
                Tracing.trace("Row cache hit");
                UnfilteredRowIterator unfilteredRowIterator = clusteringIndexFilter().getUnfilteredRowIterator(columnFilter(), cachedPartition);
                cfs.metric.updateSSTableIterated(0);
                return unfilteredRowIterator;
            }

            cfs.metric.rowCacheHitOutOfRange.inc();
            Tracing.trace("Ignoring row cache as cached value could not satisfy query");
            return queryMemtableAndDisk(cfs, executionController);
        }

        cfs.metric.rowCacheMiss.inc();
        Tracing.trace("Row cache miss");

        // Note that on tables with no clustering keys, any positive value of
        // rowsToCache implies caching the full partition
        boolean cacheFullPartitions = metadata().clusteringColumns().size() > 0 ?
                                      metadata().params.caching.cacheAllRows() :
                                      metadata().params.caching.cacheRows();

        // To be able to cache what we read, what we read must at least covers what the cache holds, that
        // is the 'rowsToCache' first rows of the partition. We could read those 'rowsToCache' first rows
        // systematically, but we'd have to "extend" that to whatever is needed for the user query that the
        // 'rowsToCache' first rows don't cover and it's not trivial with our existing filters. So currently
        // we settle for caching what we read only if the user query does query the head of the partition since
        // that's the common case of when we'll be able to use the cache anyway. One exception is if we cache
        // full partitions, in which case we just always read it all and cache.
        if (cacheFullPartitions || clusteringIndexFilter().isHeadFilter())
        {
            RowCacheSentinel sentinel = new RowCacheSentinel();
            boolean sentinelSuccess = CacheService.instance.rowCache.putIfAbsent(key, sentinel);
            boolean sentinelReplaced = false;

            try
            {
                final int rowsToCache = metadata().params.caching.rowsPerPartitionToCache();
                final boolean enforceStrictLiveness = metadata().enforceStrictLiveness();

                @SuppressWarnings("resource") // we close on exception or upon closing the result of this method
                UnfilteredRowIterator iter = fullPartitionRead(metadata(), nowInSec(), partitionKey()).queryMemtableAndDisk(cfs, executionController);
                try
                {
                    // Use a custom iterator instead of DataLimits to avoid stopping the original iterator
                    UnfilteredRowIterator toCacheIterator = new WrappingUnfilteredRowIterator(iter)
                    {
                        private int rowsCounted = 0;

                        @Override
                        public boolean hasNext()
                        {
                            return rowsCounted < rowsToCache && super.hasNext();
                        }

                        @Override
                        public Unfiltered next()
                        {
                            Unfiltered unfiltered = super.next();
                            if (unfiltered.isRow())
                            {
                                Row row = (Row) unfiltered;
                                if (row.hasLiveData(nowInSec(), enforceStrictLiveness))
                                    rowsCounted++;
                            }
                            return unfiltered;
                        }
                    };

                    // We want to cache only rowsToCache rows
                    CachedPartition toCache = CachedBTreePartition.create(toCacheIterator, nowInSec());
                    if (sentinelSuccess && !toCache.isEmpty())
                    {
                        Tracing.trace("Caching {} rows", toCache.rowCount());
                        CacheService.instance.rowCache.replace(key, sentinel, toCache);
                        // Whether or not the previous replace has worked, our sentinel is not in the cache anymore
                        sentinelReplaced = true;
                    }

                    // We then re-filter out what this query wants.
                    // Note that in the case where we don't cache full partitions, it's possible that the current query is interested in more
                    // than what we've cached, so we can't just use toCache.
                    UnfilteredRowIterator cacheIterator = clusteringIndexFilter().getUnfilteredRowIterator(columnFilter(), toCache);
                    if (cacheFullPartitions)
                    {
                        // Everything is guaranteed to be in 'toCache', we're done with 'iter'
                        assert !iter.hasNext();
                        iter.close();
                        return cacheIterator;
                    }
                    return UnfilteredRowIterators.concat(cacheIterator, clusteringIndexFilter().filterNotIndexed(columnFilter(), iter));
                }
                catch (RuntimeException | Error e)
                {
                    iter.close();
                    throw e;
                }
            }
            finally
            {
                if (sentinelSuccess && !sentinelReplaced)
                    cfs.invalidateCachedPartition(key);
            }
        }

        Tracing.trace("Fetching data but not populating cache as query does not query from the start of the partition");
        return queryMemtableAndDisk(cfs, executionController);
    }

    /**
     * Queries both memtable and sstables to fetch the result of this query.
     * <p>
     * Please note that this method:
     *   1) does not check the row cache.
     *   2) does not apply the query limit, nor the row filter (and so ignore 2ndary indexes).
     *      Those are applied in {@link ReadCommand#executeLocally}.
     *   3) does not record some of the read metrics (latency, scanned cells histograms) nor
     *      throws TombstoneOverwhelmingException.
     * It is publicly exposed because there is a few places where that is exactly what we want,
     * but it should be used only where you know you don't need thoses things.
     * <p>
     * Also note that one must have created a {@code ReadExecutionController} on the queried table and we require it as
     * a parameter to enforce that fact, even though it's not explicitlly used by the method.
     */
    public UnfilteredRowIterator queryMemtableAndDisk(ColumnFamilyStore cfs, ReadExecutionController executionController)
    {
        assert executionController != null && executionController.validForReadOn(cfs);
        Tracing.trace("Executing single-partition query on {}", cfs.name);

        return queryMemtableAndDiskInternal(cfs);
    }

    private UnfilteredRowIterator queryMemtableAndDiskInternal(ColumnFamilyStore cfs)
    {
        /*
         * We have 2 main strategies:
         *   1) We query memtables and sstables simulateneously. This is our most generic strategy and the one we use
         *      unless we have a names filter that we know we can optimize futher.
         *   2) If we have a name filter (so we query specific rows), we can make a bet: that all column for all queried row
         *      will have data in the most recent sstable(s), thus saving us from reading older ones. This does imply we
         *      have a way to guarantee we have all the data for what is queried, which is only possible for name queries
<<<<<<< HEAD
         *      and if we have neither non-frozen collections/UDTs nor counters (indeed, for a non-frozen collection or UDT,
         *      we can't guarantee an older sstable won't have some elements that weren't in the most recent sstables,
         *      and counters are intrinsically a collection of shards and so have the same problem).
         *      Also, if tracking repaired data then we skip this optimization so we can collate the repaired sstables
         *      and generate a digest over their merge, which procludes an early return.
         */
        if (clusteringIndexFilter() instanceof ClusteringIndexNamesFilter && !queriesMulticellType() && !isTrackingRepairedStatus())
=======
         *      and if we have neither non-frozen collections/UDTs nor counters.
         *      If a non-frozen collection or UDT is queried we can't guarantee that an older sstable won't have some
         *      elements that weren't in the most recent sstables.
         *      Counters are intrinsically a collection of shards and so have the same problem.
         *      Counter tables are also special in the sense that their rows do not have primary key liveness
         *      as INSERT statements are not supported on counter tables. Due to that even if only the primary key
         *      columns where queried, querying SSTables in timestamp order will always be less efficient for counter tables.
         */
        if (clusteringIndexFilter() instanceof ClusteringIndexNamesFilter && !metadata().isCounter() && !queriesMulticellType())
>>>>>>> 3aa49b9f
            return queryMemtableAndSSTablesInTimestampOrder(cfs, (ClusteringIndexNamesFilter)clusteringIndexFilter());

        Tracing.trace("Acquiring sstable references");
        ColumnFamilyStore.ViewFragment view = cfs.select(View.select(SSTableSet.LIVE, partitionKey()));
        Collections.sort(view.sstables, SSTableReader.maxTimestampDescending);
        ClusteringIndexFilter filter = clusteringIndexFilter();
        long minTimestamp = Long.MAX_VALUE;
        long mostRecentPartitionTombstone = Long.MIN_VALUE;
        InputCollector<UnfilteredRowIterator> inputCollector = iteratorsForPartition(view);
        try
        {
            for (Memtable memtable : view.memtables)
            {
                Partition partition = memtable.getPartition(partitionKey());
                if (partition == null)
                    continue;

                minTimestamp = Math.min(minTimestamp, memtable.getMinTimestamp());

                @SuppressWarnings("resource") // 'iter' is added to iterators which is closed on exception, or through the closing of the final merged iterator
                UnfilteredRowIterator iter = filter.getUnfilteredRowIterator(columnFilter(), partition);

                // Memtable data is always considered unrepaired
                oldestUnrepairedTombstone = Math.min(oldestUnrepairedTombstone, partition.stats().minLocalDeletionTime);
                inputCollector.addMemtableIterator(RTBoundValidator.validate(iter, RTBoundValidator.Stage.MEMTABLE, false));

                mostRecentPartitionTombstone = Math.max(mostRecentPartitionTombstone,
                                                        iter.partitionLevelDeletion().markedForDeleteAt());
            }

            /*
             * We can't eliminate full sstables based on the timestamp of what we've already read like
             * in collectTimeOrderedData, but we still want to eliminate sstable whose maxTimestamp < mostRecentTombstone
             * we've read. We still rely on the sstable ordering by maxTimestamp since if
             *   maxTimestamp_s1 < maxTimestamp_s0,
             * we're guaranteed that s1 cannot have a row tombstone such that
             *   timestamp(tombstone) > maxTimestamp_s0
             * since we necessarily have
             *   timestamp(tombstone) <= maxTimestamp_s1
             * In other words, iterating in descending maxTimestamp order allow to do our mostRecentPartitionTombstone
             * elimination in one pass, and minimize the number of sstables for which we read a partition tombstone.
            */
            Collections.sort(view.sstables, SSTableReader.maxTimestampDescending);
            int nonIntersectingSSTables = 0;
            int includedDueToTombstones = 0;

            SSTableReadMetricsCollector metricsCollector = new SSTableReadMetricsCollector();

            if (isTrackingRepairedStatus())
                Tracing.trace("Collecting data from sstables and tracking repaired status");

            for (SSTableReader sstable : view.sstables)
            {
                // if we've already seen a partition tombstone with a timestamp greater
                // than the most recent update to this sstable, we can skip it
                // if we're tracking repaired status, we mark the repaired digest inconclusive
                // as other replicas may not have seen this partition delete and so could include
                // data from this sstable (or others) in their digests
                if (sstable.getMaxTimestamp() < mostRecentPartitionTombstone)
                {
                    inputCollector.markInconclusive();
                    break;
                }

                if (shouldInclude(sstable))
                {
                    if (!sstable.isRepaired())
                        oldestUnrepairedTombstone = Math.min(oldestUnrepairedTombstone, sstable.getMinLocalDeletionTime());

                    // 'iter' is added to iterators which is closed on exception, or through the closing of the final merged iterator
                    @SuppressWarnings("resource")
                    UnfilteredRowIteratorWithLowerBound iter = makeIterator(cfs, sstable, metricsCollector);
                    inputCollector.addSSTableIterator(sstable, iter);
                    mostRecentPartitionTombstone = Math.max(mostRecentPartitionTombstone,
                                                            iter.partitionLevelDeletion().markedForDeleteAt());
                }
                else
                {
                    nonIntersectingSSTables++;
                    // sstable contains no tombstone if maxLocalDeletionTime == Integer.MAX_VALUE, so we can safely skip those entirely
                    if (sstable.mayHaveTombstones())
                    {
                        // 'iter' is added to iterators which is closed on exception, or through the closing of the final merged iterator
                        @SuppressWarnings("resource")
                        UnfilteredRowIteratorWithLowerBound iter = makeIterator(cfs, sstable, metricsCollector);
                        // if the sstable contains a partition delete, then we must include it regardless of whether it
                        // shadows any other data seen locally as we can't guarantee that other replicas have seen it
                        if (!iter.partitionLevelDeletion().isLive())
                        {
                            if (!sstable.isRepaired())
                                oldestUnrepairedTombstone = Math.min(oldestUnrepairedTombstone, sstable.getMinLocalDeletionTime());
                            inputCollector.addSSTableIterator(sstable, iter);
                            includedDueToTombstones++;
                            mostRecentPartitionTombstone = Math.max(mostRecentPartitionTombstone,
                                                                    iter.partitionLevelDeletion().markedForDeleteAt());
                        }
                        else
                        {
                            iter.close();
                        }
                    }
                }
            }

            if (Tracing.isTracing())
                Tracing.trace("Skipped {}/{} non-slice-intersecting sstables, included {} due to tombstones",
                               nonIntersectingSSTables, view.sstables.size(), includedDueToTombstones);

            if (inputCollector.isEmpty())
                return EmptyIterators.unfilteredRow(cfs.metadata(), partitionKey(), filter.isReversed());

            StorageHook.instance.reportRead(cfs.metadata().id, partitionKey());

            return withSSTablesIterated(inputCollector.finalizeIterators(cfs, nowInSec(), oldestUnrepairedTombstone), cfs.metric, metricsCollector);
        }
        catch (RuntimeException | Error e)
        {
            try
            {
                inputCollector.close();
            }
            catch (Exception e1)
            {
                e.addSuppressed(e1);
            }
            throw e;
        }
    }

    private boolean shouldInclude(SSTableReader sstable)
    {
        // If some static columns are queried, we should always include the sstable: the clustering values stats of the sstable
        // don't tell us if the sstable contains static values in particular.
        // TODO: we could record if a sstable contains any static value at all.
        if (!columnFilter().fetchedColumns().statics.isEmpty())
            return true;

        return clusteringIndexFilter().shouldInclude(sstable);
    }

    private UnfilteredRowIteratorWithLowerBound makeIterator(ColumnFamilyStore cfs,
                                                             SSTableReader sstable,
                                                             SSTableReadsListener listener)
    {
        return StorageHook.instance.makeRowIteratorWithLowerBound(cfs,
                                                                  partitionKey(),
                                                                  sstable,
                                                                  clusteringIndexFilter(),
                                                                  columnFilter(),
                                                                  listener);

    }

    /**
     * Return a wrapped iterator that when closed will update the sstables iterated and READ sample metrics.
     * Note that we cannot use the Transformations framework because they greedily get the static row, which
     * would cause all iterators to be initialized and hence all sstables to be accessed.
     */
    @SuppressWarnings("resource")
    private UnfilteredRowIterator withSSTablesIterated(List<UnfilteredRowIterator> iterators,
                                                       TableMetrics metrics,
                                                       SSTableReadMetricsCollector metricsCollector)
    {
        @SuppressWarnings("resource") //  Closed through the closing of the result of the caller method.
        UnfilteredRowIterator merged = UnfilteredRowIterators.merge(iterators);

        if (!merged.isEmpty())
        {
            DecoratedKey key = merged.partitionKey();
            metrics.topReadPartitionFrequency.addSample(key.getKey(), 1);
        }

        class UpdateSstablesIterated extends Transformation
        {
           public void onPartitionClose()
           {
               int mergedSSTablesIterated = metricsCollector.getMergedSSTables();
               metrics.updateSSTableIterated(mergedSSTablesIterated);
               Tracing.trace("Merged data from memtables and {} sstables", mergedSSTablesIterated);
           }
        };
        return Transformation.apply(merged, new UpdateSstablesIterated());
    }

    private boolean queriesMulticellType()
    {
<<<<<<< HEAD
        for (ColumnMetadata column : columnFilter().fetchedColumns())
=======
        for (ColumnDefinition column : columnFilter().queriedColumns())
>>>>>>> 3aa49b9f
        {
            if (column.type.isMultiCell())
                return true;
        }
        return false;
    }

    /**
     * Do a read by querying the memtable(s) first, and then each relevant sstables sequentially by order of the sstable
     * max timestamp.
     *
     * This is used for names query in the hope of only having to query the 1 or 2 most recent query and then knowing nothing
     * more recent could be in the older sstables (which we can only guarantee if we know exactly which row we queries, and if
     * no collection or counters are included).
     * This method assumes the filter is a {@code ClusteringIndexNamesFilter}.
     */
    private UnfilteredRowIterator queryMemtableAndSSTablesInTimestampOrder(ColumnFamilyStore cfs, ClusteringIndexNamesFilter filter)
    {
        Tracing.trace("Acquiring sstable references");
        ColumnFamilyStore.ViewFragment view = cfs.select(View.select(SSTableSet.LIVE, partitionKey()));

        ImmutableBTreePartition result = null;

        Tracing.trace("Merging memtable contents");
        for (Memtable memtable : view.memtables)
        {
            Partition partition = memtable.getPartition(partitionKey());
            if (partition == null)
                continue;

            try (UnfilteredRowIterator iter = filter.getUnfilteredRowIterator(columnFilter(), partition))
            {
                if (iter.isEmpty())
                    continue;

                result = add(
                    RTBoundValidator.validate(iter, RTBoundValidator.Stage.MEMTABLE, false),
                    result,
                    filter,
                    false
                );
            }
        }

        /* add the SSTables on disk */
        Collections.sort(view.sstables, SSTableReader.maxTimestampDescending);
        // read sorted sstables
        SSTableReadMetricsCollector metricsCollector = new SSTableReadMetricsCollector();
        for (SSTableReader sstable : view.sstables)
        {
            // if we've already seen a partition tombstone with a timestamp greater
            // than the most recent update to this sstable, we're done, since the rest of the sstables
            // will also be older
            if (result != null && sstable.getMaxTimestamp() < result.partitionLevelDeletion().markedForDeleteAt())
                break;

            long currentMaxTs = sstable.getMaxTimestamp();
            filter = reduceFilter(filter, result, currentMaxTs);
            if (filter == null)
                break;

            if (!shouldInclude(sstable))
            {
                // This mean that nothing queried by the filter can be in the sstable. One exception is the top-level partition deletion
                // however: if it is set, it impacts everything and must be included. Getting that top-level partition deletion costs us
                // some seek in general however (unless the partition is indexed and is in the key cache), so we first check if the sstable
                // has any tombstone at all as a shortcut.
                if (!sstable.mayHaveTombstones())
                    continue; // no tombstone at all, we can skip that sstable

                // We need to get the partition deletion and include it if it's live. In any case though, we're done with that sstable.
                try (UnfilteredRowIterator iter = StorageHook.instance.makeRowIterator(cfs,
                                                                                       sstable,
                                                                                       partitionKey(),
                                                                                       filter.getSlices(metadata()),
                                                                                       columnFilter(),
                                                                                       filter.isReversed(),
                                                                                       metricsCollector))
                {
                    if (!iter.partitionLevelDeletion().isLive())
                    {
                        result = add(
                            UnfilteredRowIterators.noRowsIterator(iter.metadata(),
                                                                  iter.partitionKey(),
                                                                  Rows.EMPTY_STATIC_ROW,
                                                                  iter.partitionLevelDeletion(),
                                                                  filter.isReversed()),
                            result,
                            filter,
                            sstable.isRepaired()
                        );
                    }
                    else
                    {
                        result = add(
                            RTBoundValidator.validate(iter, RTBoundValidator.Stage.SSTABLE, false),
                            result,
                            filter,
                            sstable.isRepaired()
                        );
                    }
                }

                continue;
            }

            try (UnfilteredRowIterator iter = StorageHook.instance.makeRowIterator(cfs,
                                                                                   sstable,
                                                                                   partitionKey(),
                                                                                   filter.getSlices(metadata()),
                                                                                   columnFilter(),
                                                                                   filter.isReversed(),
                                                                                   metricsCollector))
            {
                if (iter.isEmpty())
                    continue;

                result = add(
                    RTBoundValidator.validate(iter, RTBoundValidator.Stage.SSTABLE, false),
                    result,
                    filter,
                    sstable.isRepaired()
                );
            }
        }

        cfs.metric.updateSSTableIterated(metricsCollector.getMergedSSTables());

        if (result == null || result.isEmpty())
            return EmptyIterators.unfilteredRow(metadata(), partitionKey(), false);

        DecoratedKey key = result.partitionKey();
        cfs.metric.topReadPartitionFrequency.addSample(key.getKey(), 1);
        StorageHook.instance.reportRead(cfs.metadata.id, partitionKey());

        return result.unfilteredIterator(columnFilter(), Slices.ALL, clusteringIndexFilter().isReversed());
    }

    private ImmutableBTreePartition add(UnfilteredRowIterator iter, ImmutableBTreePartition result, ClusteringIndexNamesFilter filter, boolean isRepaired)
    {
        if (!isRepaired)
            oldestUnrepairedTombstone = Math.min(oldestUnrepairedTombstone, iter.stats().minLocalDeletionTime);

        int maxRows = Math.max(filter.requestedRows().size(), 1);
        if (result == null)
            return ImmutableBTreePartition.create(iter, maxRows);

        try (UnfilteredRowIterator merged = UnfilteredRowIterators.merge(Arrays.asList(iter, result.unfilteredIterator(columnFilter(), Slices.ALL, filter.isReversed()))))
        {
            return ImmutableBTreePartition.create(merged, maxRows);
        }
    }

    private ClusteringIndexNamesFilter reduceFilter(ClusteringIndexNamesFilter filter, Partition result, long sstableTimestamp)
    {
        if (result == null)
            return filter;

<<<<<<< HEAD
        RegularAndStaticColumns columns = columnFilter().fetchedColumns();
        NavigableSet<Clustering<?>> clusterings = filter.requestedRows();
=======
        SearchIterator<Clustering, Row> searchIter = result.searchIterator(columnFilter(), false);

        // According to the CQL semantics a row exists if at least one of its columns is not null (including the primary key columns).
        // Having the queried columns not null is unfortunately not enough to prove that a row exists as some column deletion
        // for the queried columns can exist on another node.
        // For CQL tables it is enough to have the primary key liveness and the queried columns as the primary key liveness prove that
        // the row exists even if all the other columns are deleted.
        // COMPACT tables do not have primary key liveness and by consequence we are forced to get  all the fetched columns to ensure that
        // we can return the correct result if the queried columns are deleted on another node but one of the non-queried columns is not.
        PartitionColumns columns = metadata().isCompactTable() ? columnFilter().fetchedColumns() : columnFilter().queriedColumns();

        NavigableSet<Clustering> clusterings = filter.requestedRows();
>>>>>>> 3aa49b9f

        // We want to remove rows for which we have values for all requested columns. We have to deal with both static and regular rows.

        boolean removeStatic = false;
        if (!columns.statics.isEmpty())
        {
            Row staticRow = result.getRow(Clustering.STATIC_CLUSTERING);
            removeStatic = staticRow != null && isRowComplete(staticRow, columns.statics, sstableTimestamp);
        }

        NavigableSet<Clustering<?>> toRemove = null;
        try (UnfilteredRowIterator iterator = result.unfilteredIterator(columnFilter(), clusterings, false))
        {
            while (iterator.hasNext())
            {
                Unfiltered unfiltered = iterator.next();
                if (unfiltered == null || !unfiltered.isRow())
                    continue;

                Row row = (Row) unfiltered;
                if (!isRowComplete(row, columns.regulars, sstableTimestamp))
                    continue;

                if (toRemove == null)
                    toRemove = new TreeSet<>(result.metadata().comparator);
                toRemove.add(row.clustering());
            }
        }

        if (!removeStatic && toRemove == null)
            return filter;

        // Check if we have everything we need
        boolean hasNoMoreStatic = columns.statics.isEmpty() || removeStatic;
        boolean hasNoMoreClusterings = clusterings.isEmpty() || (toRemove != null && toRemove.size() == clusterings.size());
        if (hasNoMoreStatic && hasNoMoreClusterings)
            return null;

        if (toRemove != null)
        {
            BTreeSet.Builder<Clustering<?>> newClusterings = BTreeSet.builder(result.metadata().comparator);
            newClusterings.addAll(Sets.difference(clusterings, toRemove));
            clusterings = newClusterings.build();
        }
        return new ClusteringIndexNamesFilter(clusterings, filter.isReversed());
    }

    /**
     * We can stop reading row data from disk if what we've already read is more recent than the max timestamp
     * of the next newest SSTable that might have data for the query. We care about 1.) the row timestamp (since
     * every query cares if the row exists or not), 2.) the timestamps of the requested cells, and 3.) whether or
     * not any of the cells we've read have actual data.
     *
     * @param row a potentially incomplete {@link Row}
     * @param requestedColumns the columns requested by the query
     * @param sstableTimestamp the max timestamp of the next newest SSTable to read
     *
     * @return true if the supplied {@link Row} is complete and its data more recent than the supplied timestamp
     */
    private boolean isRowComplete(Row row, Columns requestedColumns, long sstableTimestamp)
    {

        // Note that compact tables will always have an empty primary key liveness info.
        if (!metadata().isCompactTable() && (row.primaryKeyLivenessInfo().isEmpty() || row.primaryKeyLivenessInfo().timestamp() <= sstableTimestamp))
            return false;

        for (ColumnMetadata column : requestedColumns)
        {
            Cell<?> cell = row.getCell(column);

            if (cell == null || cell.timestamp() <= sstableTimestamp)
                return false;
        }

        return true;
    }

    @Override
    public boolean selectsFullPartition()
    {
        if (metadata().isStaticCompactTable())
            return true;

        return clusteringIndexFilter.selectsAllPartition() && !rowFilter().hasExpressionOnClusteringOrRegularColumns();
    }

    @Override
    public String toString()
    {
        return String.format("Read(%s columns=%s rowFilter=%s limits=%s key=%s filter=%s, nowInSec=%d)",
                             metadata().toString(),
                             columnFilter(),
                             rowFilter(),
                             limits(),
                             metadata().partitionKeyType.getString(partitionKey().getKey()),
                             clusteringIndexFilter.toString(metadata()),
                             nowInSec());
    }

    @Override
    public Verb verb()
    {
        return Verb.READ_REQ;
    }

    protected void appendCQLWhereClause(StringBuilder sb)
    {
        sb.append(" WHERE ");

        sb.append(ColumnMetadata.toCQLString(metadata().partitionKeyColumns())).append(" = ");
        DataRange.appendKeyString(sb, metadata().partitionKeyType, partitionKey().getKey());

        // We put the row filter first because the clustering index filter can end by "ORDER BY"
        if (!rowFilter().isEmpty())
            sb.append(" AND ").append(rowFilter());

        String filterString = clusteringIndexFilter().toCQLString(metadata());
        if (!filterString.isEmpty())
            sb.append(" AND ").append(filterString);
    }

    protected void serializeSelection(DataOutputPlus out, int version) throws IOException
    {
        metadata().partitionKeyType.writeValue(partitionKey().getKey(), out);
        ClusteringIndexFilter.serializer.serialize(clusteringIndexFilter(), out, version);
    }

    protected long selectionSerializedSize(int version)
    {
        return metadata().partitionKeyType.writtenLength(partitionKey().getKey())
             + ClusteringIndexFilter.serializer.serializedSize(clusteringIndexFilter(), version);
    }

    public boolean isLimitedToOnePartition()
    {
        return true;
    }

    public boolean isRangeRequest()
    {
        return false;
    }

    /**
     * Groups multiple single partition read commands.
     */
    public static class Group extends SinglePartitionReadQuery.Group<SinglePartitionReadCommand>
    {
        public static Group create(TableMetadata metadata,
                                   int nowInSec,
                                   ColumnFilter columnFilter,
                                   RowFilter rowFilter,
                                   DataLimits limits,
                                   List<DecoratedKey> partitionKeys,
                                   ClusteringIndexFilter clusteringIndexFilter)
        {
            List<SinglePartitionReadCommand> commands = new ArrayList<>(partitionKeys.size());
            for (DecoratedKey partitionKey : partitionKeys)
            {
                commands.add(SinglePartitionReadCommand.create(metadata,
                                                               nowInSec,
                                                               columnFilter,
                                                               rowFilter,
                                                               limits,
                                                               partitionKey,
                                                               clusteringIndexFilter));
            }

            return new Group(commands, limits);
        }

        public Group(List<SinglePartitionReadCommand> commands, DataLimits limits)
        {
            super(commands, limits);
        }

        public static Group one(SinglePartitionReadCommand command)
        {
            return new Group(Collections.singletonList(command), command.limits());
        }

        public PartitionIterator execute(ConsistencyLevel consistency, ClientState clientState, long queryStartNanoTime) throws RequestExecutionException
        {
            return StorageProxy.read(this, consistency, clientState, queryStartNanoTime);
        }
    }

    private static class Deserializer extends SelectionDeserializer
    {
        public ReadCommand deserialize(DataInputPlus in,
                                       int version,
                                       boolean isDigest,
                                       int digestVersion,
                                       boolean acceptsTransient,
                                       TableMetadata metadata,
                                       int nowInSec,
                                       ColumnFilter columnFilter,
                                       RowFilter rowFilter,
                                       DataLimits limits,
                                       IndexMetadata index)
        throws IOException
        {
            DecoratedKey key = metadata.partitioner.decorateKey(metadata.partitionKeyType.readBuffer(in, DatabaseDescriptor.getMaxValueSize()));
            ClusteringIndexFilter filter = ClusteringIndexFilter.serializer.deserialize(in, version, metadata);
            return new SinglePartitionReadCommand(isDigest, digestVersion, acceptsTransient, metadata, nowInSec, columnFilter, rowFilter, limits, key, filter, index);
        }
    }

    /**
     * {@code SSTableReaderListener} used to collect metrics about SSTable read access.
     */
    private static final class SSTableReadMetricsCollector implements SSTableReadsListener
    {
        /**
         * The number of SSTables that need to be merged. This counter is only updated for single partition queries
         * since this has been the behavior so far.
         */
        private int mergedSSTables;

        @Override
        public void onSSTableSelected(SSTableReader sstable, RowIndexEntry<?> indexEntry, SelectionReason reason)
        {
            sstable.incrementReadCount();
            mergedSSTables++;
        }

        /**
         * Returns the number of SSTables that need to be merged.
         * @return the number of SSTables that need to be merged.
         */
        public int getMergedSSTables()
        {
            return mergedSSTables;
        }
    }
}<|MERGE_RESOLUTION|>--- conflicted
+++ resolved
@@ -578,15 +578,6 @@
          *   2) If we have a name filter (so we query specific rows), we can make a bet: that all column for all queried row
          *      will have data in the most recent sstable(s), thus saving us from reading older ones. This does imply we
          *      have a way to guarantee we have all the data for what is queried, which is only possible for name queries
-<<<<<<< HEAD
-         *      and if we have neither non-frozen collections/UDTs nor counters (indeed, for a non-frozen collection or UDT,
-         *      we can't guarantee an older sstable won't have some elements that weren't in the most recent sstables,
-         *      and counters are intrinsically a collection of shards and so have the same problem).
-         *      Also, if tracking repaired data then we skip this optimization so we can collate the repaired sstables
-         *      and generate a digest over their merge, which procludes an early return.
-         */
-        if (clusteringIndexFilter() instanceof ClusteringIndexNamesFilter && !queriesMulticellType() && !isTrackingRepairedStatus())
-=======
          *      and if we have neither non-frozen collections/UDTs nor counters.
          *      If a non-frozen collection or UDT is queried we can't guarantee that an older sstable won't have some
          *      elements that weren't in the most recent sstables.
@@ -594,10 +585,16 @@
          *      Counter tables are also special in the sense that their rows do not have primary key liveness
          *      as INSERT statements are not supported on counter tables. Due to that even if only the primary key
          *      columns where queried, querying SSTables in timestamp order will always be less efficient for counter tables.
+         *      Also, if tracking repaired data then we skip this optimization so we can collate the repaired sstables
+         *      and generate a digest over their merge, which procludes an early return.
          */
-        if (clusteringIndexFilter() instanceof ClusteringIndexNamesFilter && !metadata().isCounter() && !queriesMulticellType())
->>>>>>> 3aa49b9f
+        if (clusteringIndexFilter() instanceof ClusteringIndexNamesFilter
+                && !metadata().isCounter()
+                && !queriesMulticellType()
+                && !isTrackingRepairedStatus())
+        {
             return queryMemtableAndSSTablesInTimestampOrder(cfs, (ClusteringIndexNamesFilter)clusteringIndexFilter());
+        }
 
         Tracing.trace("Acquiring sstable references");
         ColumnFamilyStore.ViewFragment view = cfs.select(View.select(SSTableSet.LIVE, partitionKey()));
@@ -783,11 +780,7 @@
 
     private boolean queriesMulticellType()
     {
-<<<<<<< HEAD
-        for (ColumnMetadata column : columnFilter().fetchedColumns())
-=======
-        for (ColumnDefinition column : columnFilter().queriedColumns())
->>>>>>> 3aa49b9f
+        for (ColumnMetadata column : columnFilter().queriedColumns())
         {
             if (column.type.isMultiCell())
                 return true;
@@ -946,12 +939,6 @@
         if (result == null)
             return filter;
 
-<<<<<<< HEAD
-        RegularAndStaticColumns columns = columnFilter().fetchedColumns();
-        NavigableSet<Clustering<?>> clusterings = filter.requestedRows();
-=======
-        SearchIterator<Clustering, Row> searchIter = result.searchIterator(columnFilter(), false);
-
         // According to the CQL semantics a row exists if at least one of its columns is not null (including the primary key columns).
         // Having the queried columns not null is unfortunately not enough to prove that a row exists as some column deletion
         // for the queried columns can exist on another node.
@@ -959,10 +946,9 @@
         // the row exists even if all the other columns are deleted.
         // COMPACT tables do not have primary key liveness and by consequence we are forced to get  all the fetched columns to ensure that
         // we can return the correct result if the queried columns are deleted on another node but one of the non-queried columns is not.
-        PartitionColumns columns = metadata().isCompactTable() ? columnFilter().fetchedColumns() : columnFilter().queriedColumns();
-
-        NavigableSet<Clustering> clusterings = filter.requestedRows();
->>>>>>> 3aa49b9f
+        RegularAndStaticColumns columns = metadata().isCompactTable() ? columnFilter().fetchedColumns() : columnFilter().queriedColumns();
+
+        NavigableSet<Clustering<?>> clusterings = filter.requestedRows();
 
         // We want to remove rows for which we have values for all requested columns. We have to deal with both static and regular rows.
 
