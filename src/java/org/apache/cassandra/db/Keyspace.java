--- conflicted
+++ resolved
@@ -463,21 +463,6 @@
     }
 
     /**
-     * Compatibility method that keeps <bold>isClReplay</bold> flag.
-     * @deprecated Use {@link this#applyFuture(Mutation, boolean, boolean, boolean, boolean)} instead
-     */
-    @Deprecated
-    public CompletableFuture<?> apply(final Mutation mutation,
-                                       final boolean writeCommitLog,
-                                       boolean updateIndexes,
-                                       boolean isClReplay,
-                                       boolean isDeferrable,
-                                       CompletableFuture<?> future)
-    {
-        return applyInternal(mutation, writeCommitLog, updateIndexes, !isClReplay, isDeferrable, future);
-    }
-
-    /**
      * This method appends a row to the global CommitLog, then updates memtables and indexes.
      *
      * @param mutation       the row to write.  Must not be modified after calling apply, since commitlog append
@@ -555,7 +540,7 @@
                             // we will re-apply ourself to the queue and try again later
                             final CompletableFuture<?> mark = future;
                             StageManager.getStage(Stage.MUTATION).execute(() ->
-                                                                          apply(mutation, writeCommitLog, true, isDroppable, true, mark)
+                                                                          applyInternal(mutation, writeCommitLog, true, isDroppable, true, mark)
                             );
                             return future;
                         }
@@ -577,20 +562,6 @@
                             continue;
                         }
                     }
-<<<<<<< HEAD
-=======
-                    else if (isDeferrable)
-                    {
-                        //This view update can't happen right now. so rather than keep this thread busy
-                        // we will re-apply ourself to the queue and try again later
-                        final CompletableFuture<?> mark = future;
-                        StageManager.getStage(Stage.MUTATION).execute(() ->
-                                applyInternal(mutation, writeCommitLog, true, isDroppable, true, mark)
-                        );
-
-                        return future;
-                    }
->>>>>>> 13e93962
                     else
                     {
                         locks[i] = lock;
