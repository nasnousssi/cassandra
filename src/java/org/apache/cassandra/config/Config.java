--- conflicted
+++ resolved
@@ -198,14 +198,9 @@
     public String commitlog_directory;
     public Integer commitlog_total_space_in_mb;
     public CommitLogSync commitlog_sync;
-<<<<<<< HEAD
     public double commitlog_sync_batch_window_in_ms = Double.NaN;
     public int commitlog_sync_period_in_ms;
-=======
-    public Double commitlog_sync_batch_window_in_ms;
-    public Integer commitlog_sync_period_in_ms;
-    public Integer commitlog_marker_period_in_ms = 0;
->>>>>>> 05cb556f
+    public int commitlog_marker_period_in_ms = 0;
     public int commitlog_segment_size_in_mb = 32;
     public ParameterizedClass commitlog_compression;
     public int commitlog_max_compression_buffers_in_pool = 3;
