--- conflicted
+++ resolved
@@ -305,17 +305,15 @@
     ORG_APACHE_CASSANDRA_CONF_CASSANDRA_RELEVANT_PROPERTIES_TEST("org.apache.cassandra.conf.CassandraRelevantPropertiesTest"),
     ORG_APACHE_CASSANDRA_DB_VIRTUAL_SYSTEM_PROPERTIES_TABLE_TEST("org.apache.cassandra.db.virtual.SystemPropertiesTableTest"),
 
-<<<<<<< HEAD
     // Loosen the definition of "empty" for gossip state, for use during host replacements if things go awry
     LOOSE_DEF_OF_EMPTY_ENABLED(Config.PROPERTY_PREFIX + "gossiper.loose_empty_enabled"),
 
     // Maximum number of rows in system_views.logs table
-    LOGS_VIRTUAL_TABLE_MAX_ROWS("cassandra.virtual.logs.max.rows", Integer.toString(LogMessagesTable.LOGS_VIRTUAL_TABLE_DEFAULT_ROWS));
-=======
+    LOGS_VIRTUAL_TABLE_MAX_ROWS("cassandra.virtual.logs.max.rows", Integer.toString(LogMessagesTable.LOGS_VIRTUAL_TABLE_DEFAULT_ROWS)),
+
     /** Used when running in Client mode and the system and schema keyspaces need to be initialized outside of their normal initialization path **/
     FORCE_LOAD_LOCAL_KEYSPACES("cassandra.schema.force_load_local_keyspaces"),
     ;
->>>>>>> a805e326
 
 
 
