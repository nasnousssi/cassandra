--- conflicted
+++ resolved
@@ -1172,11 +1172,11 @@
         conf.dynamic_snitch_badness_threshold = dynamicBadnessThreshold;
     }
 
-<<<<<<< HEAD
     public static EncryptionOptions getEncryptionOptions()
     {
         return conf.encryption_options;
-=======
+    }
+
     public static double getFlushLargestMemtablesAt()
     {
         return conf.flush_largest_memtables_at;
@@ -1190,6 +1190,5 @@
     public static double getReduceCacheCapacityTo()
     {
         return conf.reduce_cache_capacity_to;
->>>>>>> 2dbe3501
     }
 }