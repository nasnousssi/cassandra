/*
 * Licensed to the Apache Software Foundation (ASF) under one
 * or more contributor license agreements.  See the NOTICE file
 * distributed with this work for additional information
 * regarding copyright ownership.  The ASF licenses this file
 * to you under the Apache License, Version 2.0 (the
 * "License"); you may not use this file except in compliance
 * with the License.  You may obtain a copy of the License at
 *
 *     http://www.apache.org/licenses/LICENSE-2.0
 *
 * Unless required by applicable law or agreed to in writing, software
 * distributed under the License is distributed on an "AS IS" BASIS,
 * WITHOUT WARRANTIES OR CONDITIONS OF ANY KIND, either express or implied.
 * See the License for the specific language governing permissions and
 * limitations under the License.
 */
package org.apache.cassandra.io.sstable.format.big;

import java.io.IOException;
import java.util.*;
import java.util.concurrent.atomic.AtomicBoolean;

import org.apache.cassandra.utils.AbstractIterator;
import com.google.common.collect.Iterators;
import com.google.common.util.concurrent.RateLimiter;

import org.apache.cassandra.config.CFMetaData;
import org.apache.cassandra.db.*;
import org.apache.cassandra.db.rows.*;
import org.apache.cassandra.db.filter.*;
import org.apache.cassandra.db.partitions.*;
import org.apache.cassandra.dht.AbstractBounds;
import org.apache.cassandra.dht.AbstractBounds.Boundary;
import org.apache.cassandra.dht.Bounds;
import org.apache.cassandra.dht.Range;
import org.apache.cassandra.dht.Token;
import org.apache.cassandra.io.sstable.CorruptSSTableException;
import org.apache.cassandra.io.sstable.ISSTableScanner;
import org.apache.cassandra.io.sstable.SSTableIdentityIterator;
import org.apache.cassandra.io.sstable.format.SSTableReader;
import org.apache.cassandra.io.util.FileUtils;
import org.apache.cassandra.io.util.RandomAccessReader;
import org.apache.cassandra.utils.ByteBufferUtil;
import org.apache.cassandra.utils.Pair;

import static org.apache.cassandra.dht.AbstractBounds.isEmpty;
import static org.apache.cassandra.dht.AbstractBounds.maxLeft;
import static org.apache.cassandra.dht.AbstractBounds.minRight;

public class BigTableScanner implements ISSTableScanner
{
    private final AtomicBoolean isClosed = new AtomicBoolean(false);
    protected final RandomAccessReader dfile;
    protected final RandomAccessReader ifile;
    public final SSTableReader sstable;

    private final Iterator<AbstractBounds<PartitionPosition>> rangeIterator;
    private AbstractBounds<PartitionPosition> currentRange;

    private final ColumnFilter columns;
    private final DataRange dataRange;
    private final RowIndexEntry.IndexSerializer rowIndexEntrySerializer;
    private final boolean isForThrift;

    protected Iterator<UnfilteredRowIterator> iterator;

    // Full scan of the sstables
    public static ISSTableScanner getScanner(SSTableReader sstable, RateLimiter limiter)
    {
        return new BigTableScanner(sstable, ColumnFilter.all(sstable.metadata), null, limiter, false, Iterators.singletonIterator(fullRange(sstable)));
    }

    public static ISSTableScanner getScanner(SSTableReader sstable, ColumnFilter columns, DataRange dataRange, RateLimiter limiter, boolean isForThrift)
    {
        return new BigTableScanner(sstable, columns, dataRange, limiter, isForThrift, makeBounds(sstable, dataRange).iterator());
    }

    public static ISSTableScanner getScanner(SSTableReader sstable, Collection<Range<Token>> tokenRanges, RateLimiter limiter)
    {
        // We want to avoid allocating a SSTableScanner if the range don't overlap the sstable (#5249)
        List<Pair<Long, Long>> positions = sstable.getPositionsForRanges(tokenRanges);
        if (positions.isEmpty())
            return new EmptySSTableScanner(sstable);

        return new BigTableScanner(sstable, ColumnFilter.all(sstable.metadata), null, limiter, false, makeBounds(sstable, tokenRanges).iterator());
    }

    public static ISSTableScanner getScanner(SSTableReader sstable, Iterator<AbstractBounds<PartitionPosition>> rangeIterator)
    {
        return new BigTableScanner(sstable, ColumnFilter.all(sstable.metadata), null, null, false, rangeIterator);
    }

    private BigTableScanner(SSTableReader sstable, ColumnFilter columns, DataRange dataRange, RateLimiter limiter, boolean isForThrift, Iterator<AbstractBounds<PartitionPosition>> rangeIterator)
    {
        assert sstable != null;

        this.dfile = limiter == null ? sstable.openDataReader() : sstable.openDataReader(limiter);
        this.ifile = sstable.openIndexReader();
        this.sstable = sstable;
        this.columns = columns;
        this.dataRange = dataRange;
        this.rowIndexEntrySerializer = sstable.descriptor.version.getSSTableFormat().getIndexSerializer(sstable.metadata,
                                                                                                        sstable.descriptor.version,
                                                                                                        sstable.header);
        this.isForThrift = isForThrift;
        this.rangeIterator = rangeIterator;
    }

    private static List<AbstractBounds<PartitionPosition>> makeBounds(SSTableReader sstable, Collection<Range<Token>> tokenRanges)
    {
        List<AbstractBounds<PartitionPosition>> boundsList = new ArrayList<>(tokenRanges.size());
        for (Range<Token> range : Range.normalize(tokenRanges))
            addRange(sstable, Range.makeRowRange(range), boundsList);
        return boundsList;
    }

    private static List<AbstractBounds<PartitionPosition>> makeBounds(SSTableReader sstable, DataRange dataRange)
    {
        List<AbstractBounds<PartitionPosition>> boundsList = new ArrayList<>(2);
        addRange(sstable, dataRange.keyRange(), boundsList);
        return boundsList;
    }

    private static AbstractBounds<PartitionPosition> fullRange(SSTableReader sstable)
    {
        return new Bounds<PartitionPosition>(sstable.first, sstable.last);
    }

    private static void addRange(SSTableReader sstable, AbstractBounds<PartitionPosition> requested, List<AbstractBounds<PartitionPosition>> boundsList)
    {
        if (requested instanceof Range && ((Range)requested).isWrapAround())
        {
            if (requested.right.compareTo(sstable.first) >= 0)
            {
                // since we wrap, we must contain the whole sstable prior to stopKey()
                Boundary<PartitionPosition> left = new Boundary<PartitionPosition>(sstable.first, true);
                Boundary<PartitionPosition> right;
                right = requested.rightBoundary();
                right = minRight(right, sstable.last, true);
                if (!isEmpty(left, right))
                    boundsList.add(AbstractBounds.bounds(left, right));
            }
            if (requested.left.compareTo(sstable.last) <= 0)
            {
                // since we wrap, we must contain the whole sstable after dataRange.startKey()
                Boundary<PartitionPosition> right = new Boundary<PartitionPosition>(sstable.last, true);
                Boundary<PartitionPosition> left;
                left = requested.leftBoundary();
                left = maxLeft(left, sstable.first, true);
                if (!isEmpty(left, right))
                    boundsList.add(AbstractBounds.bounds(left, right));
            }
        }
        else
        {
            assert requested.left.compareTo(requested.right) <= 0 || requested.right.isMinimum();
            Boundary<PartitionPosition> left, right;
            left = requested.leftBoundary();
            right = requested.rightBoundary();
            left = maxLeft(left, sstable.first, true);
            // apparently isWrapAround() doesn't count Bounds that extend to the limit (min) as wrapping
            right = requested.right.isMinimum() ? new Boundary<PartitionPosition>(sstable.last, true)
                                                    : minRight(right, sstable.last, true);
            if (!isEmpty(left, right))
                boundsList.add(AbstractBounds.bounds(left, right));
        }
    }

    private void seekToCurrentRangeStart()
    {
        long indexPosition = sstable.getIndexScanPosition(currentRange.left);
        ifile.seek(indexPosition);
        try
        {

            while (!ifile.isEOF())
            {
                indexPosition = ifile.getFilePointer();
                DecoratedKey indexDecoratedKey = sstable.decorateKey(ByteBufferUtil.readWithShortLength(ifile));
                if (indexDecoratedKey.compareTo(currentRange.left) > 0 || currentRange.contains(indexDecoratedKey))
                {
                    // Found, just read the dataPosition and seek into index and data files
                    long dataPosition = RowIndexEntry.Serializer.readPosition(ifile, sstable.descriptor.version);
                    ifile.seek(indexPosition);
                    dfile.seek(dataPosition);
                    break;
                }
                else
                {
                    RowIndexEntry.Serializer.skip(ifile, sstable.descriptor.version);
                }
            }
        }
        catch (IOException e)
        {
            sstable.markSuspect();
            throw new CorruptSSTableException(e, sstable.getFilename());
        }
    }

    public void close()
    {
        try
        {
            if (isClosed.compareAndSet(false, true))
                FileUtils.close(dfile, ifile);
        }
        catch (IOException e)
        {
            sstable.markSuspect();
            throw new CorruptSSTableException(e, sstable.getFilename());
        }
    }

    public long getLengthInBytes()
    {
        return dfile.length();
    }

    public long getCurrentPosition()
    {
        return dfile.getFilePointer();
    }

    public String getBackingFiles()
    {
        return sstable.toString();
    }

    public boolean isForThrift()
    {
        return isForThrift;
    }

    public CFMetaData metadata()
    {
        return sstable.metadata;
    }

    public boolean hasNext()
    {
        if (iterator == null)
            iterator = createIterator();
        return iterator.hasNext();
    }

    public UnfilteredRowIterator next()
    {
        if (iterator == null)
            iterator = createIterator();
        return iterator.next();
    }

    public void remove()
    {
        throw new UnsupportedOperationException();
    }

    private Iterator<UnfilteredRowIterator> createIterator()
    {
        return new KeyScanningIterator();
    }

    protected class KeyScanningIterator extends AbstractIterator<UnfilteredRowIterator>
    {
        private DecoratedKey nextKey;
        private RowIndexEntry nextEntry;
        private DecoratedKey currentKey;
        private RowIndexEntry currentEntry;

        protected UnfilteredRowIterator computeNext()
        {
            try
            {
                if (nextEntry == null)
                {
                    do
                    {
                        // we're starting the first range or we just passed the end of the previous range
                        if (!rangeIterator.hasNext())
                            return endOfData();

                        currentRange = rangeIterator.next();
                        seekToCurrentRangeStart();

                        if (ifile.isEOF())
                            return endOfData();

                        currentKey = sstable.decorateKey(ByteBufferUtil.readWithShortLength(ifile));
                        currentEntry = rowIndexEntrySerializer.deserialize(ifile, ifile.getFilePointer());
                    } while (!currentRange.contains(currentKey));
                }
                else
                {
                    // we're in the middle of a range
                    currentKey = nextKey;
                    currentEntry = nextEntry;
                }

                if (ifile.isEOF())
                {
                    nextEntry = null;
                    nextKey = null;
                }
                else
                {
                    // we need the position of the start of the next key, regardless of whether it falls in the current range
                    nextKey = sstable.decorateKey(ByteBufferUtil.readWithShortLength(ifile));
                    nextEntry = rowIndexEntrySerializer.deserialize(ifile, ifile.getFilePointer());

                    if (!currentRange.contains(nextKey))
                    {
                        nextKey = null;
                        nextEntry = null;
                    }
                }

                /*
                 * For a given partition key, we want to avoid hitting the data
                 * file unless we're explicitely asked to. This is important
                 * for PartitionRangeReadCommand#checkCacheFilter.
                 */
                return new LazilyInitializedUnfilteredRowIterator(currentKey)
                {
                    protected UnfilteredRowIterator initializeIterator()
                    {
                        try
                        {
                            if (dataRange == null)
                            {
                                dfile.seek(currentEntry.position);
<<<<<<< HEAD
                                ByteBufferUtil.readWithShortLength(dfile); // key
=======
                                ByteBufferUtil.skipShortLength(dfile); // key
>>>>>>> 85cc3901
                                return new SSTableIdentityIterator(sstable, dfile, partitionKey());
                            }

                            ClusteringIndexFilter filter = dataRange.clusteringIndexFilter(partitionKey());
                            return sstable.iterator(dfile, partitionKey(), currentEntry, filter.getSlices(BigTableScanner.this.metadata()), columns, filter.isReversed(), isForThrift);
                        }
                        catch (CorruptSSTableException | IOException e)
                        {
                            sstable.markSuspect();
                            throw new CorruptSSTableException(e, sstable.getFilename());
                        }
                    }
                };
            }
            catch (CorruptSSTableException | IOException e)
            {
                sstable.markSuspect();
                throw new CorruptSSTableException(e, sstable.getFilename());
            }
        }
    }

    @Override
    public String toString()
    {
        return getClass().getSimpleName() + "(" +
               "dfile=" + dfile +
               " ifile=" + ifile +
               " sstable=" + sstable +
               ")";
    }

    public static class EmptySSTableScanner extends AbstractUnfilteredPartitionIterator implements ISSTableScanner
    {
        private final SSTableReader sstable;

        public EmptySSTableScanner(SSTableReader sstable)
        {
            this.sstable = sstable;
        }

        public long getLengthInBytes()
        {
            return 0;
        }

        public long getCurrentPosition()
        {
            return 0;
        }

        public String getBackingFiles()
        {
            return sstable.getFilename();
        }

        public boolean isForThrift()
        {
            return false;
        }

        public CFMetaData metadata()
        {
            return sstable.metadata;
        }

        public boolean hasNext()
        {
            return false;
        }

        public UnfilteredRowIterator next()
        {
            return null;
        }
    }
}<|MERGE_RESOLUTION|>--- conflicted
+++ resolved
@@ -330,11 +330,7 @@
                             if (dataRange == null)
                             {
                                 dfile.seek(currentEntry.position);
-<<<<<<< HEAD
-                                ByteBufferUtil.readWithShortLength(dfile); // key
-=======
                                 ByteBufferUtil.skipShortLength(dfile); // key
->>>>>>> 85cc3901
                                 return new SSTableIdentityIterator(sstable, dfile, partitionKey());
                             }
 
