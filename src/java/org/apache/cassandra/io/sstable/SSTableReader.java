/*
 * Licensed to the Apache Software Foundation (ASF) under one
 * or more contributor license agreements.  See the NOTICE file
 * distributed with this work for additional information
 * regarding copyright ownership.  The ASF licenses this file
 * to you under the Apache License, Version 2.0 (the
 * "License"); you may not use this file except in compliance
 * with the License.  You may obtain a copy of the License at
 *
 *     http://www.apache.org/licenses/LICENSE-2.0
 *
 * Unless required by applicable law or agreed to in writing, software
 * distributed under the License is distributed on an "AS IS" BASIS,
 * WITHOUT WARRANTIES OR CONDITIONS OF ANY KIND, either express or implied.
 * See the License for the specific language governing permissions and
 * limitations under the License.
 */
package org.apache.cassandra.io.sstable;

import java.io.*;
import java.nio.ByteBuffer;
import java.util.*;
import java.util.concurrent.ExecutorService;
import java.util.concurrent.LinkedBlockingQueue;
import java.util.concurrent.TimeUnit;
import java.util.concurrent.atomic.AtomicBoolean;
import java.util.concurrent.atomic.AtomicInteger;

import com.google.common.util.concurrent.RateLimiter;
import org.slf4j.Logger;
import org.slf4j.LoggerFactory;

import org.apache.cassandra.cache.InstrumentingCache;
import org.apache.cassandra.cache.KeyCacheKey;
import org.apache.cassandra.concurrent.DebuggableThreadPoolExecutor;
import org.apache.cassandra.config.CFMetaData;
import org.apache.cassandra.config.ColumnDefinition;
import org.apache.cassandra.config.DatabaseDescriptor;
import org.apache.cassandra.config.Schema;
import org.apache.cassandra.db.DataRange;
import org.apache.cassandra.db.DataTracker;
import org.apache.cassandra.db.DecoratedKey;
import org.apache.cassandra.db.RowIndexEntry;
import org.apache.cassandra.db.RowPosition;
import org.apache.cassandra.db.columniterator.OnDiskAtomIterator;
import org.apache.cassandra.db.commitlog.ReplayPosition;
import org.apache.cassandra.db.compaction.ICompactionScanner;
import org.apache.cassandra.db.filter.QueryFilter;
import org.apache.cassandra.db.index.SecondaryIndex;
import org.apache.cassandra.dht.*;
import org.apache.cassandra.io.compress.CompressedRandomAccessReader;
import org.apache.cassandra.io.compress.CompressedThrottledReader;
import org.apache.cassandra.io.compress.CompressionMetadata;
import org.apache.cassandra.io.util.*;
import org.apache.cassandra.service.CacheService;
import org.apache.cassandra.service.StorageService;
import org.apache.cassandra.tracing.Tracing;
import org.apache.cassandra.utils.*;

import static org.apache.cassandra.db.Directories.SECONDARY_INDEX_NAME_SEPARATOR;

/**
 * SSTableReaders are open()ed by Keyspace.onStart; after that they are created by SSTableWriter.renameAndOpen.
 * Do not re-call open() on existing SSTable files; use the references kept by ColumnFamilyStore post-start instead.
 */
public class SSTableReader extends SSTable
{
    private static final Logger logger = LoggerFactory.getLogger(SSTableReader.class);

    // guesstimated size of INDEX_INTERVAL index entries
    private static final int INDEX_FILE_BUFFER_BYTES = 16 * CFMetaData.DEFAULT_INDEX_INTERVAL;

    /**
     * maxDataAge is a timestamp in local server time (e.g. System.currentTimeMilli) which represents an uppper bound
     * to the newest piece of data stored in the sstable. In other words, this sstable does not contain items created
     * later than maxDataAge.
     *
     * The field is not serialized to disk, so relying on it for more than what truncate does is not advised.
     *
     * When a new sstable is flushed, maxDataAge is set to the time of creation.
     * When a sstable is created from compaction, maxDataAge is set to max of all merged sstables.
     *
     * The age is in milliseconds since epoc and is local to this host.
     */
    public final long maxDataAge;

    // indexfile and datafile: might be null before a call to load()
    private SegmentedFile ifile;
    private SegmentedFile dfile;

    private IndexSummary indexSummary;
    private IFilter bf;

    private InstrumentingCache<KeyCacheKey, RowIndexEntry> keyCache;

    private final BloomFilterTracker bloomFilterTracker = new BloomFilterTracker();

    private final AtomicInteger references = new AtomicInteger(1);
    // technically isCompacted is not necessary since it should never be unreferenced unless it is also compacted,
    // but it seems like a good extra layer of protection against reference counting bugs to not delete data based on that alone
    private final AtomicBoolean isCompacted = new AtomicBoolean(false);
    private final AtomicBoolean isSuspect = new AtomicBoolean(false);
    private final SSTableDeletingTask deletingTask;
    // not final since we need to be able to change level on a file.
    private volatile SSTableMetadata sstableMetadata;

    public static long getApproximateKeyCount(Iterable<SSTableReader> sstables, CFMetaData metadata)
    {
        long count = 0;

        for (SSTableReader sstable : sstables)
        {
            int indexKeyCount = sstable.getKeySampleSize();
            count = count + (indexKeyCount + 1) * sstable.indexSummary.getIndexInterval();
            if (logger.isDebugEnabled())
                logger.debug("index size for bloom filter calc for file  : " + sstable.getFilename() + "   : " + count);
        }

        return count;
    }

    public static SSTableReader open(Descriptor descriptor) throws IOException
    {
        CFMetaData metadata;
        if (descriptor.cfname.contains(SECONDARY_INDEX_NAME_SEPARATOR))
        {
            int i = descriptor.cfname.indexOf(SECONDARY_INDEX_NAME_SEPARATOR);
            String parentName = descriptor.cfname.substring(0, i);
            CFMetaData parent = Schema.instance.getCFMetaData(descriptor.ksname, parentName);
            ColumnDefinition def = parent.getColumnDefinitionForIndex(descriptor.cfname.substring(i + 1));
            metadata = CFMetaData.newIndexMetadata(parent, def, SecondaryIndex.getIndexComparator(parent, def));
        }
        else
        {
            metadata = Schema.instance.getCFMetaData(descriptor.ksname, descriptor.cfname);
        }
        return open(descriptor, metadata);
    }

    public static SSTableReader open(Descriptor desc, CFMetaData metadata) throws IOException
    {
        IPartitioner p = desc.cfname.contains(SECONDARY_INDEX_NAME_SEPARATOR)
                       ? new LocalPartitioner(metadata.getKeyValidator())
                       : StorageService.getPartitioner();
        return open(desc, componentsFor(desc), metadata, p);
    }

    public static SSTableReader openNoValidation(Descriptor descriptor, Set<Component> components, CFMetaData metadata) throws IOException
    {
        return open(descriptor, components, metadata, StorageService.getPartitioner(), false);
    }

    public static SSTableReader open(Descriptor descriptor, Set<Component> components, CFMetaData metadata, IPartitioner partitioner) throws IOException
    {
        return open(descriptor, components, metadata, partitioner, true);
    }

    public static SSTableReader openForBatch(Descriptor descriptor, Set<Component> components, IPartitioner partitioner) throws IOException
    {
        SSTableMetadata sstableMetadata = openMetadata(descriptor, components, partitioner);
        SSTableReader sstable = new SSTableReader(descriptor,
                                                  components,
                                                  null,
                                                  partitioner,
                                                  System.currentTimeMillis(),
                                                  sstableMetadata);
        sstable.bf = new AlwaysPresentFilter();
        sstable.loadForBatch();
        return sstable;
    }

    private static SSTableReader open(Descriptor descriptor,
                                      Set<Component> components,
                                      CFMetaData metadata,
                                      IPartitioner partitioner,
                                      boolean validate) throws IOException
    {
<<<<<<< HEAD
        assert partitioner != null;
        // Minimum components without which we can't do anything
        assert components.contains(Component.DATA) : "Data component is missing for sstable" + descriptor;
        assert components.contains(Component.PRIMARY_INDEX) : "Primary index component is missing for sstable " + descriptor;

        long start = System.nanoTime();
=======
        long start = System.currentTimeMillis();
>>>>>>> 2188d647
        logger.info("Opening {} ({} bytes)", descriptor, new File(descriptor.filenameFor(COMPONENT_DATA)).length());

        SSTableMetadata sstableMetadata = openMetadata(descriptor, components, partitioner);

        SSTableReader sstable = new SSTableReader(descriptor,
                                                  components,
                                                  metadata,
                                                  partitioner,
                                                  System.currentTimeMillis(),
                                                  sstableMetadata);

        sstable.load();

        if (validate)
            sstable.validate();

        logger.debug("INDEX LOAD TIME for {}: {} ms.", descriptor, TimeUnit.NANOSECONDS.toMillis(System.nanoTime() - start));

        if (sstable.getKeyCache() != null)
            logger.debug("key cache contains {}/{} keys", sstable.getKeyCache().size(), sstable.getKeyCache().getCapacity());

        return sstable;
    }

    private static SSTableMetadata openMetadata(Descriptor descriptor, Set<Component> components, IPartitioner partitioner) throws IOException
    {
        assert partitioner != null;
        // Minimum components without which we can't do anything
        assert components.contains(Component.DATA) : "Data component is missing for sstable" + descriptor;
        assert components.contains(Component.PRIMARY_INDEX) : "Primary index component is missing for sstable " + descriptor;

        logger.info("Opening {} ({} bytes)", descriptor, new File(descriptor.filenameFor(COMPONENT_DATA)).length());

        SSTableMetadata sstableMetadata = SSTableMetadata.serializer.deserialize(descriptor).left;

        // Check if sstable is created using same partitioner.
        // Partitioner can be null, which indicates older version of sstable or no stats available.
        // In that case, we skip the check.
        String partitionerName = partitioner.getClass().getCanonicalName();
        if (sstableMetadata.partitioner != null && !partitionerName.equals(sstableMetadata.partitioner))
        {
            logger.error(String.format("Cannot open %s; partitioner %s does not match system partitioner %s.  Note that the default partitioner starting with Cassandra 1.2 is Murmur3Partitioner, so you will need to edit that to match your old partitioner if upgrading.",
                                       descriptor, sstableMetadata.partitioner, partitionerName));
            System.exit(1);
        }
        return sstableMetadata;
    }

    public static void logOpenException(Descriptor descriptor, IOException e)
    {
        if (e instanceof FileNotFoundException)
            logger.error("Missing sstable component in " + descriptor + "; skipped because of " + e.getMessage());
        else
            logger.error("Corrupt sstable " + descriptor + "; skipped", e);
    }

    public static Collection<SSTableReader> openAll(Set<Map.Entry<Descriptor, Set<Component>>> entries,
                                                    final CFMetaData metadata,
                                                    final IPartitioner partitioner)
    {
        final Collection<SSTableReader> sstables = new LinkedBlockingQueue<SSTableReader>();

        ExecutorService executor = DebuggableThreadPoolExecutor.createWithFixedPoolSize("SSTableBatchOpen", FBUtilities.getAvailableProcessors());
        for (final Map.Entry<Descriptor, Set<Component>> entry : entries)
        {
            Runnable runnable = new Runnable()
            {
                public void run()
                {
                    SSTableReader sstable;
                    try
                    {
                        sstable = open(entry.getKey(), entry.getValue(), metadata, partitioner);
                    }
                    catch (IOException ex)
                    {
                        logger.error("Corrupt sstable " + entry + "; skipped", ex);
                        return;
                    }
                    sstables.add(sstable);
                }
            };
            executor.submit(runnable);
        }

        executor.shutdown();
        try
        {
            executor.awaitTermination(7, TimeUnit.DAYS);
        }
        catch (InterruptedException e)
        {
            throw new AssertionError(e);
        }

        return sstables;

    }

    /**
     * Open a RowIndexedReader which already has its state initialized (by SSTableWriter).
     */
    static SSTableReader internalOpen(Descriptor desc,
                                      Set<Component> components,
                                      CFMetaData metadata,
                                      IPartitioner partitioner,
                                      SegmentedFile ifile,
                                      SegmentedFile dfile,
                                      IndexSummary isummary,
                                      IFilter bf,
                                      long maxDataAge,
                                      SSTableMetadata sstableMetadata)
    {
        assert desc != null && partitioner != null && ifile != null && dfile != null && isummary != null && bf != null && sstableMetadata != null;
        return new SSTableReader(desc,
                                 components,
                                 metadata,
                                 partitioner,
                                 ifile, dfile,
                                 isummary,
                                 bf,
                                 maxDataAge,
                                 sstableMetadata);
    }

    private SSTableReader(Descriptor desc,
                          Set<Component> components,
                          CFMetaData metadata,
                          IPartitioner partitioner,
                          long maxDataAge,
                          SSTableMetadata sstableMetadata)
    {
        super(desc, components, metadata, partitioner);
        this.sstableMetadata = sstableMetadata;
        this.maxDataAge = maxDataAge;

        this.deletingTask = new SSTableDeletingTask(this);
    }

    private SSTableReader(Descriptor desc,
                          Set<Component> components,
                          CFMetaData metadata,
                          IPartitioner partitioner,
                          SegmentedFile ifile,
                          SegmentedFile dfile,
                          IndexSummary indexSummary,
                          IFilter bloomFilter,
                          long maxDataAge,
                          SSTableMetadata sstableMetadata)
    {
        this(desc, components, metadata, partitioner, maxDataAge, sstableMetadata);

        this.ifile = ifile;
        this.dfile = dfile;
        this.indexSummary = indexSummary;
        this.bf = bloomFilter;
    }

    public void setTrackedBy(DataTracker tracker)
    {
        deletingTask.setTracker(tracker);
        // under normal operation we can do this at any time, but SSTR is also used outside C* proper,
        // e.g. by BulkLoader, which does not initialize the cache.  As a kludge, we set up the cache
        // here when we know we're being wired into the rest of the server infrastructure.
        keyCache = CacheService.instance.keyCache;
    }

    private void load() throws IOException
    {
        if (metadata.getBloomFilterFpChance() == 1.0)
        {
            // bf is disabled.
            load(false);
            bf = new AlwaysPresentFilter();
        }
        else if (!components.contains(Component.FILTER))
        {
            // bf is enabled, but filter component is missing.
            load(true);
        }
        else if (descriptor.version.hasBloomFilterFPChance && sstableMetadata.bloomFilterFPChance != metadata.getBloomFilterFpChance())
        {
            // bf fp chance in sstable metadata and it has changed since compaction.
            load(true);
        }
        else
        {
            // bf is enabled, but fp chance isn't present in metadata (pre-ja) OR matches the currently configured value.
            load(false);
            loadBloomFilter();
        }
    }

    void loadBloomFilter() throws IOException
    {
        DataInputStream stream = null;
        try
        {
            stream = new DataInputStream(new BufferedInputStream(new FileInputStream(descriptor.filenameFor(Component.FILTER))));
            bf = FilterFactory.deserialize(stream, true);
        }
        finally
        {
            FileUtils.closeQuietly(stream);
        }
    }

    /**
     * Loads ifile, dfile and indexSummary, and optionally recreates the bloom filter.
     */
    private void load(boolean recreateBloomFilter) throws IOException
    {
        SegmentedFile.Builder ibuilder = SegmentedFile.getBuilder(DatabaseDescriptor.getIndexAccessMode());
        SegmentedFile.Builder dbuilder = compression
<<<<<<< HEAD
                                         ? SegmentedFile.getCompressedBuilder()
                                         : SegmentedFile.getBuilder(DatabaseDescriptor.getDiskAccessMode());
=======
                                       ? SegmentedFile.getCompressedBuilder()
                                       : SegmentedFile.getBuilder(DatabaseDescriptor.getDiskAccessMode());


        boolean summaryLoaded = loadSummary(this, ibuilder, dbuilder);
        if (recreatebloom || !summaryLoaded)
            buildSummary(recreatebloom, ibuilder, dbuilder, summaryLoaded);

        ifile = ibuilder.complete(descriptor.filenameFor(Component.PRIMARY_INDEX));
        dfile = dbuilder.complete(descriptor.filenameFor(Component.DATA));
        if (recreatebloom || !summaryLoaded) // save summary information to disk
            saveSummary(this, ibuilder, dbuilder);
    }

    /**
     * A simplified load that creates a minimal partition index
     */
    private void loadForBatch() throws IOException
    {
        SegmentedFile.Builder ibuilder = new BufferedSegmentedFile.Builder();
        SegmentedFile.Builder dbuilder = compression
                                         ? new CompressedSegmentedFile.Builder()
                                         : new BufferedSegmentedFile.Builder();
>>>>>>> 2188d647

        // build a bare-bones IndexSummary
        IndexSummaryBuilder summaryBuilder = new IndexSummaryBuilder(1);
        RandomAccessReader in = RandomAccessReader.open(new File(descriptor.filenameFor(Component.PRIMARY_INDEX)), true);
        try
        {
            ByteBuffer key = ByteBufferUtil.readWithShortLength(in);
            first = decodeKey(partitioner, descriptor, key);
            summaryBuilder.maybeAddEntry(first, 0);
            indexSummary = summaryBuilder.build(partitioner);
        }
        finally
        {
            FileUtils.closeQuietly(in);
        }

        last = null; // shouldn't need this for batch operations

        ifile = ibuilder.complete(descriptor.filenameFor(Component.PRIMARY_INDEX));
        dfile = dbuilder.complete(descriptor.filenameFor(Component.DATA));
    }

    private void buildSummary(boolean recreatebloom, SegmentedFile.Builder ibuilder, SegmentedFile.Builder dbuilder, boolean summaryLoaded) throws IOException
    {
        // we read the positions in a BRAF so we don't have to worry about an entry spanning a mmap boundary.
<<<<<<< HEAD
        RandomAccessReader primaryIndex = RandomAccessReader.open(new File(descriptor.filenameFor(Component.PRIMARY_INDEX)));

        // try to load summaries from the disk and check if we need
        // to read primary index because we should re-create a BloomFilter or pre-load KeyCache
        final boolean summaryLoaded = loadSummary(this, ibuilder, dbuilder, metadata);
        final boolean readIndex = recreateBloomFilter || !summaryLoaded;
=======
        RandomAccessReader primaryIndex = RandomAccessReader.open(new File(descriptor.filenameFor(Component.PRIMARY_INDEX)), true);
>>>>>>> 2188d647
        try
        {
            long indexSize = primaryIndex.length();
            long histogramCount = sstableMetadata.estimatedRowSize.count();
            long estimatedKeys = histogramCount > 0 && !sstableMetadata.estimatedRowSize.isOverflowed()
                               ? histogramCount
                               : estimateRowsFromIndex(primaryIndex); // statistics is supposed to be optional

            if (recreateBloomFilter)
                bf = FilterFactory.getFilter(estimatedKeys, metadata.getBloomFilterFpChance(), true);

            IndexSummaryBuilder summaryBuilder = null;
            if (!summaryLoaded)
                summaryBuilder = new IndexSummaryBuilder(estimatedKeys, metadata.getIndexInterval());

            long indexPosition;
            while ((indexPosition = primaryIndex.getFilePointer()) != indexSize)
            {
                ByteBuffer key = ByteBufferUtil.readWithShortLength(primaryIndex);
                RowIndexEntry indexEntry = RowIndexEntry.serializer.deserialize(primaryIndex, descriptor.version);
                DecoratedKey decoratedKey = partitioner.decorateKey(key);
                if (first == null)
                    first = decoratedKey;
                last = decoratedKey;

                if (recreateBloomFilter)
                    bf.add(decoratedKey.key);

                // if summary was already read from disk we don't want to re-populate it using primary index
                if (!summaryLoaded)
                {
                    summaryBuilder.maybeAddEntry(decoratedKey, indexPosition);
                    ibuilder.addPotentialBoundary(indexPosition);
                    dbuilder.addPotentialBoundary(indexEntry.position);
                }
            }

            if (!summaryLoaded)
                indexSummary = summaryBuilder.build(partitioner);
        }
        finally
        {
            FileUtils.closeQuietly(primaryIndex);
        }

        first = getMinimalKey(first);
        last = getMinimalKey(last);
    }

    public static boolean loadSummary(SSTableReader reader, SegmentedFile.Builder ibuilder, SegmentedFile.Builder dbuilder, CFMetaData metadata)
    {
        File summariesFile = new File(reader.descriptor.filenameFor(Component.SUMMARY));
        if (!reader.descriptor.version.offHeapSummaries || !summariesFile.exists())
            return false;

        DataInputStream iStream = null;
        try
        {
            iStream = new DataInputStream(new FileInputStream(summariesFile));
            reader.indexSummary = IndexSummary.serializer.deserialize(iStream, reader.partitioner);
            if (reader.indexSummary.getIndexInterval() != metadata.getIndexInterval())
            {
                iStream.close();
                logger.debug("Cannot read the saved summary for {} because Index Interval changed from {} to {}.",
                             reader.toString(), reader.indexSummary.getIndexInterval(), metadata.getIndexInterval());
                FileUtils.deleteWithConfirm(summariesFile);
                return false;
            }
            reader.first = reader.partitioner.decorateKey(ByteBufferUtil.readWithLength(iStream));
            reader.last = reader.partitioner.decorateKey(ByteBufferUtil.readWithLength(iStream));
            ibuilder.deserializeBounds(iStream);
            dbuilder.deserializeBounds(iStream);
        }
        catch (IOException e)
        {
            logger.debug("Cannot deserialize SSTable Summary: ", e);
            // corrupted; delete it and fall back to creating a new summary
            FileUtils.deleteWithConfirm(summariesFile);
            return false;
        }
        finally
        {
            FileUtils.closeQuietly(iStream);
        }

        return true;
    }

    public static void saveSummary(SSTableReader reader, SegmentedFile.Builder ibuilder, SegmentedFile.Builder dbuilder)
    {
        File summariesFile = new File(reader.descriptor.filenameFor(Component.SUMMARY));
        if (summariesFile.exists())
            summariesFile.delete();

        DataOutputStream oStream = null;
        try
        {
            oStream = new DataOutputStream(new FileOutputStream(summariesFile));
            IndexSummary.serializer.serialize(reader.indexSummary, oStream);
            ByteBufferUtil.writeWithLength(reader.first.key, oStream);
            ByteBufferUtil.writeWithLength(reader.last.key, oStream);
            ibuilder.serializeBounds(oStream);
            dbuilder.serializeBounds(oStream);
        }
        catch (IOException e)
        {
            logger.debug("Cannot save SSTable Summary: ", e);

            // corrupted hence delete it and let it load it now.
            if (summariesFile.exists())
                summariesFile.delete();
        }
        finally
        {
            FileUtils.closeQuietly(oStream);
        }
    }

    private void validate()
    {
        if (this.first.compareTo(this.last) > 0)
            throw new IllegalStateException(String.format("SSTable first key %s > last key %s", this.first, this.last));
    }

    /** get the position in the index file to start scanning to find the given key (at most indexInterval keys away) */
    public long getIndexScanPosition(RowPosition key)
    {
        int index = indexSummary.binarySearch(key);
        if (index < 0)
        {
            // binary search gives us the first index _greater_ than the key searched for,
            // i.e., its insertion position
            int greaterThan = (index + 1) * -1;
            if (greaterThan == 0)
                return -1;
            return indexSummary.getPosition(greaterThan - 1);
        }
        else
        {
            return indexSummary.getPosition(index);
        }
    }

    /**
     * Returns the compression metadata for this sstable.
     * @throws IllegalStateException if the sstable is not compressed
     */
    public CompressionMetadata getCompressionMetadata()
    {
        if (!compression)
            throw new IllegalStateException(this + " is not compressed");

        return ((CompressedPoolingSegmentedFile)dfile).metadata;
    }

    /**
     * For testing purposes only.
     */
    public void forceFilterFailures()
    {
        bf = new AlwaysPresentFilter();
    }

    public IFilter getBloomFilter()
    {
        return bf;
    }

    public long getBloomFilterSerializedSize()
    {
        return FilterFactory.serializedSize(bf);
    }

    /**
     * @return An estimate of the number of keys in this SSTable.
     */
    public long estimatedKeys()
    {
        return indexSummary.size() * indexSummary.getIndexInterval();
    }

    /**
     * @param ranges
     * @return An estimate of the number of keys for given ranges in this SSTable.
     */
    public long estimatedKeysForRanges(Collection<Range<Token>> ranges)
    {
        long sampleKeyCount = 0;
        List<Pair<Integer, Integer>> sampleIndexes = getSampleIndexesForRanges(indexSummary, ranges);
        for (Pair<Integer, Integer> sampleIndexRange : sampleIndexes)
            sampleKeyCount += (sampleIndexRange.right - sampleIndexRange.left + 1);
        return Math.max(1, sampleKeyCount * indexSummary.getIndexInterval());
    }

    /**
     * @return Approximately 1/INDEX_INTERVALth of the keys in this SSTable.
     */
    public int getKeySampleSize()
    {
        return indexSummary.size();
    }

    public byte[] getKeySample(int position)
    {
        return indexSummary.getKey(position);
    }

    private static List<Pair<Integer,Integer>> getSampleIndexesForRanges(IndexSummary summary, Collection<Range<Token>> ranges)
    {
        // use the index to determine a minimal section for each range
        List<Pair<Integer,Integer>> positions = new ArrayList<Pair<Integer,Integer>>();

        for (Range<Token> range : Range.normalize(ranges))
        {
            RowPosition leftPosition = range.left.maxKeyBound();
            RowPosition rightPosition = range.right.maxKeyBound();

            int left = summary.binarySearch(leftPosition);
            if (left < 0)
                left = (left + 1) * -1;
            else
                // left range are start exclusive
                left = left + 1;
            if (left == summary.size())
                // left is past the end of the sampling
                continue;

            int right = Range.isWrapAround(range.left, range.right)
                      ? summary.size() - 1
                      : summary.binarySearch(rightPosition);
            if (right < 0)
            {
                // range are end inclusive so we use the previous index from what binarySearch give us
                // since that will be the last index we will return
                right = (right + 1) * -1;
                if (right == 0)
                    // Means the first key is already stricly greater that the right bound
                    continue;
                right--;
            }

            if (left > right)
                // empty range
                continue;
            positions.add(Pair.create(Integer.valueOf(left), Integer.valueOf(right)));
        }
        return positions;
    }

    public Iterable<DecoratedKey> getKeySamples(final Range<Token> range)
    {
        final List<Pair<Integer, Integer>> indexRanges = getSampleIndexesForRanges(indexSummary, Collections.singletonList(range));

        if (indexRanges.isEmpty())
            return Collections.emptyList();

        return new Iterable<DecoratedKey>()
        {
            public Iterator<DecoratedKey> iterator()
            {
                return new Iterator<DecoratedKey>()
                {
                    private Iterator<Pair<Integer, Integer>> rangeIter = indexRanges.iterator();
                    private Pair<Integer, Integer> current;
                    private int idx;

                    public boolean hasNext()
                    {
                        if (current == null || idx > current.right)
                        {
                            if (rangeIter.hasNext())
                            {
                                current = rangeIter.next();
                                idx = current.left;
                                return true;
                            }
                            return false;
                        }

                        return true;
                    }

                    public DecoratedKey next()
                    {
                        byte[] bytes = indexSummary.getKey(idx++);
                        return partitioner.decorateKey(ByteBuffer.wrap(bytes));
                    }

                    public void remove()
                    {
                        throw new UnsupportedOperationException();
                    }
                };
            }
        };
    }

    /**
     * Determine the minimal set of sections that can be extracted from this SSTable to cover the given ranges.
     * @return A sorted list of (offset,end) pairs that cover the given ranges in the datafile for this SSTable.
     */
    public List<Pair<Long,Long>> getPositionsForRanges(Collection<Range<Token>> ranges)
    {
        // use the index to determine a minimal section for each range
        List<Pair<Long,Long>> positions = new ArrayList<Pair<Long,Long>>();
        for (Range<Token> range : Range.normalize(ranges))
        {
            AbstractBounds<RowPosition> keyRange = range.toRowBounds();
            RowIndexEntry idxLeft = getPosition(keyRange.left, Operator.GT);
            long left = idxLeft == null ? -1 : idxLeft.position;
            if (left == -1)
                // left is past the end of the file
                continue;
            RowIndexEntry idxRight = getPosition(keyRange.right, Operator.GT);
            long right = idxRight == null ? -1 : idxRight.position;
            if (right == -1 || Range.isWrapAround(range.left, range.right))
                // right is past the end of the file, or it wraps
                right = uncompressedLength();
            if (left == right)
                // empty range
                continue;
            positions.add(Pair.create(Long.valueOf(left), Long.valueOf(right)));
        }
        return positions;
    }

    public void cacheKey(DecoratedKey key, RowIndexEntry info)
    {
        CFMetaData.Caching caching = metadata.getCaching();

        if (caching == CFMetaData.Caching.NONE
            || caching == CFMetaData.Caching.ROWS_ONLY
            || keyCache == null
            || keyCache.getCapacity() == 0)
        {
            return;
        }

        KeyCacheKey cacheKey = new KeyCacheKey(descriptor, key.key);
        logger.trace("Adding cache entry for {} -> {}", cacheKey, info);
        keyCache.put(cacheKey, info);
    }

    public void preheat(Map<DecoratedKey, RowIndexEntry> cachedKeys) throws IOException
    {
        RandomAccessFile f = new RandomAccessFile(getFilename(), "r");

        try
        {
            int fd = CLibrary.getfd(f.getFD());

            for (Map.Entry<DecoratedKey, RowIndexEntry> entry : cachedKeys.entrySet())
            {
                cacheKey(entry.getKey(), entry.getValue());

                // add to the cache but don't do actual preheating if we have it disabled in the config
                if (DatabaseDescriptor.shouldPreheatPageCache() && fd > 0)
                    CLibrary.preheatPage(fd, entry.getValue().position);
            }
        }
        finally
        {
            FileUtils.closeQuietly(f);
        }
    }

    public RowIndexEntry getCachedPosition(DecoratedKey key, boolean updateStats)
    {
        return getCachedPosition(new KeyCacheKey(descriptor, key.key), updateStats);
    }

    private RowIndexEntry getCachedPosition(KeyCacheKey unifiedKey, boolean updateStats)
    {
        if (keyCache != null && keyCache.getCapacity() > 0)
            return updateStats ? keyCache.get(unifiedKey) : keyCache.getInternal(unifiedKey);
        return null;
    }

    /**
     * Get position updating key cache and stats.
     * @see #getPosition(org.apache.cassandra.db.RowPosition, org.apache.cassandra.io.sstable.SSTableReader.Operator, boolean)
     */
    public RowIndexEntry getPosition(RowPosition key, Operator op)
    {
        return getPosition(key, op, true);
    }

    /**
     * @param key The key to apply as the rhs to the given Operator. A 'fake' key is allowed to
     * allow key selection by token bounds but only if op != * EQ
     * @param op The Operator defining matching keys: the nearest key to the target matching the operator wins.
     * @param updateCacheAndStats true if updating stats and cache
     * @return The index entry corresponding to the key, or null if the key is not present
     */
    public RowIndexEntry getPosition(RowPosition key, Operator op, boolean updateCacheAndStats)
    {
        // first, check bloom filter
        if (op == Operator.EQ)
        {
            assert key instanceof DecoratedKey; // EQ only make sense if the key is a valid row key
            if (!bf.isPresent(((DecoratedKey)key).key))
            {
                Tracing.trace("Bloom filter allows skipping sstable {}", descriptor.generation);
                return null;
            }
        }

        // next, the key cache (only make sense for valid row key)
        if ((op == Operator.EQ || op == Operator.GE) && (key instanceof DecoratedKey))
        {
            DecoratedKey decoratedKey = (DecoratedKey)key;
            KeyCacheKey cacheKey = new KeyCacheKey(descriptor, decoratedKey.key);
            RowIndexEntry cachedPosition = getCachedPosition(cacheKey, updateCacheAndStats);
            if (cachedPosition != null)
            {
                Tracing.trace("Key cache hit for sstable {}", descriptor.generation);
                return cachedPosition;
            }
        }

        // next, see if the sampled index says it's impossible for the key to be present
        long sampledPosition = getIndexScanPosition(key);
        if (sampledPosition == -1)
        {
            if (op == Operator.EQ && updateCacheAndStats)
                bloomFilterTracker.addFalsePositive();
            // we matched the -1th position: if the operator might match forward, we'll start at the first
            // position. We however need to return the correct index entry for that first position.
            if (op.apply(1) >= 0)
            {
                sampledPosition = 0;
            }
            else
            {
                Tracing.trace("Index sample allows skipping sstable {}", descriptor.generation);
                return null;
            }
        }

        // scan the on-disk index, starting at the nearest sampled position.
        // The check against IndexInterval is to be exit the loop in the EQ case when the key looked for is not present
        // (bloom filter false positive). But note that for non-EQ cases, we might need to check the first key of the
        // next index position because the searched key can be greater the last key of the index interval checked if it
        // is lesser than the first key of next interval (and in that case we must return the position of the first key
        // of the next interval).
        int i = 0;
        Iterator<FileDataInput> segments = ifile.iterator(sampledPosition, INDEX_FILE_BUFFER_BYTES);
        while (segments.hasNext() && i <= indexSummary.getIndexInterval())
        {
            FileDataInput in = segments.next();
            try
            {
                while (!in.isEOF() && i <= indexSummary.getIndexInterval())
                {
                    i++;

                    ByteBuffer indexKey = ByteBufferUtil.readWithShortLength(in);

                    boolean opSatisfied; // did we find an appropriate position for the op requested
                    boolean exactMatch; // is the current position an exact match for the key, suitable for caching

                    // Compare raw keys if possible for performance, otherwise compare decorated keys.
                    if (op == Operator.EQ)
                    {
                        opSatisfied = exactMatch = indexKey.equals(((DecoratedKey) key).key);
                    }
                    else
                    {
                        DecoratedKey indexDecoratedKey = partitioner.decorateKey(indexKey);
                        int comparison = indexDecoratedKey.compareTo(key);
                        int v = op.apply(comparison);
                        opSatisfied = (v == 0);
                        exactMatch = (comparison == 0);
                        if (v < 0)
                        {
                            Tracing.trace("Partition index lookup allows skipping sstable {}", descriptor.generation);
                            return null;
                        }
                    }

                    if (opSatisfied)
                    {
                        // read data position from index entry
                        RowIndexEntry indexEntry = RowIndexEntry.serializer.deserialize(in, descriptor.version);
                        if (exactMatch && updateCacheAndStats)
                        {
                            assert key instanceof DecoratedKey; // key can be == to the index key only if it's a true row key
                            DecoratedKey decoratedKey = (DecoratedKey)key;

                            if (logger.isTraceEnabled())
                            {
                                // expensive sanity check!  see CASSANDRA-4687
                                FileDataInput fdi = dfile.getSegment(indexEntry.position);
                                DecoratedKey keyInDisk = partitioner.decorateKey(ByteBufferUtil.readWithShortLength(fdi));
                                if (!keyInDisk.equals(key))
                                    throw new AssertionError(String.format("%s != %s in %s", keyInDisk, key, fdi.getPath()));
                                fdi.close();
                            }

                            // store exact match for the key
                            cacheKey(decoratedKey, indexEntry);
                        }
                        if (op == Operator.EQ && updateCacheAndStats)
                            bloomFilterTracker.addTruePositive();
                        Tracing.trace("Partition index with {} entries found for sstable {}", indexEntry.columnsIndex().size(), descriptor.generation);
                        return indexEntry;
                    }

                    RowIndexEntry.serializer.skip(in);
                }
            }
            catch (IOException e)
            {
                markSuspect();
                throw new CorruptSSTableException(e, in.getPath());
            }
            finally
            {
                FileUtils.closeQuietly(in);
            }
        }

        if (op == Operator.EQ && updateCacheAndStats)
            bloomFilterTracker.addFalsePositive();
        Tracing.trace("Partition index lookup complete (bloom filter false positive) for sstable {}", descriptor.generation);
        return null;
    }

    /**
     * @return The length in bytes of the data for this SSTable. For
     * compressed files, this is not the same thing as the on disk size (see
     * onDiskLength())
     */
    public long uncompressedLength()
    {
        return dfile.length;
    }

    /**
     * @return The length in bytes of the on disk size for this SSTable. For
     * compressed files, this is not the same thing as the data length (see
     * length())
     */
    public long onDiskLength()
    {
        return dfile.onDiskLength;
    }

    public boolean acquireReference()
    {
        while (true)
        {
            int n = references.get();
            if (n <= 0)
                return false;
            if (references.compareAndSet(n, n + 1))
                return true;
        }
    }

    public void releaseReference()
    {
        if (references.decrementAndGet() == 0 && isCompacted.get())
        {
            /**
             * Make OS a favour and suggest (using fadvice call) that we
             * don't want to see pages of this SSTable in memory anymore.
             *
             * NOTE: We can't use madvice in java because it requires address of
             * the mapping, so instead we always open a file and run fadvice(fd, 0, 0) on it
             */
            dropPageCache();

            // Force finalizing mmapping if necessary
            ifile.cleanup();
            dfile.cleanup();

            deletingTask.schedule();
            // close the BF so it can be opened later.
            FileUtils.closeQuietly(bf);
            FileUtils.closeQuietly(indexSummary);
        }
        assert references.get() >= 0 : "Reference counter " +  references.get() + " for " + dfile.path;
    }

    /**
     * Mark the sstable as obsolete, i.e., compacted into newer sstables.
     *
     * When calling this function, the caller must ensure that the SSTableReader is not referenced anywhere
     * except for threads holding a reference.
     *
     * @return true if the this is the first time the file was marked compacted.  Calling this
     * multiple times would be buggy.
     */
    public boolean markObsolete()
    {
        if (logger.isDebugEnabled())
            logger.debug("Marking " + getFilename() + " compacted");

        return !isCompacted.getAndSet(true);
    }

    public void markSuspect()
    {
        if (logger.isDebugEnabled())
            logger.debug("Marking " + getFilename() + " as a suspect for blacklisting.");

        isSuspect.getAndSet(true);
    }

    public boolean isMarkedSuspect()
    {
        return isSuspect.get();
    }

    /**
     *
     * @param dataRange filter to use when reading the columns
     * @return A Scanner for seeking over the rows of the SSTable.
     */
    public SSTableScanner getScanner(DataRange dataRange)
    {
        return new SSTableScanner(this, dataRange, null);
    }

    /**
     * I/O SSTableScanner
     * @return A Scanner for seeking over the rows of the SSTable.
     */
    public SSTableScanner getScanner()
    {
        return getScanner((RateLimiter) null);
    }

    public SSTableScanner getScanner(RateLimiter limiter)
    {
        return new SSTableScanner(this, DataRange.allData(partitioner), limiter);
    }

    /**
     * Direct I/O SSTableScanner over a defined range of tokens.
     *
     * @param range the range of keys to cover
     * @return A Scanner for seeking over the rows of the SSTable.
     */
    public ICompactionScanner getScanner(Range<Token> range, RateLimiter limiter)
    {
        if (range == null)
            return getScanner(limiter);

        // We want to avoid allocating a SSTableScanner if the range don't overlap the sstable (#5249)
        return range.intersects(new Bounds(first.token, last.token))
             ? new SSTableScanner(this, DataRange.forKeyRange(range), limiter)
             : new EmptyCompactionScanner(getFilename());
    }

    public FileDataInput getFileDataInput(long position)
    {
        return dfile.getSegment(position);
    }

    /**
     * Tests if the sstable contains data newer than the given age param (in localhost currentMilli time).
     * This works in conjunction with maxDataAge which is an upper bound on the create of data in this sstable.
     * @param age The age to compare the maxDataAre of this sstable. Measured in millisec since epoc on this host
     * @return True iff this sstable contains data that's newer than the given age parameter.
     */
    public boolean newSince(long age)
    {
        return maxDataAge > age;
    }

    public void createLinks(String snapshotDirectoryPath)
    {
        for (Component component : components)
        {
            File sourceFile = new File(descriptor.filenameFor(component));
            File targetLink = new File(snapshotDirectoryPath, sourceFile.getName());
            FileUtils.createHardLink(sourceFile, targetLink);
        }
    }

    /**
     * TODO: Move someplace reusable
     */
    public abstract static class Operator
    {
        public static final Operator EQ = new Equals();
        public static final Operator GE = new GreaterThanOrEqualTo();
        public static final Operator GT = new GreaterThan();

        /**
         * @param comparison The result of a call to compare/compareTo, with the desired field on the rhs.
         * @return less than 0 if the operator cannot match forward, 0 if it matches, greater than 0 if it might match forward.
         */
        public abstract int apply(int comparison);

        final static class Equals extends Operator
        {
            public int apply(int comparison) { return -comparison; }
        }

        final static class GreaterThanOrEqualTo extends Operator
        {
            public int apply(int comparison) { return comparison >= 0 ? 0 : -comparison; }
        }

        final static class GreaterThan extends Operator
        {
            public int apply(int comparison) { return comparison > 0 ? 0 : 1; }
        }
    }

    public long getBloomFilterFalsePositiveCount()
    {
        return bloomFilterTracker.getFalsePositiveCount();
    }

    public long getRecentBloomFilterFalsePositiveCount()
    {
        return bloomFilterTracker.getRecentFalsePositiveCount();
    }

    public long getBloomFilterTruePositiveCount()
    {
        return bloomFilterTracker.getTruePositiveCount();
    }

    public long getRecentBloomFilterTruePositiveCount()
    {
        return bloomFilterTracker.getRecentTruePositiveCount();
    }

    public InstrumentingCache<KeyCacheKey, RowIndexEntry> getKeyCache()
    {
        return keyCache;
    }

    public EstimatedHistogram getEstimatedRowSize()
    {
        return sstableMetadata.estimatedRowSize;
    }

    public EstimatedHistogram getEstimatedColumnCount()
    {
        return sstableMetadata.estimatedColumnCount;
    }

    public double getEstimatedDroppableTombstoneRatio(int gcBefore)
    {
        return sstableMetadata.getEstimatedDroppableTombstoneRatio(gcBefore);
    }

    public double getDroppableTombstonesBefore(int gcBefore)
    {
        return sstableMetadata.getDroppableTombstonesBefore(gcBefore);
    }

    public double getCompressionRatio()
    {
        return sstableMetadata.compressionRatio;
    }

    public ReplayPosition getReplayPosition()
    {
        return sstableMetadata.replayPosition;
    }

    public long getMinTimestamp()
    {
        return sstableMetadata.minTimestamp;
    }

    public long getMaxTimestamp()
    {
        return sstableMetadata.maxTimestamp;
    }

    public Set<Integer> getAncestors()
    {
        try
        {
            return SSTableMetadata.serializer.deserialize(descriptor).right;
        }
        catch (IOException e)
        {
            SSTableReader.logOpenException(descriptor, e);
            return Collections.emptySet();
        }
    }

    public int getSSTableLevel()
    {
        return sstableMetadata.sstableLevel;
    }

    /**
     * Reloads the sstable metadata from disk.
     *
     * Called after level is changed on sstable, for example if the sstable is dropped to L0
     *
     * Might be possible to remove in future versions
     *
     * @throws IOException
     */
    public void reloadSSTableMetadata() throws IOException
    {
        this.sstableMetadata = SSTableMetadata.serializer.deserialize(descriptor).left;
    }

    public SSTableMetadata getSSTableMetadata()
    {
        return sstableMetadata;
    }

    public RandomAccessReader openDataReader(RateLimiter limiter)
    {
        assert limiter != null;
        return compression
               ? CompressedThrottledReader.open(getFilename(), getCompressionMetadata(), limiter)
               : ThrottledReader.open(new File(getFilename()), limiter);
    }

    public RandomAccessReader openDataReader()
    {
        return compression
               ? CompressedRandomAccessReader.open(getFilename(), getCompressionMetadata())
               : RandomAccessReader.open(new File(getFilename()));
    }

    public RandomAccessReader openIndexReader()
    {
        return RandomAccessReader.open(new File(getIndexFilename()));
    }

    /**
     * @param component component to get timestamp.
     * @return last modified time for given component. 0 if given component does not exist or IO error occurs.
     */
    public long getCreationTimeFor(Component component)
    {
        return new File(descriptor.filenameFor(component)).lastModified();
    }

    /**
     * @param sstables
     * @return true if all desired references were acquired.  Otherwise, it will unreference any partial acquisition, and return false.
     */
    public static boolean acquireReferences(Iterable<SSTableReader> sstables)
    {
        SSTableReader failed = null;
        for (SSTableReader sstable : sstables)
        {
            if (!sstable.acquireReference())
            {
                failed = sstable;
                break;
            }
        }

        if (failed == null)
            return true;

        for (SSTableReader sstable : sstables)
        {
            if (sstable == failed)
                break;
            sstable.releaseReference();
        }
        return false;
    }

    public static void releaseReferences(Iterable<SSTableReader> sstables)
    {
        for (SSTableReader sstable : sstables)
        {
            sstable.releaseReference();
        }
    }

    private void dropPageCache()
    {
        dropPageCache(dfile.path);
        dropPageCache(ifile.path);
    }

    private void dropPageCache(String filePath)
    {
        RandomAccessFile file = null;

        try
        {
            file = new RandomAccessFile(filePath, "r");

            int fd = CLibrary.getfd(file.getFD());

            if (fd > 0)
            {
                if (logger.isDebugEnabled())
                    logger.debug(String.format("Dropping page cache of file %s.", filePath));

                CLibrary.trySkipCache(fd, 0, 0);
            }
        }
        catch (IOException e)
        {
            // we don't care if cache cleanup fails
        }
        finally
        {
            FileUtils.closeQuietly(file);
        }
    }

    protected class EmptyCompactionScanner implements ICompactionScanner
    {
        private final String filename;

        public EmptyCompactionScanner(String filename)
        {
            this.filename = filename;
        }

        public long getLengthInBytes()
        {
            return 0;
        }

        public long getCurrentPosition()
        {
            return 0;
        }

        public String getBackingFiles()
        {
            return filename;
        }

        public boolean hasNext()
        {
            return false;
        }

        public OnDiskAtomIterator next()
        {
            return null;
        }

        public void close() throws IOException { }

        public void remove() { }
    }

    public static class SizeComparator implements Comparator<SSTableReader>
    {
        public int compare(SSTableReader o1, SSTableReader o2)
        {
            return Longs.compare(o1.onDiskLength(), o2.onDiskLength());
        }
    }
}<|MERGE_RESOLUTION|>--- conflicted
+++ resolved
@@ -26,6 +26,7 @@
 import java.util.concurrent.atomic.AtomicBoolean;
 import java.util.concurrent.atomic.AtomicInteger;
 
+import com.google.common.primitives.Longs;
 import com.google.common.util.concurrent.RateLimiter;
 import org.slf4j.Logger;
 import org.slf4j.LoggerFactory;
@@ -150,51 +151,41 @@
         return open(descriptor, components, metadata, StorageService.getPartitioner(), false);
     }
 
-    public static SSTableReader open(Descriptor descriptor, Set<Component> components, CFMetaData metadata, IPartitioner partitioner) throws IOException
-    {
-        return open(descriptor, components, metadata, partitioner, true);
-    }
-
-    public static SSTableReader openForBatch(Descriptor descriptor, Set<Component> components, IPartitioner partitioner) throws IOException
+    public static SSTableReader openForBatch(Descriptor descriptor, Set<Component> components, CFMetaData metadata, IPartitioner partitioner) throws IOException
     {
         SSTableMetadata sstableMetadata = openMetadata(descriptor, components, partitioner);
-        SSTableReader sstable = new SSTableReader(descriptor,
-                                                  components,
-                                                  null,
-                                                  partitioner,
-                                                  System.currentTimeMillis(),
-                                                  sstableMetadata);
-        sstable.bf = new AlwaysPresentFilter();
-        sstable.loadForBatch();
-        return sstable;
-    }
-
-    private static SSTableReader open(Descriptor descriptor,
-                                      Set<Component> components,
-                                      CFMetaData metadata,
-                                      IPartitioner partitioner,
-                                      boolean validate) throws IOException
-    {
-<<<<<<< HEAD
-        assert partitioner != null;
-        // Minimum components without which we can't do anything
-        assert components.contains(Component.DATA) : "Data component is missing for sstable" + descriptor;
-        assert components.contains(Component.PRIMARY_INDEX) : "Primary index component is missing for sstable " + descriptor;
-
-        long start = System.nanoTime();
-=======
-        long start = System.currentTimeMillis();
->>>>>>> 2188d647
-        logger.info("Opening {} ({} bytes)", descriptor, new File(descriptor.filenameFor(COMPONENT_DATA)).length());
-
-        SSTableMetadata sstableMetadata = openMetadata(descriptor, components, partitioner);
-
         SSTableReader sstable = new SSTableReader(descriptor,
                                                   components,
                                                   metadata,
                                                   partitioner,
                                                   System.currentTimeMillis(),
                                                   sstableMetadata);
+        sstable.bf = new AlwaysPresentFilter();
+        // don't save index summary to disk if we needed to build one
+        sstable.load(true, false);
+        return sstable;
+    }
+
+    public static SSTableReader open(Descriptor descriptor, Set<Component> components, CFMetaData metadata, IPartitioner partitioner) throws IOException
+    {
+        return open(descriptor, components, metadata, partitioner, true);
+    }
+
+    private static SSTableReader open(Descriptor descriptor,
+                                      Set<Component> components,
+                                      CFMetaData metadata,
+                                      IPartitioner partitioner,
+                                      boolean validate) throws IOException
+    {
+        long start = System.nanoTime();
+        SSTableMetadata sstableMetadata = openMetadata(descriptor, components, partitioner);
+
+        SSTableReader sstable = new SSTableReader(descriptor,
+                                                  components,
+                                                  metadata,
+                                                  partitioner,
+                                                  System.currentTimeMillis(),
+                                                  sstableMetadata);
 
         sstable.load();
 
@@ -216,6 +207,7 @@
         assert components.contains(Component.DATA) : "Data component is missing for sstable" + descriptor;
         assert components.contains(Component.PRIMARY_INDEX) : "Primary index component is missing for sstable " + descriptor;
 
+        long start = System.nanoTime();
         logger.info("Opening {} ({} bytes)", descriptor, new File(descriptor.filenameFor(COMPONENT_DATA)).length());
 
         SSTableMetadata sstableMetadata = SSTableMetadata.serializer.deserialize(descriptor).left;
@@ -242,8 +234,8 @@
     }
 
     public static Collection<SSTableReader> openAll(Set<Map.Entry<Descriptor, Set<Component>>> entries,
-                                                    final CFMetaData metadata,
-                                                    final IPartitioner partitioner)
+                                                      final CFMetaData metadata,
+                                                      final IPartitioner partitioner)
     {
         final Collection<SSTableReader> sstables = new LinkedBlockingQueue<SSTableReader>();
 
@@ -310,6 +302,7 @@
                                  sstableMetadata);
     }
 
+
     private SSTableReader(Descriptor desc,
                           Set<Component> components,
                           CFMetaData metadata,
@@ -357,23 +350,23 @@
         if (metadata.getBloomFilterFpChance() == 1.0)
         {
             // bf is disabled.
-            load(false);
+            load(false, true);
             bf = new AlwaysPresentFilter();
         }
         else if (!components.contains(Component.FILTER))
         {
             // bf is enabled, but filter component is missing.
-            load(true);
+            load(true, true);
         }
         else if (descriptor.version.hasBloomFilterFPChance && sstableMetadata.bloomFilterFPChance != metadata.getBloomFilterFpChance())
         {
             // bf fp chance in sstable metadata and it has changed since compaction.
-            load(true);
+            load(true, true);
         }
         else
         {
             // bf is enabled, but fp chance isn't present in metadata (pre-ja) OR matches the currently configured value.
-            load(false);
+            load(false, true);
             loadBloomFilter();
         }
     }
@@ -394,74 +387,32 @@
 
     /**
      * Loads ifile, dfile and indexSummary, and optionally recreates the bloom filter.
-     */
-    private void load(boolean recreateBloomFilter) throws IOException
+     * @param saveSummaryIfCreated for bulk loading purposes, if the summary was absent and needed to be built, you can
+     *                             avoid persisting it to disk by setting this to false
+     */
+    private void load(boolean recreateBloomFilter, boolean saveSummaryIfCreated) throws IOException
     {
         SegmentedFile.Builder ibuilder = SegmentedFile.getBuilder(DatabaseDescriptor.getIndexAccessMode());
         SegmentedFile.Builder dbuilder = compression
-<<<<<<< HEAD
                                          ? SegmentedFile.getCompressedBuilder()
                                          : SegmentedFile.getBuilder(DatabaseDescriptor.getDiskAccessMode());
-=======
-                                       ? SegmentedFile.getCompressedBuilder()
-                                       : SegmentedFile.getBuilder(DatabaseDescriptor.getDiskAccessMode());
-
-
-        boolean summaryLoaded = loadSummary(this, ibuilder, dbuilder);
-        if (recreatebloom || !summaryLoaded)
-            buildSummary(recreatebloom, ibuilder, dbuilder, summaryLoaded);
+
+
+        boolean summaryLoaded = loadSummary(this, ibuilder, dbuilder, metadata);
+        if (recreateBloomFilter || !summaryLoaded)
+            buildSummary(recreateBloomFilter, ibuilder, dbuilder, summaryLoaded);
 
         ifile = ibuilder.complete(descriptor.filenameFor(Component.PRIMARY_INDEX));
         dfile = dbuilder.complete(descriptor.filenameFor(Component.DATA));
-        if (recreatebloom || !summaryLoaded) // save summary information to disk
+        if (saveSummaryIfCreated && (recreateBloomFilter || !summaryLoaded)) // save summary information to disk
             saveSummary(this, ibuilder, dbuilder);
     }
 
-    /**
-     * A simplified load that creates a minimal partition index
-     */
-    private void loadForBatch() throws IOException
-    {
-        SegmentedFile.Builder ibuilder = new BufferedSegmentedFile.Builder();
-        SegmentedFile.Builder dbuilder = compression
-                                         ? new CompressedSegmentedFile.Builder()
-                                         : new BufferedSegmentedFile.Builder();
->>>>>>> 2188d647
-
-        // build a bare-bones IndexSummary
-        IndexSummaryBuilder summaryBuilder = new IndexSummaryBuilder(1);
-        RandomAccessReader in = RandomAccessReader.open(new File(descriptor.filenameFor(Component.PRIMARY_INDEX)), true);
-        try
-        {
-            ByteBuffer key = ByteBufferUtil.readWithShortLength(in);
-            first = decodeKey(partitioner, descriptor, key);
-            summaryBuilder.maybeAddEntry(first, 0);
-            indexSummary = summaryBuilder.build(partitioner);
-        }
-        finally
-        {
-            FileUtils.closeQuietly(in);
-        }
-
-        last = null; // shouldn't need this for batch operations
-
-        ifile = ibuilder.complete(descriptor.filenameFor(Component.PRIMARY_INDEX));
-        dfile = dbuilder.complete(descriptor.filenameFor(Component.DATA));
-    }
-
-    private void buildSummary(boolean recreatebloom, SegmentedFile.Builder ibuilder, SegmentedFile.Builder dbuilder, boolean summaryLoaded) throws IOException
-    {
+     private void buildSummary(boolean recreateBloomFilter, SegmentedFile.Builder ibuilder, SegmentedFile.Builder dbuilder, boolean summaryLoaded) throws IOException
+     {
         // we read the positions in a BRAF so we don't have to worry about an entry spanning a mmap boundary.
-<<<<<<< HEAD
         RandomAccessReader primaryIndex = RandomAccessReader.open(new File(descriptor.filenameFor(Component.PRIMARY_INDEX)));
 
-        // try to load summaries from the disk and check if we need
-        // to read primary index because we should re-create a BloomFilter or pre-load KeyCache
-        final boolean summaryLoaded = loadSummary(this, ibuilder, dbuilder, metadata);
-        final boolean readIndex = recreateBloomFilter || !summaryLoaded;
-=======
-        RandomAccessReader primaryIndex = RandomAccessReader.open(new File(descriptor.filenameFor(Component.PRIMARY_INDEX)), true);
->>>>>>> 2188d647
         try
         {
             long indexSize = primaryIndex.length();
@@ -578,6 +529,11 @@
         {
             FileUtils.closeQuietly(oStream);
         }
+    }
+
+    public void releaseSummary()
+    {
+        indexSummary = null;
     }
 
     private void validate()
