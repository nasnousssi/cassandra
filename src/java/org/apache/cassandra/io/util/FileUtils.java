/*
 * Licensed to the Apache Software Foundation (ASF) under one
 * or more contributor license agreements.  See the NOTICE file
 * distributed with this work for additional information
 * regarding copyright ownership.  The ASF licenses this file
 * to you under the Apache License, Version 2.0 (the
 * "License"); you may not use this file except in compliance
 * with the License.  You may obtain a copy of the License at
 *
 *     http://www.apache.org/licenses/LICENSE-2.0
 *
 * Unless required by applicable law or agreed to in writing, software
 * distributed under the License is distributed on an "AS IS" BASIS,
 * WITHOUT WARRANTIES OR CONDITIONS OF ANY KIND, either express or implied.
 * See the License for the specific language governing permissions and
 * limitations under the License.
 */
package org.apache.cassandra.io.util;

import java.io.*;
import java.nio.ByteBuffer;
import java.nio.channels.FileChannel;
import java.nio.charset.Charset;
import java.nio.charset.StandardCharsets;
import java.nio.file.*;
import java.nio.file.attribute.BasicFileAttributes;
import java.nio.file.attribute.FileAttributeView;
import java.nio.file.attribute.FileStoreAttributeView;
import java.text.DecimalFormat;
import java.util.Arrays;
import java.util.Collections;
import java.util.List;
import java.util.Optional;
import java.util.concurrent.atomic.AtomicReference;
import java.util.function.Consumer;
import java.util.function.Predicate;
import java.util.stream.StreamSupport;

import org.slf4j.Logger;
import org.slf4j.LoggerFactory;
import sun.nio.ch.DirectBuffer;

import org.apache.cassandra.concurrent.ScheduledExecutors;
import org.apache.cassandra.io.FSError;
import org.apache.cassandra.io.FSErrorHandler;
import org.apache.cassandra.io.FSReadError;
import org.apache.cassandra.io.FSWriteError;
import org.apache.cassandra.io.sstable.CorruptSSTableException;
import org.apache.cassandra.utils.JVMStabilityInspector;

import static com.google.common.base.Throwables.propagate;
import static org.apache.cassandra.utils.Throwables.maybeFail;
import static org.apache.cassandra.utils.Throwables.merge;

public final class FileUtils
{
    public static final Charset CHARSET = StandardCharsets.UTF_8;

    private static final Logger logger = LoggerFactory.getLogger(FileUtils.class);
    public static final long ONE_KB = 1024;
    public static final long ONE_MB = 1024 * ONE_KB;
    public static final long ONE_GB = 1024 * ONE_MB;
    public static final long ONE_TB = 1024 * ONE_GB;

    private static final DecimalFormat df = new DecimalFormat("#.##");
    public static final boolean isCleanerAvailable;
    private static final AtomicReference<Optional<FSErrorHandler>> fsErrorHandler = new AtomicReference<>(Optional.empty());

    static
    {
        boolean canClean = false;
        try
        {
            ByteBuffer buf = ByteBuffer.allocateDirect(1);
            ((DirectBuffer) buf).cleaner().clean();
            canClean = true;
        }
        catch (Throwable t)
        {
            JVMStabilityInspector.inspectThrowable(t);
            logger.info("Cannot initialize un-mmaper.  (Are you using a non-Oracle JVM?)  Compacted data files will not be removed promptly.  Consider using an Oracle JVM or using standard disk access mode");
        }
        isCleanerAvailable = canClean;
    }

    public static void createHardLink(String from, String to)
    {
        createHardLink(new File(from), new File(to));
    }

    public static void createHardLink(File from, File to)
    {
        if (to.exists())
            throw new RuntimeException("Tried to create duplicate hard link to " + to);
        if (!from.exists())
            throw new RuntimeException("Tried to hard link to file that does not exist " + from);

        try
        {
            Files.createLink(to.toPath(), from.toPath());
        }
        catch (IOException e)
        {
            throw new FSWriteError(e, to);
        }
    }

    public static File createTempFile(String prefix, String suffix, File directory)
    {
        try
        {
            return File.createTempFile(prefix, suffix, directory);
        }
        catch (IOException e)
        {
            throw new FSWriteError(e, directory);
        }
    }

    public static File createTempFile(String prefix, String suffix)
    {
        return createTempFile(prefix, suffix, new File(System.getProperty("java.io.tmpdir")));
    }

    public static Throwable deleteWithConfirm(String filePath, boolean expect, Throwable accumulate)
    {
        return deleteWithConfirm(new File(filePath), expect, accumulate);
    }

    public static Throwable deleteWithConfirm(File file, boolean expect, Throwable accumulate)
    {
        boolean exists = file.exists();
        assert exists || !expect : "attempted to delete non-existing file " + file.getName();
        try
        {
            if (exists)
                Files.delete(file.toPath());
        }
        catch (Throwable t)
        {
            try
            {
                throw new FSWriteError(t, file);
            }
            catch (Throwable t2)
            {
                accumulate = merge(accumulate, t2);
            }
        }
        return accumulate;
    }

    public static void deleteWithConfirm(String file)
    {
        deleteWithConfirm(new File(file));
    }

    public static void deleteWithConfirm(File file)
    {
        maybeFail(deleteWithConfirm(file, true, null));
    }

    public static void renameWithOutConfirm(String from, String to)
    {
        try
        {
            atomicMoveWithFallback(new File(from).toPath(), new File(to).toPath());
        }
        catch (IOException e)
        {
            if (logger.isTraceEnabled())
                logger.trace("Could not move file "+from+" to "+to, e);
        }
    }

    public static void renameWithConfirm(String from, String to)
    {
        renameWithConfirm(new File(from), new File(to));
    }

    public static void renameWithConfirm(File from, File to)
    {
        assert from.exists();
        if (logger.isTraceEnabled())
            logger.trace("Renaming {} to {}", from.getPath(), to.getPath());
        // this is not FSWE because usually when we see it it's because we didn't close the file before renaming it,
        // and Windows is picky about that.
        try
        {
            atomicMoveWithFallback(from.toPath(), to.toPath());
        }
        catch (IOException e)
        {
            throw new RuntimeException(String.format("Failed to rename %s to %s", from.getPath(), to.getPath()), e);
        }
    }

    /**
     * Move a file atomically, if it fails, it falls back to a non-atomic operation
     * @param from
     * @param to
     * @throws IOException
     */
    private static void atomicMoveWithFallback(Path from, Path to) throws IOException
    {
        try
        {
            Files.move(from, to, StandardCopyOption.REPLACE_EXISTING, StandardCopyOption.ATOMIC_MOVE);
        }
        catch (AtomicMoveNotSupportedException e)
        {
            logger.trace("Could not do an atomic move", e);
            Files.move(from, to, StandardCopyOption.REPLACE_EXISTING);
        }

    }
    public static void truncate(String path, long size)
    {
        try(FileChannel channel = FileChannel.open(Paths.get(path), StandardOpenOption.READ, StandardOpenOption.WRITE))
        {
            channel.truncate(size);
        }
        catch (IOException e)
        {
            throw new RuntimeException(e);
        }
    }

    public static void closeQuietly(Closeable c)
    {
        try
        {
            if (c != null)
                c.close();
        }
        catch (Exception e)
        {
            logger.warn("Failed closing {}", c, e);
        }
    }

    public static void closeQuietly(AutoCloseable c)
    {
        try
        {
            if (c != null)
                c.close();
        }
        catch (Exception e)
        {
            logger.warn("Failed closing {}", c, e);
        }
    }

    public static void close(Closeable... cs) throws IOException
    {
        close(Arrays.asList(cs));
    }

    public static void close(Iterable<? extends Closeable> cs) throws IOException
    {
        IOException e = null;
        for (Closeable c : cs)
        {
            try
            {
                if (c != null)
                    c.close();
            }
            catch (IOException ex)
            {
                e = ex;
                logger.warn("Failed closing stream {}", c, ex);
            }
        }
        if (e != null)
            throw e;
    }

    public static void closeQuietly(Iterable<? extends AutoCloseable> cs)
    {
        for (AutoCloseable c : cs)
        {
            try
            {
                if (c != null)
                    c.close();
            }
            catch (Exception ex)
            {
                logger.warn("Failed closing {}", c, ex);
            }
        }
    }

    public static String getCanonicalPath(String filename)
    {
        try
        {
            return new File(filename).getCanonicalPath();
        }
        catch (IOException e)
        {
            throw new FSReadError(e, filename);
        }
    }

    public static String getCanonicalPath(File file)
    {
        try
        {
            return file.getCanonicalPath();
        }
        catch (IOException e)
        {
            throw new FSReadError(e, file);
        }
    }

    /** Return true if file is contained in folder */
    public static boolean isContained(File folder, File file)
    {
        String folderPath = getCanonicalPath(folder);
        String filePath = getCanonicalPath(file);

        return filePath.startsWith(folderPath);
    }

    /** Convert absolute path into a path relative to the base path */
    public static String getRelativePath(String basePath, String path)
    {
        try
        {
            return Paths.get(basePath).relativize(Paths.get(path)).toString();
        }
        catch(Exception ex)
        {
            String absDataPath = FileUtils.getCanonicalPath(basePath);
            return Paths.get(absDataPath).relativize(Paths.get(path)).toString();
        }
    }

    public static void clean(ByteBuffer buffer)
    {
        if (buffer == null)
            return;
        if (isCleanerAvailable && buffer.isDirect())
        {
            DirectBuffer db = (DirectBuffer) buffer;
            if (db.cleaner() != null)
                db.cleaner().clean();
        }
    }

    public static void createDirectory(String directory)
    {
        createDirectory(new File(directory));
    }

    public static void createDirectory(File directory)
    {
        if (!directory.exists())
        {
            if (!directory.mkdirs())
                throw new FSWriteError(new IOException("Failed to mkdirs " + directory), directory);
        }
    }

    public static boolean delete(String file)
    {
        File f = new File(file);
        return f.delete();
    }

    public static void delete(File... files)
    {
        if (files == null)
        {
            // CASSANDRA-13389: some callers use Files.listFiles() which, on error, silently returns null
            logger.debug("Received null list of files to delete");
            return;
        }

        for ( File file : files )
        {
            file.delete();
        }
    }

    public static void deleteAsync(final String file)
    {
        Runnable runnable = new Runnable()
        {
            public void run()
            {
                deleteWithConfirm(new File(file));
            }
        };
        ScheduledExecutors.nonPeriodicTasks.execute(runnable);
    }

    public static void visitDirectory(Path dir, Predicate<? super File> filter, Consumer<? super File> consumer)
    {
        try (DirectoryStream<Path> stream = Files.newDirectoryStream(dir))
        {
            StreamSupport.stream(stream.spliterator(), false)
                         .map(Path::toFile)
                         // stream directories are weakly consistent so we always check if the file still exists
                         .filter(f -> f.exists() && (filter == null || filter.test(f)))
                         .forEach(consumer);
        }
        catch (IOException|DirectoryIteratorException ex)
        {
            logger.error("Failed to list files in {} with exception: {}", dir, ex.getMessage(), ex);
        }
    }

    public static String stringifyFileSize(double value)
    {
        double d;
        if ( value >= ONE_TB )
        {
            d = value / ONE_TB;
            String val = df.format(d);
            return val + " TiB";
        }
        else if ( value >= ONE_GB )
        {
            d = value / ONE_GB;
            String val = df.format(d);
            return val + " GiB";
        }
        else if ( value >= ONE_MB )
        {
            d = value / ONE_MB;
            String val = df.format(d);
            return val + " MiB";
        }
        else if ( value >= ONE_KB )
        {
            d = value / ONE_KB;
            String val = df.format(d);
            return val + " KiB";
        }
        else
        {
            String val = df.format(value);
            return val + " bytes";
        }
    }

    /**
     * Deletes all files and subdirectories under "dir".
     * @param dir Directory to be deleted
     * @throws FSWriteError if any part of the tree cannot be deleted
     */
    public static void deleteRecursive(File dir)
    {
        if (dir.isDirectory())
        {
            String[] children = dir.list();
            for (String child : children)
                deleteRecursive(new File(dir, child));
        }

        // The directory is now empty so now it can be smoked
        deleteWithConfirm(dir);
    }

    /**
     * Schedules deletion of all file and subdirectories under "dir" on JVM shutdown.
     * @param dir Directory to be deleted
     */
    public static void deleteRecursiveOnExit(File dir)
    {
        if (dir.isDirectory())
        {
            String[] children = dir.list();
            for (String child : children)
                deleteRecursiveOnExit(new File(dir, child));
        }

        logger.trace("Scheduling deferred deletion of file: {}", dir);
        dir.deleteOnExit();
    }

    public static void handleCorruptSSTable(CorruptSSTableException e)
    {
        fsErrorHandler.get().ifPresent(handler -> handler.handleCorruptSSTable(e));
    }

    public static void handleFSError(FSError e)
    {
        fsErrorHandler.get().ifPresent(handler -> handler.handleFSError(e));
    }

<<<<<<< HEAD
=======
    /**
     * handleFSErrorAndPropagate will invoke the disk failure policy error handler,
     * which may or may not stop the daemon or transports. However, if we don't exit,
     * we still want to propagate the exception to the caller in case they have custom
     * exception handling
     *
     * @param e A filesystem error
     */
    public static void handleFSErrorAndPropagate(FSError e)
    {
        handleFSError(e);
        throw propagate(e);
    }

>>>>>>> ba325955
    /**
     * Get the size of a directory in bytes
     * @param folder The directory for which we need size.
     * @return The size of the directory
     */
    public static long folderSize(File folder)
    {
        final long [] sizeArr = {0L};
        try
        {
            Files.walkFileTree(folder.toPath(), new SimpleFileVisitor<Path>()
            {
                @Override
                public FileVisitResult visitFile(Path file, BasicFileAttributes attrs)
                {
                    sizeArr[0] += attrs.size();
                    return FileVisitResult.CONTINUE;
                }
            });
        }
        catch (IOException e)
        {
            logger.error("Error while getting {} folder size. {}", folder, e);
        }
        return sizeArr[0];
    }

    public static void copyTo(DataInput in, OutputStream out, int length) throws IOException
    {
        byte[] buffer = new byte[64 * 1024];
        int copiedBytes = 0;

        while (copiedBytes + buffer.length < length)
        {
            in.readFully(buffer);
            out.write(buffer);
            copiedBytes += buffer.length;
        }

        if (copiedBytes < length)
        {
            int left = length - copiedBytes;
            in.readFully(buffer, 0, left);
            out.write(buffer, 0, left);
        }
    }

    public static boolean isSubDirectory(File parent, File child) throws IOException
    {
        parent = parent.getCanonicalFile();
        child = child.getCanonicalFile();

        File toCheck = child;
        while (toCheck != null)
        {
            if (parent.equals(toCheck))
                return true;
            toCheck = toCheck.getParentFile();
        }
        return false;
    }

    public static void append(File file, String ... lines)
    {
        if (file.exists())
            write(file, Arrays.asList(lines), StandardOpenOption.APPEND);
        else
            write(file, Arrays.asList(lines), StandardOpenOption.CREATE);
    }

    public static void appendAndSync(File file, String ... lines)
    {
        if (file.exists())
            write(file, Arrays.asList(lines), StandardOpenOption.APPEND, StandardOpenOption.SYNC);
        else
            write(file, Arrays.asList(lines), StandardOpenOption.CREATE, StandardOpenOption.SYNC);
    }

    public static void replace(File file, String ... lines)
    {
        write(file, Arrays.asList(lines), StandardOpenOption.TRUNCATE_EXISTING);
    }

    public static void write(File file, List<String> lines, StandardOpenOption ... options)
    {
        try
        {
            Files.write(file.toPath(),
                        lines,
                        CHARSET,
                        options);
        }
        catch (IOException ex)
        {
            throw new RuntimeException(ex);
        }
    }

    public static List<String> readLines(File file)
    {
        try
        {
            return Files.readAllLines(file.toPath(), CHARSET);
        }
        catch (IOException ex)
        {
            if (ex instanceof NoSuchFileException)
                return Collections.emptyList();

            throw new RuntimeException(ex);
        }
    }

    public static void setFSErrorHandler(FSErrorHandler handler)
    {
        fsErrorHandler.getAndSet(Optional.ofNullable(handler));
    }

    /**
     * Returns the size of the specified partition.
     * <p>This method handles large file system by returning {@code Long.MAX_VALUE} if the  size overflow.
     * See <a href='https://bugs.openjdk.java.net/browse/JDK-8179320'>JDK-8179320</a> for more information.</p>
     *
     * @param file the partition
     * @return the size, in bytes, of the partition or {@code 0L} if the abstract pathname does not name a partition
     */
    public static long getTotalSpace(File file)
    {
        return handleLargeFileSystem(file.getTotalSpace());
    }

    /**
     * Returns the number of unallocated bytes on the specified partition.
     * <p>This method handles large file system by returning {@code Long.MAX_VALUE} if the  number of unallocated bytes
     * overflow. See <a href='https://bugs.openjdk.java.net/browse/JDK-8179320'>JDK-8179320</a> for more information</p>
     *
     * @param file the partition
     * @return the number of unallocated bytes on the partition or {@code 0L}
     * if the abstract pathname does not name a partition.
     */
    public static long getFreeSpace(File file)
    {
        return handleLargeFileSystem(file.getFreeSpace());
    }

    /**
     * Returns the number of available bytes on the specified partition.
     * <p>This method handles large file system by returning {@code Long.MAX_VALUE} if the  number of available bytes
     * overflow. See <a href='https://bugs.openjdk.java.net/browse/JDK-8179320'>JDK-8179320</a> for more information</p>
     *
     * @param file the partition
     * @return the number of available bytes on the partition or {@code 0L}
     * if the abstract pathname does not name a partition.
     */
    public static long getUsableSpace(File file)
    {
        return handleLargeFileSystem(file.getUsableSpace());
    }

    /**
     * Returns the {@link FileStore} representing the file store where a file
     * is located. This {@link FileStore} handles large file system by returning {@code Long.MAX_VALUE}
     * from {@code FileStore#getTotalSpace()}, {@code FileStore#getUnallocatedSpace()} and {@code FileStore#getUsableSpace()}
     * it the value is bigger than {@code Long.MAX_VALUE}. See <a href='https://bugs.openjdk.java.net/browse/JDK-8162520'>JDK-8162520</a>
     * for more information.
     *
     * @param path the path to the file
     * @return the file store where the file is stored
     */
    public static FileStore getFileStore(Path path) throws IOException
    {
        return new SafeFileStore(Files.getFileStore(path));
    }

    /**
     * Handle large file system by returning {@code Long.MAX_VALUE} when the size overflows.
     * @param size returned by the Java's FileStore methods
     * @return the size or {@code Long.MAX_VALUE} if the size was bigger than {@code Long.MAX_VALUE}
     */
    private static long handleLargeFileSystem(long size)
    {
        return size < 0 ? Long.MAX_VALUE : size;
    }

    /**
     * Private constructor as the class contains only static methods.
     */
    private FileUtils()
    {
    }

    /**
     * FileStore decorator used to safely handle large file system.
     *
     * <p>Java's FileStore methods (getTotalSpace/getUnallocatedSpace/getUsableSpace) are limited to reporting bytes as
     * signed long (2^63-1), if the filesystem is any bigger, then the size overflows. {@code SafeFileStore} will
     * return {@code Long.MAX_VALUE} if the size overflow.</p>
     *
     * @see https://bugs.openjdk.java.net/browse/JDK-8162520.
     */
    private static final class SafeFileStore extends FileStore
    {
        /**
         * The decorated {@code FileStore}
         */
        private final FileStore fileStore;

        public SafeFileStore(FileStore fileStore)
        {
            this.fileStore = fileStore;
        }

        @Override
        public String name()
        {
            return fileStore.name();
        }

        @Override
        public String type()
        {
            return fileStore.type();
        }

        @Override
        public boolean isReadOnly()
        {
            return fileStore.isReadOnly();
        }

        @Override
        public long getTotalSpace() throws IOException
        {
            return handleLargeFileSystem(fileStore.getTotalSpace());
        }

        @Override
        public long getUsableSpace() throws IOException
        {
            return handleLargeFileSystem(fileStore.getUsableSpace());
        }

        @Override
        public long getUnallocatedSpace() throws IOException
        {
            return handleLargeFileSystem(fileStore.getUnallocatedSpace());
        }

        @Override
        public boolean supportsFileAttributeView(Class<? extends FileAttributeView> type)
        {
            return fileStore.supportsFileAttributeView(type);
        }

        @Override
        public boolean supportsFileAttributeView(String name)
        {
            return fileStore.supportsFileAttributeView(name);
        }

        @Override
        public <V extends FileStoreAttributeView> V getFileStoreAttributeView(Class<V> type)
        {
            return fileStore.getFileStoreAttributeView(type);
        }

        @Override
        public Object getAttribute(String attribute) throws IOException
        {
            return fileStore.getAttribute(attribute);
        }
    }
}<|MERGE_RESOLUTION|>--- conflicted
+++ resolved
@@ -494,8 +494,6 @@
         fsErrorHandler.get().ifPresent(handler -> handler.handleFSError(e));
     }
 
-<<<<<<< HEAD
-=======
     /**
      * handleFSErrorAndPropagate will invoke the disk failure policy error handler,
      * which may or may not stop the daemon or transports. However, if we don't exit,
@@ -510,7 +508,6 @@
         throw propagate(e);
     }
 
->>>>>>> ba325955
     /**
      * Get the size of a directory in bytes
      * @param folder The directory for which we need size.
