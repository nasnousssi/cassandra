/*
 * Licensed to the Apache Software Foundation (ASF) under one
 * or more contributor license agreements.  See the NOTICE file
 * distributed with this work for additional information
 * regarding copyright ownership.  The ASF licenses this file
 * to you under the Apache License, Version 2.0 (the
 * "License"); you may not use this file except in compliance
 * with the License.  You may obtain a copy of the License at
 *
 *     http://www.apache.org/licenses/LICENSE-2.0
 *
 * Unless required by applicable law or agreed to in writing, software
 * distributed under the License is distributed on an "AS IS" BASIS,
 * WITHOUT WARRANTIES OR CONDITIONS OF ANY KIND, either express or implied.
 * See the License for the specific language governing permissions and
 * limitations under the License.
 */
package org.apache.cassandra.service.pager;

import java.util.ArrayList;
import java.util.Collections;
import java.util.List;
import java.util.Iterator;

import com.google.common.annotations.VisibleForTesting;

import org.apache.cassandra.config.CFMetaData;
import org.apache.cassandra.config.Schema;
import org.apache.cassandra.db.*;
import org.apache.cassandra.db.composites.CellName;
import org.apache.cassandra.db.filter.ColumnCounter;
import org.apache.cassandra.db.filter.IDiskAtomFilter;
import org.apache.cassandra.exceptions.RequestExecutionException;
import org.apache.cassandra.exceptions.RequestValidationException;

abstract class AbstractQueryPager implements QueryPager
{
    private final ConsistencyLevel consistencyLevel;
    private final boolean localQuery;

    protected final CFMetaData cfm;
    protected final IDiskAtomFilter columnFilter;
    private final long timestamp;

    private int remaining;
    private boolean exhausted;
    private boolean lastWasRecorded;

    protected AbstractQueryPager(ConsistencyLevel consistencyLevel,
                                 int toFetch,
                                 boolean localQuery,
                                 String keyspace,
                                 String columnFamily,
                                 IDiskAtomFilter columnFilter,
                                 long timestamp)
    {
        this(consistencyLevel, toFetch, localQuery, Schema.instance.getCFMetaData(keyspace, columnFamily), columnFilter, timestamp);
    }

    protected AbstractQueryPager(ConsistencyLevel consistencyLevel,
                                 int toFetch,
                                 boolean localQuery,
                                 CFMetaData cfm,
                                 IDiskAtomFilter columnFilter,
                                 long timestamp)
    {
        this.consistencyLevel = consistencyLevel;
        this.localQuery = localQuery;

        this.cfm = cfm;
        this.columnFilter = columnFilter;
        this.timestamp = timestamp;

        this.remaining = toFetch;
    }


    public List<Row> fetchPage(int pageSize) throws RequestValidationException, RequestExecutionException
    {
        if (isExhausted())
            return Collections.emptyList();

        int currentPageSize = nextPageSize(pageSize);
        List<Row> rows = filterEmpty(queryNextPage(currentPageSize, consistencyLevel, localQuery));

        if (rows.isEmpty())
        {
            exhausted = true;
            return Collections.emptyList();
        }

        int liveCount = getPageLiveCount(rows);

        // Because SP.getRangeSlice doesn't trim the result (see SP.trim()), liveCount may be greater than what asked
        // (currentPageSize). This would throw off the paging logic so we trim the excess. It's not extremely efficient
        // but most of the time there should be nothing or very little to trim.
        if (liveCount > currentPageSize)
        {
            rows = discardLast(rows, liveCount - currentPageSize);
            liveCount = currentPageSize;
        }

        remaining -= liveCount;

        // If we've got less than requested, there is no more query to do (but
        // we still need to return the current page)
        if (liveCount < currentPageSize)
            exhausted = true;

        // If it's not the first query and the first column is the last one returned (likely
        // but not certain since paging can race with deletes/expiration), then remove the
        // first column.
        if (containsPreviousLast(rows.get(0)))
        {
            rows = discardFirst(rows);
            remaining++;
        }
        // Otherwise, if 'lastWasRecorded', we queried for one more than the page size,
        // so if the page is full, trim the last entry
        else if (lastWasRecorded && !exhausted)
        {
            // We've asked for one more than necessary
            rows = discardLast(rows);
            remaining++;
        }

        if (!isExhausted())
            lastWasRecorded = recordLast(rows.get(rows.size() - 1));

        return rows;
    }

    private List<Row> filterEmpty(List<Row> result)
    {
        for (Row row : result)
        {
            if (row.cf == null || row.cf.getColumnCount() == 0)
            {
                List<Row> newResult = new ArrayList<Row>(result.size() - 1);
                for (Row row2 : result)
                {
                    if (row2.cf == null || row2.cf.getColumnCount() == 0)
                        continue;

                    newResult.add(row2);
                }
                return newResult;
            }
        }
        return result;
    }

    protected void restoreState(int remaining, boolean lastWasRecorded)
    {
        this.remaining = remaining;
        this.lastWasRecorded = lastWasRecorded;
    }

    public boolean isExhausted()
    {
        return exhausted || remaining == 0;
    }

    public int maxRemaining()
    {
        return remaining;
    }

    public long timestamp()
    {
        return timestamp;
    }

    private int nextPageSize(int pageSize)
    {
        return Math.min(remaining, pageSize) + (lastWasRecorded ? 1 : 0);
    }

    public ColumnCounter columnCounter()
    {
        return columnFilter.columnCounter(cfm.comparator, timestamp);
    }

    protected abstract List<Row> queryNextPage(int pageSize, ConsistencyLevel consistency, boolean localQuery) throws RequestValidationException, RequestExecutionException;
    protected abstract boolean containsPreviousLast(Row first);
    protected abstract boolean recordLast(Row last);
    protected abstract boolean isReversed();

    private List<Row> discardFirst(List<Row> rows)
    {
        return discardFirst(rows, 1);
    }

    @VisibleForTesting
    List<Row> discardFirst(List<Row> rows, int toDiscard)
    {
        if (toDiscard == 0 || rows.isEmpty())
            return rows;

        int i = 0;
        DecoratedKey firstKey = null;
        ColumnFamily firstCf = null;
        while (toDiscard > 0 && i < rows.size())
        {
            Row first = rows.get(i++);
            firstKey = first.key;
            firstCf = first.cf.cloneMeShallow();
            toDiscard -= isReversed()
                       ? discardLast(first.cf, toDiscard, firstCf)
                       : discardFirst(first.cf, toDiscard, firstCf);
        }

        // If there is less live data than to discard, all is discarded
        if (toDiscard > 0)
            return Collections.<Row>emptyList();

        // i is the index of the first row that we are sure to keep. On top of that,
        // we also keep firstCf is it hasn't been fully emptied by the last iteration above.
        int count = firstCf.getColumnCount();
        int newSize = rows.size() - (count == 0 ? i : i - 1);
        List<Row> newRows = new ArrayList<Row>(newSize);
        if (count != 0)
            newRows.add(new Row(firstKey, firstCf));
        newRows.addAll(rows.subList(i, rows.size()));

        return newRows;
    }

    private List<Row> discardLast(List<Row> rows)
    {
        return discardLast(rows, 1);
    }

    @VisibleForTesting
    List<Row> discardLast(List<Row> rows, int toDiscard)
    {
        if (toDiscard == 0 || rows.isEmpty())
            return rows;

        int i = rows.size()-1;
        DecoratedKey lastKey = null;
        ColumnFamily lastCf = null;
        while (toDiscard > 0 && i >= 0)
        {
            Row last = rows.get(i--);
            lastKey = last.key;
            lastCf = last.cf.cloneMeShallow();
            toDiscard -= isReversed()
                       ? discardFirst(last.cf, toDiscard, lastCf)
                       : discardLast(last.cf, toDiscard, lastCf);
        }

        // If there is less live data than to discard, all is discarded
        if (toDiscard > 0)
            return Collections.<Row>emptyList();

        // i is the index of the last row that we are sure to keep. On top of that,
        // we also keep lastCf is it hasn't been fully emptied by the last iteration above.
        int count = lastCf.getColumnCount();
        int newSize = count == 0 ? i+1 : i+2;
        List<Row> newRows = new ArrayList<Row>(newSize);
        newRows.addAll(rows.subList(0, i+1));
        if (count != 0)
            newRows.add(new Row(lastKey, lastCf));

        return newRows;
    }

    private int getPageLiveCount(List<Row> page)
    {
        int count = 0;
        for (Row row : page)
            count += columnCounter().countAll(row.cf).live();
        return count;
    }

    private int discardFirst(ColumnFamily cf, int toDiscard, ColumnFamily newCf)
    {
        boolean isReversed = isReversed();
        DeletionInfo.InOrderTester tester = cf.deletionInfo().inOrderTester(isReversed);
        return isReversed
             ? discardTail(cf, toDiscard, newCf, cf.reverseIterator(), tester)
             : discardHead(cf, toDiscard, newCf, cf.iterator(), tester);
    }

    private int discardLast(ColumnFamily cf, int toDiscard, ColumnFamily newCf)
    {
        boolean isReversed = isReversed();
        DeletionInfo.InOrderTester tester = cf.deletionInfo().inOrderTester(isReversed);
        return isReversed
             ? discardHead(cf, toDiscard, newCf, cf.reverseIterator(), tester)
             : discardTail(cf, toDiscard, newCf, cf.iterator(), tester);
    }

    private int discardHead(ColumnFamily cf, int toDiscard, ColumnFamily copy, Iterator<Cell> iter, DeletionInfo.InOrderTester tester)
    {
        ColumnCounter counter = columnCounter();

        // Discard the first 'toDiscard' live
        while (iter.hasNext())
        {
            Cell c = iter.next();
            counter.count(c, tester);
            if (counter.live() > toDiscard)
            {
                copy.addColumn(c);
                while (iter.hasNext())
                    copy.addColumn(iter.next());
            }
        }
        return Math.min(counter.live(), toDiscard);
    }

    private int discardTail(ColumnFamily cf, int toDiscard, ColumnFamily copy, Iterator<Cell> iter, DeletionInfo.InOrderTester tester)
    {
        // Redoing the counting like that is not extremely efficient.
        // This is called only for reversed slices or in the case of a race between
        // paging and a deletion (pretty unlikely), so this is probably acceptable.
        int liveCount = columnCounter().countAll(cf).live();

        ColumnCounter counter = columnCounter();
        // Discard the last 'toDiscard' live (so stop adding as sound as we're past 'liveCount - toDiscard')
        while (iter.hasNext())
        {
            Cell c = iter.next();
            counter.count(c, tester);
            if (counter.live() > liveCount - toDiscard)
                break;

            copy.addColumn(c);
        }
        return Math.min(liveCount, toDiscard);
    }

<<<<<<< HEAD
    protected static CellName firstName(ColumnFamily cf)
=======
    protected static Column firstColumn(ColumnFamily cf)
>>>>>>> cd2c4388
    {
        return cf.iterator().next();
    }

<<<<<<< HEAD
    protected static CellName lastName(ColumnFamily cf)
=======
    protected static Column lastColumn(ColumnFamily cf)
>>>>>>> cd2c4388
    {
        return cf.getReverseSortedColumns().iterator().next();
    }
}<|MERGE_RESOLUTION|>--- conflicted
+++ resolved
@@ -332,20 +332,12 @@
         return Math.min(liveCount, toDiscard);
     }
 
-<<<<<<< HEAD
-    protected static CellName firstName(ColumnFamily cf)
-=======
-    protected static Column firstColumn(ColumnFamily cf)
->>>>>>> cd2c4388
+    protected static Cell firstCell(ColumnFamily cf)
     {
         return cf.iterator().next();
     }
 
-<<<<<<< HEAD
-    protected static CellName lastName(ColumnFamily cf)
-=======
-    protected static Column lastColumn(ColumnFamily cf)
->>>>>>> cd2c4388
+    protected static Cell lastCell(ColumnFamily cf)
     {
         return cf.getReverseSortedColumns().iterator().next();
     }
