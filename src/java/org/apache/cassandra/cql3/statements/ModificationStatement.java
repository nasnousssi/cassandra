/*
 * Licensed to the Apache Software Foundation (ASF) under one
 * or more contributor license agreements.  See the NOTICE file
 * distributed with this work for additional information
 * regarding copyright ownership.  The ASF licenses this file
 * to you under the Apache License, Version 2.0 (the
 * "License"); you may not use this file except in compliance
 * with the License.  You may obtain a copy of the License at
 *
 *     http://www.apache.org/licenses/LICENSE-2.0
 *
 * Unless required by applicable law or agreed to in writing, software
 * distributed under the License is distributed on an "AS IS" BASIS,
 * WITHOUT WARRANTIES OR CONDITIONS OF ANY KIND, either express or implied.
 * See the License for the specific language governing permissions and
 * limitations under the License.
 */
package org.apache.cassandra.cql3.statements;

import java.nio.ByteBuffer;
import java.util.*;

import com.google.common.collect.Iterables;
import org.slf4j.Logger;
import org.slf4j.LoggerFactory;

import org.apache.cassandra.auth.Permission;
import org.apache.cassandra.config.CFMetaData;
import org.apache.cassandra.config.ColumnDefinition;
import org.apache.cassandra.config.ViewDefinition;
import org.apache.cassandra.cql3.*;
import org.apache.cassandra.cql3.ColumnIdentifier.Raw;
import org.apache.cassandra.cql3.functions.Function;
import org.apache.cassandra.cql3.restrictions.StatementRestrictions;
import org.apache.cassandra.cql3.selection.Selection;
import org.apache.cassandra.db.*;
import org.apache.cassandra.db.filter.*;
import org.apache.cassandra.db.marshal.BooleanType;
import org.apache.cassandra.db.partitions.*;
import org.apache.cassandra.db.rows.RowIterator;
import org.apache.cassandra.db.view.View;
import org.apache.cassandra.exceptions.*;
import org.apache.cassandra.service.ClientState;
import org.apache.cassandra.service.QueryState;
import org.apache.cassandra.service.StorageProxy;
import org.apache.cassandra.service.paxos.Commit;
import org.apache.cassandra.thrift.ThriftValidation;
import org.apache.cassandra.transport.messages.ResultMessage;
import org.apache.cassandra.triggers.TriggerExecutor;
import org.apache.cassandra.utils.FBUtilities;
import org.apache.cassandra.utils.Pair;
import org.apache.cassandra.utils.UUIDGen;

import static org.apache.cassandra.cql3.statements.RequestValidations.checkFalse;
import static org.apache.cassandra.cql3.statements.RequestValidations.checkNotNull;
import static org.apache.cassandra.cql3.statements.RequestValidations.checkNull;

/*
 * Abstract parent class of individual modifications, i.e. INSERT, UPDATE and DELETE.
 */
public abstract class ModificationStatement implements CQLStatement
{
    protected static final Logger logger = LoggerFactory.getLogger(ModificationStatement.class);

    public static final String CUSTOM_EXPRESSIONS_NOT_ALLOWED =
        "Custom index expressions cannot be used in WHERE clauses for UPDATE or DELETE statements";

    private static final ColumnIdentifier CAS_RESULT_COLUMN = new ColumnIdentifier("[applied]", false);

    protected final StatementType type;

    private final int boundTerms;
    public final CFMetaData cfm;
    private final Attributes attrs;

    private final StatementRestrictions restrictions;

    private final Operations operations;

    private final PartitionColumns updatedColumns;

    private final Conditions conditions;

    private final PartitionColumns conditionColumns;

    private final PartitionColumns requiresRead;

    public ModificationStatement(StatementType type,
                                 int boundTerms,
                                 CFMetaData cfm,
                                 Operations operations,
                                 StatementRestrictions restrictions,
                                 Conditions conditions,
                                 Attributes attrs)
    {
        this.type = type;
        this.boundTerms = boundTerms;
        this.cfm = cfm;
        this.restrictions = restrictions;
        this.operations = operations;
        this.conditions = conditions;
        this.attrs = attrs;

        if (!conditions.isEmpty())
        {
            checkFalse(cfm.isCounter(), "Conditional updates are not supported on counter tables");
            checkFalse(attrs.isTimestampSet(), "Cannot provide custom timestamp for conditional updates");
        }

        PartitionColumns.Builder conditionColumnsBuilder = PartitionColumns.builder();
        Iterable<ColumnDefinition> columns = conditions.getColumns();
        if (columns != null)
            conditionColumnsBuilder.addAll(columns);

        PartitionColumns.Builder updatedColumnsBuilder = PartitionColumns.builder();
        PartitionColumns.Builder requiresReadBuilder = PartitionColumns.builder();
        for (Operation operation : operations)
        {
            updatedColumnsBuilder.add(operation.column);
            // If the operation requires a read-before-write and we're doing a conditional read, we want to read
            // the affected column as part of the read-for-conditions paxos phase (see #7499).
            if (operation.requiresRead())
            {
                conditionColumnsBuilder.add(operation.column);
                requiresReadBuilder.add(operation.column);
            }
        }

        PartitionColumns modifiedColumns = updatedColumnsBuilder.build();
        // Compact tables have not row marker. So if we don't actually update any particular column,
        // this means that we're only updating the PK, which we allow if only those were declared in
        // the definition. In that case however, we do went to write the compactValueColumn (since again
        // we can't use a "row marker") so add it automatically.
        if (cfm.isCompactTable() && modifiedColumns.isEmpty() && updatesRegularRows())
            modifiedColumns = cfm.partitionColumns();

        this.updatedColumns = modifiedColumns;
        this.conditionColumns = conditionColumnsBuilder.build();
        this.requiresRead = requiresReadBuilder.build();
    }

    public Iterable<Function> getFunctions()
    {
        return Iterables.concat(attrs.getFunctions(),
                                restrictions.getFunctions(),
                                operations.getFunctions(),
                                conditions.getFunctions());
    }

    public abstract void addUpdateForKey(PartitionUpdate update, Clustering clustering, UpdateParameters params);

    public abstract void addUpdateForKey(PartitionUpdate update, Slice slice, UpdateParameters params);

    public int getBoundTerms()
    {
        return boundTerms;
    }

    public String keyspace()
    {
        return cfm.ksName;
    }

    public String columnFamily()
    {
        return cfm.cfName;
    }

    public boolean isCounter()
    {
        return cfm.isCounter();
    }

    public boolean isView()
    {
        return cfm.isView();
    }

    public long getTimestamp(long now, QueryOptions options) throws InvalidRequestException
    {
        return attrs.getTimestamp(now, options);
    }

    public boolean isTimestampSet()
    {
        return attrs.isTimestampSet();
    }

    public int getTimeToLive(QueryOptions options) throws InvalidRequestException
    {
        return attrs.getTimeToLive(options);
    }

    public void checkAccess(ClientState state) throws InvalidRequestException, UnauthorizedException
    {
        state.hasColumnFamilyAccess(keyspace(), columnFamily(), Permission.MODIFY);

        // CAS updates can be used to simulate a SELECT query, so should require Permission.SELECT as well.
        if (hasConditions())
            state.hasColumnFamilyAccess(keyspace(), columnFamily(), Permission.SELECT);

        // MV updates need to get the current state from the table, and might update the views
        // Require Permission.SELECT on the base table, and Permission.MODIFY on the views
        Iterator<ViewDefinition> views = View.findAll(keyspace(), columnFamily()).iterator();
        if (views.hasNext())
        {
            state.hasColumnFamilyAccess(keyspace(), columnFamily(), Permission.SELECT);
            do
            {
                state.hasColumnFamilyAccess(keyspace(), views.next().viewName, Permission.MODIFY);
            } while (views.hasNext());
        }

        for (Function function : getFunctions())
            state.ensureHasPermission(Permission.EXECUTE, function);
    }

    public void validate(ClientState state) throws InvalidRequestException
    {
        checkFalse(hasConditions() && attrs.isTimestampSet(), "Cannot provide custom timestamp for conditional updates");
        checkFalse(isCounter() && attrs.isTimestampSet(), "Cannot provide custom timestamp for counter updates");
        checkFalse(isCounter() && attrs.isTimeToLiveSet(), "Cannot provide custom TTL for counter updates");
        checkFalse(isView(), "Cannot directly modify a materialized view");
    }

    public PartitionColumns updatedColumns()
    {
        return updatedColumns;
    }

    public PartitionColumns conditionColumns()
    {
        return conditionColumns;
    }

    public boolean updatesRegularRows()
    {
        // We're updating regular rows if all the clustering columns are provided.
        // Note that the only case where we're allowed not to provide clustering
        // columns is if we set some static columns, and in that case no clustering
        // columns should be given. So in practice, it's enough to check if we have
        // either the table has no clustering or if it has at least one of them set.
        return cfm.clusteringColumns().isEmpty() || restrictions.hasClusteringColumnsRestriction();
    }

    public boolean updatesStaticRow()
    {
        return operations.appliesToStaticColumns();
    }

    public List<Operation> getRegularOperations()
    {
        return operations.regularOperations();
    }

    public List<Operation> getStaticOperations()
    {
        return operations.staticOperations();
    }

    public Iterable<Operation> allOperations()
    {
        return operations;
    }

    public Iterable<ColumnDefinition> getColumnsWithConditions()
    {
         return conditions.getColumns();
    }

    public boolean hasIfNotExistCondition()
    {
        return conditions.isIfNotExists();
    }

    public boolean hasIfExistCondition()
    {
        return conditions.isIfExists();
    }

    public List<ByteBuffer> buildPartitionKeyNames(QueryOptions options)
    throws InvalidRequestException
    {
        List<ByteBuffer> partitionKeys = restrictions.getPartitionKeys(options);
        for (ByteBuffer key : partitionKeys)
            QueryProcessor.validateKey(key);

        return partitionKeys;
    }

    public NavigableSet<Clustering> createClustering(QueryOptions options)
    throws InvalidRequestException
    {
<<<<<<< HEAD
        if (appliesOnlyToStaticColumns() && !restrictions.hasClusteringColumnsRestriction())
            return FBUtilities.singleton(CBuilder.STATIC_BUILDER.build(), cfm.comparator);
=======
        // If the only updated/deleted columns are static, then we don't need clustering columns.
        // And in fact, unless it is an INSERT, we reject if clustering colums are provided as that
        // suggest something unintended. For instance, given:
        //   CREATE TABLE t (k int, v int, s int static, PRIMARY KEY (k, v))
        // it can make sense to do:
        //   INSERT INTO t(k, v, s) VALUES (0, 1, 2)
        // but both
        //   UPDATE t SET s = 3 WHERE k = 0 AND v = 1
        //   DELETE v FROM t WHERE k = 0 AND v = 1
        // sounds like you don't really understand what your are doing.
        if (appliesOnlyToStaticColumns())
        {
            // If we set no non-static columns, then it's fine not to have clustering columns
            if (hasNoClusteringColumns)
                return cfm.comparator.staticPrefix();

            // If we do have clustering columns however, then either it's an INSERT and the query is valid
            // but we still need to build a proper prefix, or it's not an INSERT, and then we want to reject
            // (see above)
            if (type != StatementType.INSERT)
            {
                for (ColumnDefinition def : cfm.clusteringColumns())
                    if (processedKeys.get(def.name) != null)
                        throw new InvalidRequestException(String.format("Invalid restriction on clustering column %s since the %s statement modifies only static columns", def.name, type));
                // we should get there as it contradicts hasNoClusteringColumns == false
                throw new AssertionError();
            }
        }
>>>>>>> a3379073

        return restrictions.getClusteringColumns(options);
    }

    /**
     * Checks that the modification only apply to static columns.
     * @return <code>true</code> if the modification only apply to static columns, <code>false</code> otherwise.
     */
    private boolean appliesOnlyToStaticColumns()
<<<<<<< HEAD
=======
    {
        return setsStaticColumns && !appliesToRegularColumns();
    }

    /**
     * Checks that the modification apply to regular columns.
     * @return <code>true</code> if the modification apply to regular columns, <code>false</code> otherwise.
     */
    private boolean appliesToRegularColumns()
    {
        // If we have regular operations, this applies to regular columns.
        // Otherwise, if the statement is a DELETE and columnOperations is empty, this means we have no operations,
        // which for a DELETE means a full row deletion. Which means the operation applies to all columns and regular ones in particular.
        return setsRegularColumns || (type == StatementType.DELETE && columnOperations.isEmpty());
    }

    private Composite createClusteringPrefixBuilderInternal(QueryOptions options)
    throws InvalidRequestException
>>>>>>> a3379073
    {
        return appliesOnlyToStaticColumns(operations, conditions);
    }

    /**
     * Checks that the specified operations and conditions only apply to static columns.
     * @return <code>true</code> if the specified operations and conditions only apply to static columns,
     * <code>false</code> otherwise.
     */
    public static boolean appliesOnlyToStaticColumns(Operations operation, Conditions conditions)
    {
        return !operation.appliesToRegularColumns() && !conditions.appliesToRegularColumns()
                && (operation.appliesToStaticColumns() || conditions.appliesToStaticColumns());
    }

    public boolean requiresRead()
    {
        // Lists SET operation incurs a read.
        for (Operation op : allOperations())
            if (op.requiresRead())
                return true;

        return false;
    }

    private Map<DecoratedKey, Partition> readRequiredLists(Collection<ByteBuffer> partitionKeys,
                                                           ClusteringIndexFilter filter,
                                                           DataLimits limits,
                                                           boolean local,
                                                           ConsistencyLevel cl)
    {
        if (!requiresRead())
            return null;

        try
        {
            cl.validateForRead(keyspace());
        }
        catch (InvalidRequestException e)
        {
            throw new InvalidRequestException(String.format("Write operation require a read but consistency %s is not supported on reads", cl));
        }

        List<SinglePartitionReadCommand<?>> commands = new ArrayList<>(partitionKeys.size());
        int nowInSec = FBUtilities.nowInSeconds();
        for (ByteBuffer key : partitionKeys)
            commands.add(SinglePartitionReadCommand.create(cfm,
                                                           nowInSec,
                                                           ColumnFilter.selection(this.requiresRead),
                                                           RowFilter.NONE,
                                                           limits,
                                                           cfm.decorateKey(key),
                                                           filter));

        SinglePartitionReadCommand.Group group = new SinglePartitionReadCommand.Group(commands, DataLimits.NONE);

        if (local)
        {
            try (ReadOrderGroup orderGroup = group.startOrderGroup(); PartitionIterator iter = group.executeInternal(orderGroup))
            {
                return asMaterializedMap(iter);
            }
        }

        try (PartitionIterator iter = group.execute(cl, null))
        {
            return asMaterializedMap(iter);
        }
    }

    private Map<DecoratedKey, Partition> asMaterializedMap(PartitionIterator iterator)
    {
        Map<DecoratedKey, Partition> map = new HashMap<>();
        while (iterator.hasNext())
        {
            try (RowIterator partition = iterator.next())
            {
                map.put(partition.partitionKey(), FilteredPartition.create(partition));
            }
        }
        return map;
    }

    public boolean hasConditions()
    {
        return !conditions.isEmpty();
    }

    public ResultMessage execute(QueryState queryState, QueryOptions options)
    throws RequestExecutionException, RequestValidationException
    {
        if (options.getConsistency() == null)
            throw new InvalidRequestException("Invalid empty consistency level");

        return hasConditions()
             ? executeWithCondition(queryState, options)
             : executeWithoutCondition(queryState, options);
    }

    private ResultMessage executeWithoutCondition(QueryState queryState, QueryOptions options)
    throws RequestExecutionException, RequestValidationException
    {
        ConsistencyLevel cl = options.getConsistency();
        if (isCounter())
            cl.validateCounterForWrite(cfm);
        else
            cl.validateForWrite(cfm.ksName);

        Collection<? extends IMutation> mutations = getMutations(options, false, options.getTimestamp(queryState));
        if (!mutations.isEmpty())
            StorageProxy.mutateWithTriggers(mutations, cl, false);

        return null;
    }

    public ResultMessage executeWithCondition(QueryState queryState, QueryOptions options)
    throws RequestExecutionException, RequestValidationException
    {
        CQL3CasRequest request = makeCasRequest(queryState, options);

        try (RowIterator result = StorageProxy.cas(keyspace(),
                                                   columnFamily(),
                                                   request.key,
                                                   request,
                                                   options.getSerialConsistency(),
                                                   options.getConsistency(),
                                                   queryState.getClientState()))
        {
            return new ResultMessage.Rows(buildCasResultSet(result, options));
        }
    }

    private CQL3CasRequest makeCasRequest(QueryState queryState, QueryOptions options)
    {
        List<ByteBuffer> keys = buildPartitionKeyNames(options);
        // We don't support IN for CAS operation so far
        checkFalse(keys.size() > 1,
                   "IN on the partition key is not supported with conditional %s",
                   type.isUpdate()? "updates" : "deletions");

        DecoratedKey key = cfm.decorateKey(keys.get(0));
        long now = options.getTimestamp(queryState);
        SortedSet<Clustering> clusterings = createClustering(options);

        checkFalse(clusterings.size() > 1,
                   "IN on the clustering key columns is not supported with conditional %s",
                    type.isUpdate()? "updates" : "deletions");

        Clustering clustering = Iterables.getOnlyElement(clusterings);

        CQL3CasRequest request = new CQL3CasRequest(cfm, key, false, conditionColumns(), updatesRegularRows(), updatesStaticRow());

        addConditions(clustering, request, options);
        request.addRowUpdate(clustering, this, options, now);

        return request;
    }

    public void addConditions(Clustering clustering, CQL3CasRequest request, QueryOptions options) throws InvalidRequestException
    {
        conditions.addConditionsTo(request, clustering, options);
    }

    private ResultSet buildCasResultSet(RowIterator partition, QueryOptions options) throws InvalidRequestException
    {
        return buildCasResultSet(keyspace(), columnFamily(), partition, getColumnsWithConditions(), false, options);
    }

    public static ResultSet buildCasResultSet(String ksName, String tableName, RowIterator partition, Iterable<ColumnDefinition> columnsWithConditions, boolean isBatch, QueryOptions options)
    throws InvalidRequestException
    {
        boolean success = partition == null;

        ColumnSpecification spec = new ColumnSpecification(ksName, tableName, CAS_RESULT_COLUMN, BooleanType.instance);
        ResultSet.ResultMetadata metadata = new ResultSet.ResultMetadata(Collections.singletonList(spec));
        List<List<ByteBuffer>> rows = Collections.singletonList(Collections.singletonList(BooleanType.instance.decompose(success)));

        ResultSet rs = new ResultSet(metadata, rows);
        return success ? rs : merge(rs, buildCasFailureResultSet(partition, columnsWithConditions, isBatch, options));
    }

    private static ResultSet merge(ResultSet left, ResultSet right)
    {
        if (left.size() == 0)
            return right;
        else if (right.size() == 0)
            return left;

        assert left.size() == 1;
        int size = left.metadata.names.size() + right.metadata.names.size();
        List<ColumnSpecification> specs = new ArrayList<ColumnSpecification>(size);
        specs.addAll(left.metadata.names);
        specs.addAll(right.metadata.names);
        List<List<ByteBuffer>> rows = new ArrayList<>(right.size());
        for (int i = 0; i < right.size(); i++)
        {
            List<ByteBuffer> row = new ArrayList<ByteBuffer>(size);
            row.addAll(left.rows.get(0));
            row.addAll(right.rows.get(i));
            rows.add(row);
        }
        return new ResultSet(new ResultSet.ResultMetadata(specs), rows);
    }

    private static ResultSet buildCasFailureResultSet(RowIterator partition, Iterable<ColumnDefinition> columnsWithConditions, boolean isBatch, QueryOptions options)
    throws InvalidRequestException
    {
        CFMetaData cfm = partition.metadata();
        Selection selection;
        if (columnsWithConditions == null)
        {
            selection = Selection.wildcard(cfm);
        }
        else
        {
            // We can have multiple conditions on the same columns (for collections) so use a set
            // to avoid duplicate, but preserve the order just to it follows the order of IF in the query in general
            Set<ColumnDefinition> defs = new LinkedHashSet<>();
            // Adding the partition key for batches to disambiguate if the conditions span multipe rows (we don't add them outside
            // of batches for compatibility sakes).
            if (isBatch)
            {
                defs.addAll(cfm.partitionKeyColumns());
                defs.addAll(cfm.clusteringColumns());
            }
            for (ColumnDefinition def : columnsWithConditions)
                defs.add(def);
            selection = Selection.forColumns(cfm, new ArrayList<>(defs));

        }

        Selection.ResultSetBuilder builder = selection.resultSetBuilder(false);
        SelectStatement.forSelection(cfm, selection).processPartition(partition, options, builder, FBUtilities.nowInSeconds());

        return builder.build(options.getProtocolVersion());
    }

    public ResultMessage executeInternal(QueryState queryState, QueryOptions options) throws RequestValidationException, RequestExecutionException
    {
        return hasConditions()
               ? executeInternalWithCondition(queryState, options)
               : executeInternalWithoutCondition(queryState, options);
    }

    public ResultMessage executeInternalWithoutCondition(QueryState queryState, QueryOptions options) throws RequestValidationException, RequestExecutionException
    {
        for (IMutation mutation : getMutations(options, true, queryState.getTimestamp()))
        {
            assert mutation instanceof Mutation || mutation instanceof CounterMutation;

            if (mutation instanceof Mutation)
                ((Mutation) mutation).apply();
            else if (mutation instanceof CounterMutation)
                ((CounterMutation) mutation).apply();
        }
        return null;
    }

    public ResultMessage executeInternalWithCondition(QueryState state, QueryOptions options) throws RequestValidationException, RequestExecutionException
    {
        CQL3CasRequest request = makeCasRequest(state, options);
        try (RowIterator result = casInternal(request, state))
        {
            return new ResultMessage.Rows(buildCasResultSet(result, options));
        }
    }

    static RowIterator casInternal(CQL3CasRequest request, QueryState state)
    {
        UUID ballot = UUIDGen.getTimeUUIDFromMicros(state.getTimestamp());

        SinglePartitionReadCommand<?> readCommand = request.readCommand(FBUtilities.nowInSeconds());
        FilteredPartition current;
        try (ReadOrderGroup orderGroup = readCommand.startOrderGroup(); PartitionIterator iter = readCommand.executeInternal(orderGroup))
        {
            current = FilteredPartition.create(PartitionIterators.getOnlyElement(iter, readCommand));
        }

        if (!request.appliesTo(current))
            return current.rowIterator();

        PartitionUpdate updates = request.makeUpdates(current);
        updates = TriggerExecutor.instance.execute(updates);

        Commit proposal = Commit.newProposal(ballot, updates);
        proposal.makeMutation().apply();
        return null;
    }

    /**
     * Convert statement into a list of mutations to apply on the server
     *
     * @param options value for prepared statement markers
     * @param local if true, any requests (for collections) performed by getMutation should be done locally only.
     * @param now the current timestamp in microseconds to use if no timestamp is user provided.
     *
     * @return list of the mutations
     */
    private Collection<? extends IMutation> getMutations(QueryOptions options, boolean local, long now)
    {
        UpdatesCollector collector = new UpdatesCollector(updatedColumns, 1);
        addUpdates(collector, options, local, now);
        collector.validateIndexedColumns();

        return collector.toMutations();
    }

    final void addUpdates(UpdatesCollector collector,
                          QueryOptions options,
                          boolean local,
                          long now)
    {
        List<ByteBuffer> keys = buildPartitionKeyNames(options);

        if (type.allowClusteringColumnSlices()
                && restrictions.hasClusteringColumnsRestriction()
                && restrictions.isColumnRange())
        {
            Slices slices = createSlice(options);

            // If all the ranges were invalid we do not need to do anything.
            if (slices.isEmpty())
                return;

            UpdateParameters params = makeUpdateParameters(keys,
                                                           new ClusteringIndexSliceFilter(slices, false),
                                                           options,
                                                           DataLimits.NONE,
                                                           local,
                                                           now);
            for (ByteBuffer key : keys)
            {
                ThriftValidation.validateKey(cfm, key);
                DecoratedKey dk = cfm.decorateKey(key);

                PartitionUpdate upd = collector.getPartitionUpdate(cfm, dk, options.getConsistency());

                for (Slice slice : slices)
                    addUpdateForKey(upd, slice, params);
            }
        }
        else
        {
            NavigableSet<Clustering> clusterings = createClustering(options);

            UpdateParameters params = makeUpdateParameters(keys, clusterings, options, local, now);

            for (ByteBuffer key : keys)
            {
                ThriftValidation.validateKey(cfm, key);
                DecoratedKey dk = cfm.decorateKey(key);

                PartitionUpdate upd = collector.getPartitionUpdate(cfm, dk, options.getConsistency());

                if (clusterings.isEmpty())
                {
                    addUpdateForKey(upd, Clustering.EMPTY, params);
                }
                else
                {
                    for (Clustering clustering : clusterings)
                        addUpdateForKey(upd, clustering, params);
                }
            }
        }
    }

    private Slices createSlice(QueryOptions options)
    {
        SortedSet<Slice.Bound> startBounds = restrictions.getClusteringColumnsBounds(Bound.START, options);
        SortedSet<Slice.Bound> endBounds = restrictions.getClusteringColumnsBounds(Bound.END, options);

        return toSlices(startBounds, endBounds);
    }

    private UpdateParameters makeUpdateParameters(Collection<ByteBuffer> keys,
                                                  NavigableSet<Clustering> clusterings,
                                                  QueryOptions options,
                                                  boolean local,
                                                  long now)
    {
        if (clusterings.contains(Clustering.STATIC_CLUSTERING))
            return makeUpdateParameters(keys,
                                        new ClusteringIndexSliceFilter(Slices.ALL, false),
                                        options,
                                        DataLimits.cqlLimits(1),
                                        local,
                                        now);

        return makeUpdateParameters(keys,
                                    new ClusteringIndexNamesFilter(clusterings, false),
                                    options,
                                    DataLimits.NONE,
                                    local,
                                    now);
    }

    private UpdateParameters makeUpdateParameters(Collection<ByteBuffer> keys,
                                                  ClusteringIndexFilter filter,
                                                  QueryOptions options,
                                                  DataLimits limits,
                                                  boolean local,
                                                  long now)
    {
        // Some lists operation requires reading
        Map<DecoratedKey, Partition> lists = readRequiredLists(keys, filter, limits, local, options.getConsistency());
        return new UpdateParameters(cfm, updatedColumns(), options, getTimestamp(now, options), getTimeToLive(options), lists);
    }

    private Slices toSlices(SortedSet<Slice.Bound> startBounds, SortedSet<Slice.Bound> endBounds)
    {
        assert startBounds.size() == endBounds.size();

        Slices.Builder builder = new Slices.Builder(cfm.comparator);

        Iterator<Slice.Bound> starts = startBounds.iterator();
        Iterator<Slice.Bound> ends = endBounds.iterator();

        while (starts.hasNext())
        {
            Slice slice = Slice.make(starts.next(), ends.next());
            if (!slice.isEmpty(cfm.comparator))
            {
                builder.add(slice);
            }
        }

        return builder.build();
    }

    public static abstract class Parsed extends CFStatement
    {
        private final Attributes.Raw attrs;
        private final List<Pair<ColumnIdentifier.Raw, ColumnCondition.Raw>> conditions;
        private final boolean ifNotExists;
        private final boolean ifExists;

        protected Parsed(CFName name, Attributes.Raw attrs, List<Pair<ColumnIdentifier.Raw, ColumnCondition.Raw>> conditions, boolean ifNotExists, boolean ifExists)
        {
            super(name);
            this.attrs = attrs;
            this.conditions = conditions == null ? Collections.<Pair<ColumnIdentifier.Raw, ColumnCondition.Raw>>emptyList() : conditions;
            this.ifNotExists = ifNotExists;
            this.ifExists = ifExists;
        }

        public ParsedStatement.Prepared prepare()
        {
            VariableSpecifications boundNames = getBoundVariables();
            ModificationStatement statement = prepare(boundNames);
            CFMetaData cfm = ThriftValidation.validateColumnFamily(keyspace(), columnFamily());
            return new ParsedStatement.Prepared(statement, boundNames, boundNames.getPartitionKeyBindIndexes(cfm));
        }

        public ModificationStatement prepare(VariableSpecifications boundNames)
        {
            CFMetaData metadata = ThriftValidation.validateColumnFamily(keyspace(), columnFamily());

            Attributes preparedAttributes = attrs.prepare(keyspace(), columnFamily());
            preparedAttributes.collectMarkerSpecification(boundNames);

            Conditions preparedConditions = prepareConditions(metadata, boundNames);

            return prepareInternal(metadata,
                                   boundNames,
                                   preparedConditions,
                                   preparedAttributes);
        }

        /**
         * Returns the column conditions.
         *
         * @param metadata the column family meta data
         * @param boundNames the bound names
         * @return the column conditions.
         */
        private Conditions prepareConditions(CFMetaData metadata, VariableSpecifications boundNames)
        {
            // To have both 'IF EXISTS'/'IF NOT EXISTS' and some other conditions doesn't make sense.
            // So far this is enforced by the parser, but let's assert it for sanity if ever the parse changes.
            if (ifExists)
            {
                assert conditions.isEmpty();
                assert !ifNotExists;
                return Conditions.IF_EXISTS_CONDITION;
            }

            if (ifNotExists)
            {
                assert conditions.isEmpty();
                assert !ifExists;
                return Conditions.IF_NOT_EXISTS_CONDITION;
            }

            if (conditions.isEmpty())
                return Conditions.EMPTY_CONDITION;

            return prepareColumnConditions(metadata, boundNames);
        }

        /**
         * Returns the column conditions.
         *
         * @param metadata the column family meta data
         * @param boundNames the bound names
         * @return the column conditions.
         */
        private ColumnConditions prepareColumnConditions(CFMetaData metadata, VariableSpecifications boundNames)
        {
            checkNull(attrs.timestamp, "Cannot provide custom timestamp for conditional updates");

            ColumnConditions.Builder builder = ColumnConditions.newBuilder();

            for (Pair<ColumnIdentifier.Raw, ColumnCondition.Raw> entry : conditions)
            {
                ColumnIdentifier id = entry.left.prepare(metadata);
                ColumnDefinition def = metadata.getColumnDefinition(id);
                checkNotNull(metadata.getColumnDefinition(id), "Unknown identifier %s in IF conditions", id);

                ColumnCondition condition = entry.right.prepare(keyspace(), def);
                condition.collectMarkerSpecification(boundNames);

                checkFalse(def.isPrimaryKeyColumn(), "PRIMARY KEY column '%s' cannot have IF conditions", id);
                builder.add(condition);
            }
            return builder.build();
        }

        protected abstract ModificationStatement prepareInternal(CFMetaData cfm,
                                                                 VariableSpecifications boundNames,
                                                                 Conditions conditions,
                                                                 Attributes attrs);

        /**
         * Creates the restrictions.
         *
         * @param type the statement type
         * @param cfm the column family meta data
         * @param boundNames the bound names
         * @param operations the column operations
         * @param where the where clause
         * @param conditions the conditions
         * @return the restrictions
         */
        protected static StatementRestrictions newRestrictions(StatementType type,
                                                               CFMetaData cfm,
                                                               VariableSpecifications boundNames,
                                                               Operations operations,
                                                               WhereClause where,
                                                               Conditions conditions)
        {
            if (where.containsCustomExpressions())
                throw new InvalidRequestException(CUSTOM_EXPRESSIONS_NOT_ALLOWED);

            boolean applyOnlyToStaticColumns = appliesOnlyToStaticColumns(operations, conditions);
            return new StatementRestrictions(type, cfm, where, boundNames, applyOnlyToStaticColumns, false, false, false);
        }

        /**
         * Retrieves the <code>ColumnDefinition</code> corresponding to the specified raw <code>ColumnIdentifier</code>.
         *
         * @param cfm the column family meta data
         * @param rawId the raw <code>ColumnIdentifier</code>
         * @return the <code>ColumnDefinition</code> corresponding to the specified raw <code>ColumnIdentifier</code>
         */
        protected static ColumnDefinition getColumnDefinition(CFMetaData cfm, Raw rawId)
        {
            ColumnIdentifier id = rawId.prepare(cfm);
            return checkNotNull(cfm.getColumnDefinition(id), "Unknown identifier %s", id);
        }
    }
}<|MERGE_RESOLUTION|>--- conflicted
+++ resolved
@@ -291,39 +291,8 @@
     public NavigableSet<Clustering> createClustering(QueryOptions options)
     throws InvalidRequestException
     {
-<<<<<<< HEAD
         if (appliesOnlyToStaticColumns() && !restrictions.hasClusteringColumnsRestriction())
             return FBUtilities.singleton(CBuilder.STATIC_BUILDER.build(), cfm.comparator);
-=======
-        // If the only updated/deleted columns are static, then we don't need clustering columns.
-        // And in fact, unless it is an INSERT, we reject if clustering colums are provided as that
-        // suggest something unintended. For instance, given:
-        //   CREATE TABLE t (k int, v int, s int static, PRIMARY KEY (k, v))
-        // it can make sense to do:
-        //   INSERT INTO t(k, v, s) VALUES (0, 1, 2)
-        // but both
-        //   UPDATE t SET s = 3 WHERE k = 0 AND v = 1
-        //   DELETE v FROM t WHERE k = 0 AND v = 1
-        // sounds like you don't really understand what your are doing.
-        if (appliesOnlyToStaticColumns())
-        {
-            // If we set no non-static columns, then it's fine not to have clustering columns
-            if (hasNoClusteringColumns)
-                return cfm.comparator.staticPrefix();
-
-            // If we do have clustering columns however, then either it's an INSERT and the query is valid
-            // but we still need to build a proper prefix, or it's not an INSERT, and then we want to reject
-            // (see above)
-            if (type != StatementType.INSERT)
-            {
-                for (ColumnDefinition def : cfm.clusteringColumns())
-                    if (processedKeys.get(def.name) != null)
-                        throw new InvalidRequestException(String.format("Invalid restriction on clustering column %s since the %s statement modifies only static columns", def.name, type));
-                // we should get there as it contradicts hasNoClusteringColumns == false
-                throw new AssertionError();
-            }
-        }
->>>>>>> a3379073
 
         return restrictions.getClusteringColumns(options);
     }
@@ -333,27 +302,6 @@
      * @return <code>true</code> if the modification only apply to static columns, <code>false</code> otherwise.
      */
     private boolean appliesOnlyToStaticColumns()
-<<<<<<< HEAD
-=======
-    {
-        return setsStaticColumns && !appliesToRegularColumns();
-    }
-
-    /**
-     * Checks that the modification apply to regular columns.
-     * @return <code>true</code> if the modification apply to regular columns, <code>false</code> otherwise.
-     */
-    private boolean appliesToRegularColumns()
-    {
-        // If we have regular operations, this applies to regular columns.
-        // Otherwise, if the statement is a DELETE and columnOperations is empty, this means we have no operations,
-        // which for a DELETE means a full row deletion. Which means the operation applies to all columns and regular ones in particular.
-        return setsRegularColumns || (type == StatementType.DELETE && columnOperations.isEmpty());
-    }
-
-    private Composite createClusteringPrefixBuilderInternal(QueryOptions options)
-    throws InvalidRequestException
->>>>>>> a3379073
     {
         return appliesOnlyToStaticColumns(operations, conditions);
     }
@@ -786,14 +734,21 @@
 
     public static abstract class Parsed extends CFStatement
     {
+        protected final StatementType type;
         private final Attributes.Raw attrs;
         private final List<Pair<ColumnIdentifier.Raw, ColumnCondition.Raw>> conditions;
         private final boolean ifNotExists;
         private final boolean ifExists;
 
-        protected Parsed(CFName name, Attributes.Raw attrs, List<Pair<ColumnIdentifier.Raw, ColumnCondition.Raw>> conditions, boolean ifNotExists, boolean ifExists)
+        protected Parsed(CFName name,
+                         StatementType type,
+                         Attributes.Raw attrs,
+                         List<Pair<ColumnIdentifier.Raw, ColumnCondition.Raw>> conditions,
+                         boolean ifNotExists,
+                         boolean ifExists)
         {
             super(name);
+            this.type = type;
             this.attrs = attrs;
             this.conditions = conditions == null ? Collections.<Pair<ColumnIdentifier.Raw, ColumnCondition.Raw>>emptyList() : conditions;
             this.ifNotExists = ifNotExists;
@@ -890,7 +845,6 @@
         /**
          * Creates the restrictions.
          *
-         * @param type the statement type
          * @param cfm the column family meta data
          * @param boundNames the bound names
          * @param operations the column operations
@@ -898,12 +852,11 @@
          * @param conditions the conditions
          * @return the restrictions
          */
-        protected static StatementRestrictions newRestrictions(StatementType type,
-                                                               CFMetaData cfm,
-                                                               VariableSpecifications boundNames,
-                                                               Operations operations,
-                                                               WhereClause where,
-                                                               Conditions conditions)
+        protected StatementRestrictions newRestrictions(CFMetaData cfm,
+                                                        VariableSpecifications boundNames,
+                                                        Operations operations,
+                                                        WhereClause where,
+                                                        Conditions conditions)
         {
             if (where.containsCustomExpressions())
                 throw new InvalidRequestException(CUSTOM_EXPRESSIONS_NOT_ALLOWED);
