--- conflicted
+++ resolved
@@ -92,38 +92,6 @@
         }
     }
 
-<<<<<<< HEAD
-    public ResultSet withPagingState(PagingState state)
-    {
-        if (state == null)
-            return this;
-
-        // The metadata is shared by all execution of a given statement. So if there is a paging state
-        // we need to copy the metadata
-        return new ResultSet(metadata.withPagingState(state), rows);
-=======
-    public ResultSet makeCountResult(ColumnIdentifier alias)
-    {
-        assert metadata.names != null;
-        String ksName = metadata.names.get(0).ksName;
-        String cfName = metadata.names.get(0).cfName;
-        long count = rows.size();
-        return makeCountResult(ksName, cfName, count, alias);
-    }
-
-    public static ResultSet.Metadata makeCountMetadata(String ksName, String cfName, ColumnIdentifier alias)
-    {
-        ColumnSpecification spec = new ColumnSpecification(ksName, cfName, alias == null ? COUNT_COLUMN : alias, LongType.instance);
-        return new Metadata(Collections.singletonList(spec));
-    }
-
-    public static ResultSet makeCountResult(String ksName, String cfName, long count, ColumnIdentifier alias)
-    {
-        List<List<ByteBuffer>> newRows = Collections.singletonList(Collections.singletonList(ByteBufferUtil.bytes(count)));
-        return new ResultSet(makeCountMetadata(ksName, cfName, alias), newRows);
->>>>>>> 0249363e
-    }
-
     public CqlResult toThriftResult()
     {
         assert metadata.names != null;
