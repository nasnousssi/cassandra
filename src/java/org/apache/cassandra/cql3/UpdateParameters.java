/*
 * Licensed to the Apache Software Foundation (ASF) under one
 * or more contributor license agreements.  See the NOTICE file
 * distributed with this work for additional information
 * regarding copyright ownership.  The ASF licenses this file
 * to you under the Apache License, Version 2.0 (the
 * "License"); you may not use this file except in compliance
 * with the License.  You may obtain a copy of the License at
 *
 *     http://www.apache.org/licenses/LICENSE-2.0
 *
 * Unless required by applicable law or agreed to in writing, software
 * distributed under the License is distributed on an "AS IS" BASIS,
 * WITHOUT WARRANTIES OR CONDITIONS OF ANY KIND, either express or implied.
 * See the License for the specific language governing permissions and
 * limitations under the License.
 */
package org.apache.cassandra.cql3;

import java.nio.ByteBuffer;
import java.util.Map;

import org.apache.cassandra.config.CFMetaData;
import org.apache.cassandra.config.ColumnDefinition;
import org.apache.cassandra.db.*;
import org.apache.cassandra.db.context.CounterContext;
import org.apache.cassandra.db.filter.ColumnFilter;
import org.apache.cassandra.db.partitions.Partition;
import org.apache.cassandra.db.rows.*;
import org.apache.cassandra.exceptions.InvalidRequestException;
import org.apache.cassandra.utils.FBUtilities;

/**
 * Groups the parameters of an update query, and make building updates easier.
 */
public class UpdateParameters
{
    public final CFMetaData metadata;
    public final PartitionColumns updatedColumns;
    public final QueryOptions options;

    private final int nowInSec;
    private final long timestamp;
    private final int ttl;

    private final DeletionTime deletionTime;

    // For lists operation that require a read-before-write. Will be null otherwise.
    private final Map<DecoratedKey, Partition> prefetchedRows;

    private Row.Builder staticBuilder;
    private Row.Builder regularBuilder;

    // The builder currently in use. Will alias either staticBuilder or regularBuilder, which are themselves built lazily.
    private Row.Builder builder;

    public UpdateParameters(CFMetaData metadata,
                            PartitionColumns updatedColumns,
                            QueryOptions options,
                            long timestamp,
                            int ttl,
                            Map<DecoratedKey, Partition> prefetchedRows)
    throws InvalidRequestException
    {
        this.metadata = metadata;
        this.updatedColumns = updatedColumns;
        this.options = options;

        this.nowInSec = FBUtilities.nowInSeconds();
        this.timestamp = timestamp;
        this.ttl = ttl;

        this.deletionTime = new DeletionTime(timestamp, nowInSec);

        this.prefetchedRows = prefetchedRows;

        // We use MIN_VALUE internally to mean the absence of of timestamp (in Selection, in sstable stats, ...), so exclude
        // it to avoid potential confusion.
        if (timestamp == Long.MIN_VALUE)
            throw new InvalidRequestException(String.format("Out of bound timestamp, must be in [%d, %d]", Long.MIN_VALUE + 1, Long.MAX_VALUE));
    }

    public void newRow(Clustering clustering) throws InvalidRequestException
    {
        if (metadata.isDense() && !metadata.isCompound())
        {
            // If it's a COMPACT STORAGE table with a single clustering column, the clustering value is
            // translated in Thrift to the full Thrift column name, and for backward compatibility we
            // don't want to allow that to be empty (even though this would be fine for the storage engine).
            assert clustering.size() == 1;
            ByteBuffer value = clustering.get(0);
            if (value == null || !value.hasRemaining())
                throw new InvalidRequestException("Invalid empty or null value for column " + metadata.clusteringColumns().get(0).name);
        }

        if (clustering == Clustering.STATIC_CLUSTERING)
        {
            if (staticBuilder == null)
                staticBuilder = BTreeRow.unsortedBuilder(nowInSec);
            builder = staticBuilder;
        }
        else
        {
            if (regularBuilder == null)
                regularBuilder = BTreeRow.unsortedBuilder(nowInSec);
            builder = regularBuilder;
        }

        builder.newRow(clustering);
    }

    public Clustering currentClustering()
    {
        return builder.clustering();
    }

    public void addPrimaryKeyLivenessInfo()
    {
        builder.addPrimaryKeyLivenessInfo(LivenessInfo.create(timestamp, ttl, nowInSec));
    }

    public void addRowDeletion()
    {
        // For compact tables, at the exclusion of the static row (of static compact tables), each row ever has a single column,
        // the "compact" one. As such, deleting the row or deleting that single cell is equivalent. We favor the later however
        // because that makes it easier when translating back to the old format layout (for thrift and pre-3.0 backward
        // compatibility) as we don't have to special case for the row deletion. This is also in line with what we used to do pre-3.0.
        if (metadata.isCompactTable() && builder.clustering() != Clustering.STATIC_CLUSTERING)
            addTombstone(metadata.compactValueColumn());
        else
            builder.addRowDeletion(Row.Deletion.regular(deletionTime));
    }

    public void addTombstone(ColumnDefinition column) throws InvalidRequestException
    {
        addTombstone(column, null);
    }

    public void addTombstone(ColumnDefinition column, CellPath path) throws InvalidRequestException
    {
        builder.addCell(BufferCell.tombstone(column, timestamp, nowInSec, path));
    }

    public void addCell(ColumnDefinition column, ByteBuffer value) throws InvalidRequestException
    {
        addCell(column, null, value);
    }

    public void addCell(ColumnDefinition column, CellPath path, ByteBuffer value) throws InvalidRequestException
    {
        Cell cell = ttl == LivenessInfo.NO_TTL
                  ? BufferCell.live(column, timestamp, value, path)
                  : BufferCell.expiring(column, timestamp, ttl, nowInSec, value, path);
        builder.addCell(cell);
    }

    public void addCounter(ColumnDefinition column, long increment) throws InvalidRequestException
    {
        assert ttl == LivenessInfo.NO_TTL;

        // Because column is a counter, we need the value to be a CounterContext. However, we're only creating a
        // "counter update", which is a temporary state until we run into 'CounterMutation.updateWithCurrentValue()'
        // which does the read-before-write and sets the proper CounterId, clock and updated value.
        //
        // We thus create a "fake" local shard here. The clock used doesn't matter as this is just a temporary
        // state that will be replaced when processing the mutation in CounterMutation, but the reason we use a 'local'
        // shard is due to the merging rules: if a user includes multiple updates to the same counter in a batch, those
        // multiple updates will be merged in the PartitionUpdate *before* they even reach CounterMutation. So we need
        // such update to be added together, and that's what a local shard gives us.
<<<<<<< HEAD
        builder.addCell(BufferCell.live(column, timestamp, CounterContext.instance().createLocal(increment)));
=======
        //
        // We set counterid to a special value to differentiate between regular pre-2.0 local shards from pre-2.1 era
        // and "counter update" temporary state cells. Please see CounterContext.createUpdate() for further details.
        builder.addCell(BufferCell.live(metadata, column, timestamp, CounterContext.instance().createUpdate(increment)));
>>>>>>> ba712897
    }

    public void setComplexDeletionTime(ColumnDefinition column)
    {
        builder.addComplexDeletion(column, deletionTime);
    }

    public void setComplexDeletionTimeForOverwrite(ColumnDefinition column)
    {
        builder.addComplexDeletion(column, new DeletionTime(deletionTime.markedForDeleteAt() - 1, deletionTime.localDeletionTime()));
    }

    public Row buildRow()
    {
        Row built = builder.build();
        builder = null; // Resetting to null just so we quickly bad usage where we forget to call newRow() after that.
        return built;
    }

    public DeletionTime deletionTime()
    {
        return deletionTime;
    }

    public RangeTombstone makeRangeTombstone(ClusteringComparator comparator, Clustering clustering)
    {
        return makeRangeTombstone(Slice.make(comparator, clustering));
    }

    public RangeTombstone makeRangeTombstone(Slice slice)
    {
        return new RangeTombstone(slice, deletionTime);
    }

    /**
     * Returns the prefetched row with the already performed modifications.
     * <p>If no modification have yet been performed this method will return the fetched row or {@code null} if
     * the row does not exist. If some modifications (updates or deletions) have already been done the row returned
     * will be the result of the merge of the fetched row and of the pending mutations.</p>
     *
     * @param key the partition key
     * @param clustering the row clustering
     * @return the prefetched row with the already performed modifications
     */
    public Row getPrefetchedRow(DecoratedKey key, Clustering clustering)
    {
        if (prefetchedRows == null)
            return null;

        Partition partition = prefetchedRows.get(key);
        Row prefetchedRow = partition == null ? null : partition.searchIterator(ColumnFilter.selection(partition.columns()), false).next(clustering);

        // We need to apply the pending mutations to return the row in its current state
        Row pendingMutations = builder.copy().build();

        if (pendingMutations.isEmpty())
            return prefetchedRow;

        if (prefetchedRow == null)
            return pendingMutations;

        return Rows.merge(prefetchedRow, pendingMutations, nowInSec)
                   .purge(DeletionPurger.PURGE_ALL, nowInSec);
    }
}<|MERGE_RESOLUTION|>--- conflicted
+++ resolved
@@ -167,14 +167,10 @@
         // shard is due to the merging rules: if a user includes multiple updates to the same counter in a batch, those
         // multiple updates will be merged in the PartitionUpdate *before* they even reach CounterMutation. So we need
         // such update to be added together, and that's what a local shard gives us.
-<<<<<<< HEAD
-        builder.addCell(BufferCell.live(column, timestamp, CounterContext.instance().createLocal(increment)));
-=======
         //
         // We set counterid to a special value to differentiate between regular pre-2.0 local shards from pre-2.1 era
         // and "counter update" temporary state cells. Please see CounterContext.createUpdate() for further details.
-        builder.addCell(BufferCell.live(metadata, column, timestamp, CounterContext.instance().createUpdate(increment)));
->>>>>>> ba712897
+        builder.addCell(BufferCell.live(column, timestamp, CounterContext.instance().createUpdate(increment)));
     }
 
     public void setComplexDeletionTime(ColumnDefinition column)
