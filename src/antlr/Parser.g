--- conflicted
+++ resolved
@@ -926,7 +926,6 @@
           | K_ADD  (        (aid=schema_cident  v=comparatorType   b1=cfisStatic { colNameList.add(new AlterTableStatementColumn(aid,v,b1)); })
                      | ('('  id1=schema_cident  v1=comparatorType  b1=cfisStatic { colNameList.add(new AlterTableStatementColumn(id1,v1,b1)); }
                        ( ',' idn=schema_cident  vn=comparatorType  bn=cfisStatic { colNameList.add(new AlterTableStatementColumn(idn,vn,bn)); } )* ')' ) ) { type = AlterTableStatement.Type.ADD; }
-          | K_DROP K_COMPACT K_STORAGE          { type = AlterTableStatement.Type.DROP_COMPACT_STORAGE; }        
           | K_DROP ( (        id=schema_cident  { colNameList.add(new AlterTableStatementColumn(id)); }
                       | ('('  id1=schema_cident { colNameList.add(new AlterTableStatementColumn(id1)); }
                         ( ',' idn=schema_cident { colNameList.add(new AlterTableStatementColumn(idn)); } )* ')') )
@@ -1291,27 +1290,20 @@
 // Column Identifiers.  These need to be treated differently from other
 // identifiers because the underlying comparator is not necessarily text. See
 // CASSANDRA-8178 for details.
-<<<<<<< HEAD
+// Also, we need to support the internal of the super column map (for backward
+// compatibility) which is empty (we only want to allow this is in data manipulation
+// queries, not in schema defition etc).
 cident returns [ColumnMetadata.Raw id]
+    : EMPTY_QUOTED_NAME    { $id = ColumnMetadata.Raw.forQuoted(""); }
+    | t=IDENT              { $id = ColumnMetadata.Raw.forUnquoted($t.text); }
+    | t=QUOTED_NAME        { $id = ColumnMetadata.Raw.forQuoted($t.text); }
+    | k=unreserved_keyword { $id = ColumnMetadata.Raw.forUnquoted(k); }
+    ;
+
+schema_cident returns [ColumnMetadata.Raw id]
     : t=IDENT              { $id = ColumnMetadata.Raw.forUnquoted($t.text); }
     | t=QUOTED_NAME        { $id = ColumnMetadata.Raw.forQuoted($t.text); }
     | k=unreserved_keyword { $id = ColumnMetadata.Raw.forUnquoted(k); }
-=======
-// Also, we need to support the internal of the super column map (for backward
-// compatibility) which is empty (we only want to allow this is in data manipulation
-// queries, not in schema defition etc).
-cident returns [ColumnDefinition.Raw id]
-    : EMPTY_QUOTED_NAME    { $id = ColumnDefinition.Raw.forQuoted(""); }
-    | t=IDENT              { $id = ColumnDefinition.Raw.forUnquoted($t.text); }
-    | t=QUOTED_NAME        { $id = ColumnDefinition.Raw.forQuoted($t.text); }
-    | k=unreserved_keyword { $id = ColumnDefinition.Raw.forUnquoted(k); }
-    ;
-
-schema_cident returns [ColumnDefinition.Raw id]
-    : t=IDENT              { $id = ColumnDefinition.Raw.forUnquoted($t.text); }
-    | t=QUOTED_NAME        { $id = ColumnDefinition.Raw.forQuoted($t.text); }
-    | k=unreserved_keyword { $id = ColumnDefinition.Raw.forUnquoted(k); }
->>>>>>> 6d429cd0
     ;
 
 // Column identifiers where the comparator is known to be text
