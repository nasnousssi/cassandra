/*
 * Licensed to the Apache Software Foundation (ASF) under one
 * or more contributor license agreements.  See the NOTICE file
 * distributed with this work for additional information
 * regarding copyright ownership.  The ASF licenses this file
 * to you under the Apache License, Version 2.0 (the
 * "License"); you may not use this file except in compliance
 * with the License.  You may obtain a copy of the License at
 *
 *     http://www.apache.org/licenses/LICENSE-2.0
 *
 * Unless required by applicable law or agreed to in writing, software
 * distributed under the License is distributed on an "AS IS" BASIS,
 * WITHOUT WARRANTIES OR CONDITIONS OF ANY KIND, either express or implied.
 * See the License for the specific language governing permissions and
 * limitations under the License.
 */
package org.apache.cassandra.utils;

import java.util.Iterator;
import java.util.LinkedHashMap;
import java.util.Map;

import org.junit.Test;

import org.apache.cassandra.io.util.DataInputBuffer;
import org.apache.cassandra.io.util.DataOutputBuffer;

import static org.junit.Assert.assertEquals;

public class StreamingHistogramTest
{
    @Test
    public void testFunction() throws Exception
    {
<<<<<<< HEAD
        StreamingHistogram hist = new StreamingHistogram(5, 0, 1);
=======
        StreamingHistogram.StreamingHistogramBuilder hist = new StreamingHistogram.StreamingHistogramBuilder(5, 5, 1);
>>>>>>> ef5ac1a4
        long[] samples = new long[]{23, 19, 10, 16, 36, 2, 9, 32, 30, 45};

        // add 7 points to histogram of 5 bins
        for (int i = 0; i < 7; i++)
        {
            hist.update(samples[i]);
        }

        // should end up (2,1),(9.5,2),(17.5,2),(23,1),(36,1)
        Map<Double, Long> expected1 = new LinkedHashMap<Double, Long>(5);
        expected1.put(2.0, 1L);
        expected1.put(9.5, 2L);
        expected1.put(17.5, 2L);
        expected1.put(23.0, 1L);
        expected1.put(36.0, 1L);

        Iterator<Map.Entry<Double, Long>> expectedItr = expected1.entrySet().iterator();
<<<<<<< HEAD
        for (Map.Entry<Number, long[]> actual : hist.getAsMap().entrySet())
=======
        for (Map.Entry<Double, Long> actual : hist.build().getAsMap().entrySet())
>>>>>>> ef5ac1a4
        {
            Map.Entry<Double, Long> entry = expectedItr.next();
            assertEquals(entry.getKey(), actual.getKey().doubleValue(), 0.01);
            assertEquals(entry.getValue().longValue(), actual.getValue()[0]);
        }

        // merge test
<<<<<<< HEAD
        StreamingHistogram hist2 = new StreamingHistogram(3, 3, 1);
=======
        StreamingHistogram.StreamingHistogramBuilder hist2 = new StreamingHistogram.StreamingHistogramBuilder(3, 0, 1);
>>>>>>> ef5ac1a4
        for (int i = 7; i < samples.length; i++)
        {
            hist2.update(samples[i]);
        }
        hist.merge(hist2.build());
        StreamingHistogram histBuilt = hist.build();
        // should end up (2,1),(9.5,2),(19.33,3),(32.67,3),(45,1)
        Map<Double, Long> expected2 = new LinkedHashMap<Double, Long>(5);
        expected2.put(2.0, 1L);
        expected2.put(9.5, 2L);
        expected2.put(19.33, 3L);
        expected2.put(32.67, 3L);
        expected2.put(45.0, 1L);
        expectedItr = expected2.entrySet().iterator();
<<<<<<< HEAD
        for (Map.Entry<Number, long[]> actual : hist.getAsMap().entrySet())
=======
        for (Map.Entry<Double, Long> actual : histBuilt.getAsMap().entrySet())
>>>>>>> ef5ac1a4
        {
            Map.Entry<Double, Long> entry = expectedItr.next();
            assertEquals(entry.getKey(), actual.getKey().doubleValue(), 0.01);
            assertEquals(entry.getValue().longValue(), actual.getValue()[0]);
        }

        // sum test
        assertEquals(3.28, histBuilt.sum(15), 0.01);
        // sum test (b > max(hist))
        assertEquals(10.0, histBuilt.sum(50), 0.01);
    }

    @Test
    public void testSerDe() throws Exception
    {
        StreamingHistogram.StreamingHistogramBuilder histogramBuilder = new StreamingHistogram.StreamingHistogramBuilder(5, 0, 1);
        long[] samples = new long[]{23, 19, 10, 16, 36, 2, 9};

        // add 7 points to histogram of 5 bins
        for (int i = 0; i < samples.length; i++)
        {
            histogramBuilder.update(samples[i]);
        }
        StreamingHistogram hist = histogramBuilder.build();

        DataOutputBuffer out = new DataOutputBuffer();
        StreamingHistogram.serializer.serialize(hist, out);
        byte[] bytes = out.toByteArray();

        StreamingHistogram deserialized = StreamingHistogram.serializer.deserialize(new DataInputBuffer(bytes));

        // deserialized histogram should have following values
        Map<Double, Long> expected1 = new LinkedHashMap<Double, Long>(5);
        expected1.put(2.0, 1L);
        expected1.put(9.5, 2L);
        expected1.put(17.5, 2L);
        expected1.put(23.0, 1L);
        expected1.put(36.0, 1L);

        Iterator<Map.Entry<Double, Long>> expectedItr = expected1.entrySet().iterator();
        for (Map.Entry<Number, long[]> actual : deserialized.getAsMap().entrySet())
        {
            Map.Entry<Double, Long> entry = expectedItr.next();
            assertEquals(entry.getKey(), actual.getKey().doubleValue(), 0.01);
            assertEquals(entry.getValue().longValue(), actual.getValue()[0]);
        }
    }


    @Test
    public void testNumericTypes() throws Exception
    {
        StreamingHistogram hist = new StreamingHistogram(5, 0, 1);

        hist.update(2);
        hist.update(2.0);
        hist.update(2L);

        Map<Number, long[]> asMap = hist.getAsMap();

        assertEquals(1, asMap.size());
        assertEquals(3L, asMap.get(2)[0]);

        //Make sure it's working with Serde
        DataOutputBuffer out = new DataOutputBuffer();
        StreamingHistogram.serializer.serialize(hist, out);
        byte[] bytes = out.toByteArray();

        StreamingHistogram deserialized = StreamingHistogram.serializer.deserialize(new DataInputBuffer(bytes));

        deserialized.update(2L);

        asMap = deserialized.getAsMap();
        assertEquals(1, asMap.size());
        assertEquals(4L, asMap.get(2)[0]);
    }

    @Test
    public void testOverflow() throws Exception
    {
        StreamingHistogram.StreamingHistogramBuilder histogramBuilder = new StreamingHistogram.StreamingHistogramBuilder(5, 10, 1);
        long[] samples = new long[]{23, 19, 10, 16, 36, 2, 9, 32, 30, 45, 31,
                                    32, 32, 33, 34, 35, 70, 78, 80, 90, 100,
                                    32, 32, 33, 34, 35, 70, 78, 80, 90, 100
                                    };

        // Hit the spool cap, force it to make bins
        for (int i = 0; i < samples.length; i++)
        {
            histogramBuilder.update(samples[i]);
        }
<<<<<<< HEAD

        assertEquals(5, hist.getAsMap().keySet().size());
=======
        assertEquals(5, histogramBuilder.build().getAsMap().keySet().size());
>>>>>>> ef5ac1a4

    }

    @Test
    public void testRounding() throws Exception
    {
        StreamingHistogram.StreamingHistogramBuilder histogramBuilder = new StreamingHistogram.StreamingHistogramBuilder(5, 10, 60);
        long[] samples = new long[] { 59, 60, 119, 180, 181, 300 }; // 60, 60, 120, 180, 240, 300
        for (int i = 0 ; i < samples.length ; i++)
<<<<<<< HEAD
            hist.update(samples[i]);
        assertEquals(hist.getAsMap().keySet().size(), 5);
        assertEquals(hist.getAsMap().get(60)[0], 2);
        assertEquals(hist.getAsMap().get(120)[0], 1);
=======
            histogramBuilder.update(samples[i]);

        StreamingHistogram hist = histogramBuilder.build();
        assertEquals(hist.getAsMap().keySet().size(), (int) 5);
        assertEquals((long) hist.getAsMap().get(Double.valueOf(60)), (long) 2L);
        assertEquals((long) hist.getAsMap().get(Double.valueOf(120)), (long) 1L);
>>>>>>> ef5ac1a4

    }
}<|MERGE_RESOLUTION|>--- conflicted
+++ resolved
@@ -33,17 +33,13 @@
     @Test
     public void testFunction() throws Exception
     {
-<<<<<<< HEAD
-        StreamingHistogram hist = new StreamingHistogram(5, 0, 1);
-=======
-        StreamingHistogram.StreamingHistogramBuilder hist = new StreamingHistogram.StreamingHistogramBuilder(5, 5, 1);
->>>>>>> ef5ac1a4
+        StreamingHistogram.StreamingHistogramBuilder histogramBuilder = new StreamingHistogram.StreamingHistogramBuilder(5, 0, 1);
         long[] samples = new long[]{23, 19, 10, 16, 36, 2, 9, 32, 30, 45};
 
         // add 7 points to histogram of 5 bins
         for (int i = 0; i < 7; i++)
         {
-            hist.update(samples[i]);
+            histogramBuilder.update(samples[i]);
         }
 
         // should end up (2,1),(9.5,2),(17.5,2),(23,1),(36,1)
@@ -55,11 +51,7 @@
         expected1.put(36.0, 1L);
 
         Iterator<Map.Entry<Double, Long>> expectedItr = expected1.entrySet().iterator();
-<<<<<<< HEAD
-        for (Map.Entry<Number, long[]> actual : hist.getAsMap().entrySet())
-=======
-        for (Map.Entry<Double, Long> actual : hist.build().getAsMap().entrySet())
->>>>>>> ef5ac1a4
+        for (Map.Entry<Number, long[]> actual : histogramBuilder.build().getAsMap().entrySet())
         {
             Map.Entry<Double, Long> entry = expectedItr.next();
             assertEquals(entry.getKey(), actual.getKey().doubleValue(), 0.01);
@@ -67,17 +59,12 @@
         }
 
         // merge test
-<<<<<<< HEAD
-        StreamingHistogram hist2 = new StreamingHistogram(3, 3, 1);
-=======
-        StreamingHistogram.StreamingHistogramBuilder hist2 = new StreamingHistogram.StreamingHistogramBuilder(3, 0, 1);
->>>>>>> ef5ac1a4
+        StreamingHistogram.StreamingHistogramBuilder hist2 = new StreamingHistogram.StreamingHistogramBuilder(3, 3, 1);
         for (int i = 7; i < samples.length; i++)
         {
             hist2.update(samples[i]);
         }
-        hist.merge(hist2.build());
-        StreamingHistogram histBuilt = hist.build();
+        histogramBuilder.merge(hist2.build());
         // should end up (2,1),(9.5,2),(19.33,3),(32.67,3),(45,1)
         Map<Double, Long> expected2 = new LinkedHashMap<Double, Long>(5);
         expected2.put(2.0, 1L);
@@ -86,11 +73,8 @@
         expected2.put(32.67, 3L);
         expected2.put(45.0, 1L);
         expectedItr = expected2.entrySet().iterator();
-<<<<<<< HEAD
+        StreamingHistogram hist = histogramBuilder.build();
         for (Map.Entry<Number, long[]> actual : hist.getAsMap().entrySet())
-=======
-        for (Map.Entry<Double, Long> actual : histBuilt.getAsMap().entrySet())
->>>>>>> ef5ac1a4
         {
             Map.Entry<Double, Long> entry = expectedItr.next();
             assertEquals(entry.getKey(), actual.getKey().doubleValue(), 0.01);
@@ -98,26 +82,25 @@
         }
 
         // sum test
-        assertEquals(3.28, histBuilt.sum(15), 0.01);
+        assertEquals(3.28, hist.sum(15), 0.01);
         // sum test (b > max(hist))
-        assertEquals(10.0, histBuilt.sum(50), 0.01);
+        assertEquals(10.0, hist.sum(50), 0.01);
     }
 
     @Test
     public void testSerDe() throws Exception
     {
-        StreamingHistogram.StreamingHistogramBuilder histogramBuilder = new StreamingHistogram.StreamingHistogramBuilder(5, 0, 1);
+        StreamingHistogram.StreamingHistogramBuilder hist = new StreamingHistogram.StreamingHistogramBuilder(5, 0, 1);
         long[] samples = new long[]{23, 19, 10, 16, 36, 2, 9};
 
         // add 7 points to histogram of 5 bins
         for (int i = 0; i < samples.length; i++)
         {
-            histogramBuilder.update(samples[i]);
+            hist.update(samples[i]);
         }
-        StreamingHistogram hist = histogramBuilder.build();
 
         DataOutputBuffer out = new DataOutputBuffer();
-        StreamingHistogram.serializer.serialize(hist, out);
+        StreamingHistogram.serializer.serialize(hist.build(), out);
         byte[] bytes = out.toByteArray();
 
         StreamingHistogram deserialized = StreamingHistogram.serializer.deserialize(new DataInputBuffer(bytes));
@@ -143,27 +126,29 @@
     @Test
     public void testNumericTypes() throws Exception
     {
-        StreamingHistogram hist = new StreamingHistogram(5, 0, 1);
+        StreamingHistogram.StreamingHistogramBuilder hist = new StreamingHistogram.StreamingHistogramBuilder(5, 0, 1);
 
         hist.update(2);
         hist.update(2.0);
         hist.update(2L);
 
-        Map<Number, long[]> asMap = hist.getAsMap();
+        Map<Number, long[]> asMap = hist.build().getAsMap();
 
         assertEquals(1, asMap.size());
         assertEquals(3L, asMap.get(2)[0]);
 
         //Make sure it's working with Serde
         DataOutputBuffer out = new DataOutputBuffer();
-        StreamingHistogram.serializer.serialize(hist, out);
+        StreamingHistogram.serializer.serialize(hist.build(), out);
         byte[] bytes = out.toByteArray();
 
         StreamingHistogram deserialized = StreamingHistogram.serializer.deserialize(new DataInputBuffer(bytes));
 
-        deserialized.update(2L);
+        StreamingHistogram.StreamingHistogramBuilder hist2Builder = new StreamingHistogram.StreamingHistogramBuilder(5, 0, 1);
+        hist2Builder.merge(deserialized);
+        hist2Builder.update(2L);
 
-        asMap = deserialized.getAsMap();
+        asMap = hist2Builder.build().getAsMap();
         assertEquals(1, asMap.size());
         assertEquals(4L, asMap.get(2)[0]);
     }
@@ -171,7 +156,7 @@
     @Test
     public void testOverflow() throws Exception
     {
-        StreamingHistogram.StreamingHistogramBuilder histogramBuilder = new StreamingHistogram.StreamingHistogramBuilder(5, 10, 1);
+        StreamingHistogram.StreamingHistogramBuilder hist = new StreamingHistogram.StreamingHistogramBuilder(5, 10, 1);
         long[] samples = new long[]{23, 19, 10, 16, 36, 2, 9, 32, 30, 45, 31,
                                     32, 32, 33, 34, 35, 70, 78, 80, 90, 100,
                                     32, 32, 33, 34, 35, 70, 78, 80, 90, 100
@@ -180,36 +165,25 @@
         // Hit the spool cap, force it to make bins
         for (int i = 0; i < samples.length; i++)
         {
-            histogramBuilder.update(samples[i]);
+            hist.update(samples[i]);
         }
-<<<<<<< HEAD
-
-        assertEquals(5, hist.getAsMap().keySet().size());
-=======
-        assertEquals(5, histogramBuilder.build().getAsMap().keySet().size());
->>>>>>> ef5ac1a4
+        StreamingHistogram histogram = hist.build();
+        assertEquals(5, histogram.getAsMap().keySet().size());
 
     }
 
     @Test
     public void testRounding() throws Exception
     {
-        StreamingHistogram.StreamingHistogramBuilder histogramBuilder = new StreamingHistogram.StreamingHistogramBuilder(5, 10, 60);
+        StreamingHistogram.StreamingHistogramBuilder hist = new StreamingHistogram.StreamingHistogramBuilder(5, 10, 60);
         long[] samples = new long[] { 59, 60, 119, 180, 181, 300 }; // 60, 60, 120, 180, 240, 300
         for (int i = 0 ; i < samples.length ; i++)
-<<<<<<< HEAD
             hist.update(samples[i]);
-        assertEquals(hist.getAsMap().keySet().size(), 5);
-        assertEquals(hist.getAsMap().get(60)[0], 2);
-        assertEquals(hist.getAsMap().get(120)[0], 1);
-=======
-            histogramBuilder.update(samples[i]);
 
-        StreamingHistogram hist = histogramBuilder.build();
-        assertEquals(hist.getAsMap().keySet().size(), (int) 5);
-        assertEquals((long) hist.getAsMap().get(Double.valueOf(60)), (long) 2L);
-        assertEquals((long) hist.getAsMap().get(Double.valueOf(120)), (long) 1L);
->>>>>>> ef5ac1a4
+        StreamingHistogram histogram = hist.build();
+        assertEquals(histogram.getAsMap().keySet().size(), 5);
+        assertEquals(histogram.getAsMap().get(60)[0], 2);
+        assertEquals(histogram.getAsMap().get(120)[0], 1);
 
     }
 }