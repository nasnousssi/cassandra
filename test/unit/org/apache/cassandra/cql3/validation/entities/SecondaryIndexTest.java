/*
 * Licensed to the Apache Software Foundation (ASF) under one
 * or more contributor license agreements.  See the NOTICE file
 * distributed with this work for additional information
 * regarding copyright ownership.  The ASF licenses this file
 * to you under the Apache License, Version 2.0 (the
 * "License"); you may not use this file except in compliance
 * with the License.  You may obtain a copy of the License at
 *
 *     http://www.apache.org/licenses/LICENSE-2.0
 *
 * Unless required by applicable law or agreed to in writing, software
 * distributed under the License is distributed on an "AS IS" BASIS,
 * WITHOUT WARRANTIES OR CONDITIONS OF ANY KIND, either express or implied.
 * See the License for the specific language governing permissions and
 * limitations under the License.
 */
package org.apache.cassandra.cql3.validation.entities;

import java.nio.ByteBuffer;
import java.util.*;
import java.util.concurrent.Callable;
import java.util.concurrent.CountDownLatch;

import com.google.common.collect.ImmutableSet;

import org.apache.commons.lang3.StringUtils;
import org.junit.Test;

import org.apache.cassandra.exceptions.ConfigurationException;
import org.apache.cassandra.schema.ColumnMetadata;
import org.apache.cassandra.schema.TableMetadata;
import org.apache.cassandra.config.DatabaseDescriptor;
import org.apache.cassandra.cql3.CQLTester;
import org.apache.cassandra.cql3.ColumnIdentifier;
import org.apache.cassandra.cql3.QueryProcessor;
import org.apache.cassandra.cql3.restrictions.StatementRestrictions;
import org.apache.cassandra.cql3.statements.schema.IndexTarget;
import org.apache.cassandra.db.ColumnFamilyStore;
import org.apache.cassandra.db.DeletionTime;
import org.apache.cassandra.db.marshal.AbstractType;
import org.apache.cassandra.db.rows.Cell;
import org.apache.cassandra.db.rows.Row;
import org.apache.cassandra.exceptions.SyntaxException;
import org.apache.cassandra.index.IndexNotAvailableException;
import org.apache.cassandra.index.SecondaryIndexManager;
import org.apache.cassandra.index.StubIndex;
import org.apache.cassandra.index.internal.CustomCassandraIndex;
import org.apache.cassandra.index.sasi.SASIIndex;
import org.apache.cassandra.schema.IndexMetadata;
import org.apache.cassandra.service.ClientState;
import org.apache.cassandra.transport.messages.ResultMessage;
import org.apache.cassandra.utils.ByteBufferUtil;
import org.apache.cassandra.utils.MD5Digest;
import org.apache.cassandra.utils.Pair;

import static java.lang.String.format;

import static org.apache.cassandra.Util.throwAssert;
import static org.apache.cassandra.utils.ByteBufferUtil.EMPTY_BYTE_BUFFER;
import static org.apache.cassandra.utils.ByteBufferUtil.bytes;
import static org.junit.Assert.assertEquals;
import static org.junit.Assert.assertFalse;
import static org.junit.Assert.assertNotNull;
import static org.junit.Assert.assertNull;
import static org.junit.Assert.assertTrue;
import static org.junit.Assert.fail;

public class SecondaryIndexTest extends CQLTester
{
    public static final int TOO_BIG = 1024 * 65;

    @Test
    public void testCreateAndDropIndex() throws Throwable
    {
        testCreateAndDropIndex("test", false);
        testCreateAndDropIndex("test2", true);
    }

    @Test
    public void testCreateAndDropIndexWithQuotedIdentifier() throws Throwable
    {
        testCreateAndDropIndex("\"quoted_ident\"", false);
        testCreateAndDropIndex("\"quoted_ident2\"", true);
    }

    @Test
    public void testCreateAndDropIndexWithCamelCaseIdentifier() throws Throwable
    {
        testCreateAndDropIndex("CamelCase", false);
        testCreateAndDropIndex("CamelCase2", true);
    }

    /**
     * Test creating and dropping an index with the specified name.
     *
     * @param indexName         the index name
     * @param addKeyspaceOnDrop add the keyspace name in the drop statement
     * @throws Throwable if an error occurs
     */
    private void testCreateAndDropIndex(String indexName, boolean addKeyspaceOnDrop) throws Throwable
    {
        assertInvalidMessage(format("Index '%s.%s' doesn't exist",
                                    KEYSPACE,
                                    removeQuotes(indexName.toLowerCase(Locale.US))),
                             format("DROP INDEX %s.%s", KEYSPACE, indexName));

        createTable("CREATE TABLE %s (a int primary key, b int);");
        createIndex("CREATE INDEX " + indexName + " ON %s(b);");
        createIndex("CREATE INDEX IF NOT EXISTS " + indexName + " ON %s(b);");

        assertInvalidMessage(format("Index '%s' already exists",
                                    removeQuotes(indexName.toLowerCase(Locale.US))),
                             "CREATE INDEX " + indexName + " ON %s(b)");

        // IF NOT EXISTS should apply in cases where the new index differs from an existing one in name only
        String otherIndexName = "index_" + System.nanoTime();
        assertEquals(1, getCurrentColumnFamilyStore().metadata().indexes.size());
        createIndex("CREATE INDEX IF NOT EXISTS " + otherIndexName + " ON %s(b)");
        assertEquals(1, getCurrentColumnFamilyStore().metadata().indexes.size());
        assertInvalidMessage(format("Index %s is a duplicate of existing index %s",
                                    removeQuotes(otherIndexName.toLowerCase(Locale.US)),
                                    removeQuotes(indexName.toLowerCase(Locale.US))),
                             "CREATE INDEX " + otherIndexName + " ON %s(b)");

        execute("INSERT INTO %s (a, b) values (?, ?);", 0, 0);
        execute("INSERT INTO %s (a, b) values (?, ?);", 1, 1);
        execute("INSERT INTO %s (a, b) values (?, ?);", 2, 2);
        execute("INSERT INTO %s (a, b) values (?, ?);", 3, 1);

        assertRows(execute("SELECT * FROM %s where b = ?", 1), row(1, 1), row(3, 1));

        if (addKeyspaceOnDrop)
        {
            dropIndex(format("DROP INDEX %s.%s", KEYSPACE, indexName));
        }
        else
        {
            execute("USE " + KEYSPACE);
            execute(format("DROP INDEX %s", indexName));
        }

        assertInvalidMessage(StatementRestrictions.REQUIRES_ALLOW_FILTERING_MESSAGE,
                             "SELECT * FROM %s where b = ?", 1);
        dropIndex(format("DROP INDEX IF EXISTS %s.%s", KEYSPACE, indexName));
        assertInvalidMessage(format("Index '%s.%s' doesn't exist",
                                    KEYSPACE,
                                    removeQuotes(indexName.toLowerCase(Locale.US))),
                             format("DROP INDEX %s.%s", KEYSPACE, indexName));
    }

    /**
     * Removes the quotes from the specified index name.
     *
     * @param indexName the index name from which the quotes must be removed.
     * @return the unquoted index name.
     */
    private static String removeQuotes(String indexName)
    {
        return StringUtils.remove(indexName, '\"');
    }

    /**
     * Check that you can query for an indexed column even with a key EQ clause,
     * migrated from cql_tests.py:TestCQL.static_cf_test()
     */
    @Test
    public void testSelectWithEQ() throws Throwable
    {
        createTable("CREATE TABLE %s (userid uuid PRIMARY KEY, firstname text, lastname text, age int)");
        createIndex("CREATE INDEX byAge ON %s(age)");

        UUID id1 = UUID.fromString("550e8400-e29b-41d4-a716-446655440000");
        UUID id2 = UUID.fromString("f47ac10b-58cc-4372-a567-0e02b2c3d479");

        execute("INSERT INTO %s (userid, firstname, lastname, age) VALUES (?, 'Frodo', 'Baggins', 32)", id1);
        execute("UPDATE %s SET firstname = 'Samwise', lastname = 'Gamgee', age = 33 WHERE userid = ?", id2);

        beforeAndAfterFlush(() -> {
            assertEmpty(execute("SELECT firstname FROM %s WHERE userid = ? AND age = 33", id1));

            assertRows(execute("SELECT firstname FROM %s WHERE userid = ? AND age = 33", id2),
                       row("Samwise"));
        });
    }

    /**
     * Check CREATE INDEX without name and validate the index can be dropped,
     * migrated from cql_tests.py:TestCQL.nameless_index_test()
     */
    @Test
    public void testNamelessIndex() throws Throwable
    {
        createTable(" CREATE TABLE %s (id text PRIMARY KEY, birth_year int)");

        createIndex("CREATE INDEX on %s (birth_year)");

        execute("INSERT INTO %s (id, birth_year) VALUES ('Tom', 42)");
        execute("INSERT INTO %s (id, birth_year) VALUES ('Paul', 24)");
        execute("INSERT INTO %s (id, birth_year) VALUES ('Bob', 42)");

        beforeAndAfterFlush(() -> {
            assertRows(execute("SELECT id FROM %s WHERE birth_year = 42"),
                       row("Tom"),
                       row("Bob"));
        });

        execute("DROP INDEX %s_birth_year_idx");

        assertInvalid("SELECT id FROM users WHERE birth_year = 42");
    }

    /**
     * Test range queries with 2ndary indexes (#4257),
     * migrated from cql_tests.py:TestCQL.range_query_2ndary_test()
     */
    @Test
    public void testRangeQuery() throws Throwable
    {
        createTable("CREATE TABLE %s (id int primary key, row int, setid int)");
        createIndex("CREATE INDEX indextest_setid_idx ON %s (setid)");

        execute("INSERT INTO %s (id, row, setid) VALUES (?, ?, ?)", 0, 0, 0);
        execute("INSERT INTO %s (id, row, setid) VALUES (?, ?, ?)", 1, 1, 0);
        execute("INSERT INTO %s (id, row, setid) VALUES (?, ?, ?)", 2, 2, 0);
        execute("INSERT INTO %s (id, row, setid) VALUES (?, ?, ?)", 3, 3, 0);

        assertInvalid("SELECT * FROM %s WHERE setid = 0 AND row < 1");

        beforeAndAfterFlush(() -> {
            assertRows(execute("SELECT * FROM %s WHERE setid = 0 AND row < 1 ALLOW FILTERING"),
                       row(0, 0, 0));
        });
    }

    /**
     * Check for unknown compression parameters options (#4266),
     * migrated from cql_tests.py:TestCQL.compression_option_validation_test()
     */
    @Test
    public void testUnknownCompressionOptions() throws Throwable
    {
        String tableName = createTableName();
        assertInvalidThrow(SyntaxException.class, format("CREATE TABLE %s (key varchar PRIMARY KEY, password varchar, gender varchar) WITH compression_parameters:sstable_compressor = 'DeflateCompressor'", tableName));

        assertInvalidThrow(ConfigurationException.class, format("CREATE TABLE %s (key varchar PRIMARY KEY, password varchar, gender varchar) WITH compression = { 'sstable_compressor': 'DeflateCompressor' }",
                                                                tableName));
    }

    /**
     * Migrated from cql_tests.py:TestCQL.indexes_composite_test()
     */
    @Test
    public void testIndexOnComposite() throws Throwable
    {
        String tableName = createTable("CREATE TABLE %s (blog_id int, timestamp int, author text, content text, PRIMARY KEY (blog_id, timestamp))");

        execute("INSERT INTO %s (blog_id, timestamp, author, content) VALUES (?, ?, ?, ?)", 0, 0, "bob", "1st post");
        execute("INSERT INTO %s (blog_id, timestamp, author, content) VALUES (?, ?, ?, ?)", 0, 1, "tom", "2nd post");
        execute("INSERT INTO %s (blog_id, timestamp, author, content) VALUES (?, ?, ?, ?)", 0, 2, "bob", "3rd post");
        execute("INSERT INTO %s (blog_id, timestamp, author, content) VALUES (?, ?, ?, ?)", 0, 3, "tom", "4th post");
        execute("INSERT INTO %s (blog_id, timestamp, author, content) VALUES (?, ?, ?, ?)", 1, 0, "bob", "5th post");

        createIndex("CREATE INDEX authoridx ON %s (author)");

        assertTrue(waitForIndex(keyspace(), tableName, "authoridx"));

        beforeAndAfterFlush(() -> {
            assertRows(execute("SELECT blog_id, timestamp FROM %s WHERE author = 'bob'"),
                       row(1, 0),
                       row(0, 0),
                       row(0, 2));
        });

        execute("INSERT INTO %s (blog_id, timestamp, author, content) VALUES (?, ?, ?, ?)", 1, 1, "tom", "6th post");
        execute("INSERT INTO %s (blog_id, timestamp, author, content) VALUES (?, ?, ?, ?)", 1, 2, "tom", "7th post");
        execute("INSERT INTO %s (blog_id, timestamp, author, content) VALUES (?, ?, ?, ?)", 1, 3, "bob", "8th post");

        beforeAndAfterFlush(() -> {
            assertRows(execute("SELECT blog_id, timestamp FROM %s WHERE author = 'bob'"),
                       row(1, 0),
                       row(1, 3),
                       row(0, 0),
                       row(0, 2));
        });

        execute("DELETE FROM %s WHERE blog_id = 0 AND timestamp = 2");

        beforeAndAfterFlush(() -> {
            assertRows(execute("SELECT blog_id, timestamp FROM %s WHERE author = 'bob'"),
                       row(1, 0),
                       row(1, 3),
                       row(0, 0));
        });
    }

    /**
     * Test for the validation bug of #4709,
     * migrated from cql_tests.py:TestCQL.refuse_in_with_indexes_test()
     */
    @Test
    public void testInvalidIndexSelect() throws Throwable
    {
        createTable("create table %s (pk varchar primary key, col1 varchar, col2 varchar)");
        createIndex("create index on %s (col1)");
        createIndex("create index on %s (col2)");

        execute("insert into %s (pk, col1, col2) values ('pk1','foo1','bar1')");
        execute("insert into %s (pk, col1, col2) values ('pk1a','foo1','bar1')");
        execute("insert into %s (pk, col1, col2) values ('pk1b','foo1','bar1')");
        execute("insert into %s (pk, col1, col2) values ('pk1c','foo1','bar1')");
        execute("insert into %s (pk, col1, col2) values ('pk2','foo2','bar2')");
        execute("insert into %s (pk, col1, col2) values ('pk3','foo3','bar3')");
        assertInvalid("select * from %s where col2 in ('bar1', 'bar2')");

        //Migrated from cql_tests.py:TestCQL.bug_6050_test()
        createTable("CREATE TABLE %s (k int PRIMARY KEY, a int, b int)");

        createIndex("CREATE INDEX ON %s (a)");
        assertInvalid("SELECT * FROM %s WHERE a = 3 AND b IN (1, 3)");

    }

    /**
     * Migrated from cql_tests.py:TestCQL.edge_2i_on_complex_pk_test()
     */
    @Test
    public void testIndexesOnComplexPrimaryKey() throws Throwable
    {
        createTable("CREATE TABLE %s (pk0 int, pk1 int, ck0 int, ck1 int, ck2 int, value int, PRIMARY KEY ((pk0, pk1), ck0, ck1, ck2))");

        execute("CREATE INDEX ON %s (pk0)");
        execute("CREATE INDEX ON %s (ck0)");
        execute("CREATE INDEX ON %s (ck1)");
        execute("CREATE INDEX ON %s (ck2)");

        execute("INSERT INTO %s (pk0, pk1, ck0, ck1, ck2, value) VALUES (0, 1, 2, 3, 4, 5)");
        execute("INSERT INTO %s (pk0, pk1, ck0, ck1, ck2, value) VALUES (1, 2, 3, 4, 5, 0)");
        execute("INSERT INTO %s (pk0, pk1, ck0, ck1, ck2, value) VALUES (2, 3, 4, 5, 0, 1)");
        execute("INSERT INTO %s (pk0, pk1, ck0, ck1, ck2, value) VALUES (3, 4, 5, 0, 1, 2)");
        execute("INSERT INTO %s (pk0, pk1, ck0, ck1, ck2, value) VALUES (4, 5, 0, 1, 2, 3)");
        execute("INSERT INTO %s (pk0, pk1, ck0, ck1, ck2, value) VALUES (5, 0, 1, 2, 3, 4)");

        beforeAndAfterFlush(() -> {
            assertRows(execute("SELECT value FROM %s WHERE pk0 = 2"),
                       row(1));

            assertRows(execute("SELECT value FROM %s WHERE ck0 = 0"),
                       row(3));

            assertRows(execute("SELECT value FROM %s WHERE pk0 = 3 AND pk1 = 4 AND ck1 = 0"),
                       row(2));

            assertRows(execute("SELECT value FROM %s WHERE pk0 = 5 AND pk1 = 0 AND ck0 = 1 AND ck2 = 3 ALLOW FILTERING"),
                       row(4));
        });
    }

    /**
     * Test for CASSANDRA-5240,
     * migrated from cql_tests.py:TestCQL.bug_5240_test()
     */
    @Test
    public void testIndexOnCompoundRowKey() throws Throwable
    {
        createTable("CREATE TABLE %s (interval text, seq int, id int, severity int, PRIMARY KEY ((interval, seq), id) ) WITH CLUSTERING ORDER BY (id DESC)");

        execute("CREATE INDEX ON %s (severity)");

        execute("insert into %s (interval, seq, id , severity) values('t',1, 1, 1)");
        execute("insert into %s (interval, seq, id , severity) values('t',1, 2, 1)");
        execute("insert into %s (interval, seq, id , severity) values('t',1, 3, 2)");
        execute("insert into %s (interval, seq, id , severity) values('t',1, 4, 3)");
        execute("insert into %s (interval, seq, id , severity) values('t',2, 1, 3)");
        execute("insert into %s (interval, seq, id , severity) values('t',2, 2, 3)");
        execute("insert into %s (interval, seq, id , severity) values('t',2, 3, 1)");
        execute("insert into %s (interval, seq, id , severity) values('t',2, 4, 2)");

        beforeAndAfterFlush(() -> {
            assertRows(execute("select * from %s where severity = 3 and interval = 't' and seq =1"),
                       row("t", 1, 4, 3));

        });
    }

    /**
     * Migrated from cql_tests.py:TestCQL.secondary_index_counters()
     */
    @Test
    public void testIndexOnCountersInvalid() throws Throwable
    {
        createTable("CREATE TABLE %s (k int PRIMARY KEY, c counter)");
        assertInvalid("CREATE INDEX ON test(c)");
    }

    /**
     * Migrated from cql_tests.py:TestCQL.collection_indexing_test()
     */
    @Test
    public void testIndexOnCollections() throws Throwable
    {
        createTable(" CREATE TABLE %s ( k int, v int, l list<int>, s set<text>, m map<text, int>, PRIMARY KEY (k, v))");

        createIndex("CREATE INDEX ON %s (l)");
        createIndex("CREATE INDEX ON %s (s)");
        createIndex("CREATE INDEX ON %s (m)");

        execute("INSERT INTO %s (k, v, l, s, m) VALUES (0, 0, [1, 2],    {'a'},      {'a' : 1})");
        execute("INSERT INTO %s (k, v, l, s, m) VALUES (0, 1, [3, 4],    {'b', 'c'}, {'a' : 1, 'b' : 2})");
        execute("INSERT INTO %s (k, v, l, s, m) VALUES (0, 2, [1],       {'a', 'c'}, {'c' : 3})");
        execute("INSERT INTO %s (k, v, l, s, m) VALUES (1, 0, [1, 2, 4], {},         {'b' : 1})");
        execute("INSERT INTO %s (k, v, l, s, m) VALUES (1, 1, [4, 5],    {'d'},      {'a' : 1, 'b' : 3})");

        beforeAndAfterFlush(() -> {
            // lists
            assertRows(execute("SELECT k, v FROM %s WHERE l CONTAINS 1"), row(1, 0), row(0, 0), row(0, 2));
            assertRows(execute("SELECT k, v FROM %s WHERE k = 0 AND l CONTAINS 1"), row(0, 0), row(0, 2));
            assertRows(execute("SELECT k, v FROM %s WHERE l CONTAINS 2"), row(1, 0), row(0, 0));
            assertEmpty(execute("SELECT k, v FROM %s WHERE l CONTAINS 6"));

            // sets
            assertRows(execute("SELECT k, v FROM %s WHERE s CONTAINS 'a'"), row(0, 0), row(0, 2));
            assertRows(execute("SELECT k, v FROM %s WHERE k = 0 AND s CONTAINS 'a'"), row(0, 0), row(0, 2));
            assertRows(execute("SELECT k, v FROM %s WHERE s CONTAINS 'd'"), row(1, 1));
            assertEmpty(execute("SELECT k, v FROM %s  WHERE s CONTAINS 'e'"));

            // maps
            assertRows(execute("SELECT k, v FROM %s WHERE m CONTAINS 1"), row(1, 0), row(1, 1), row(0, 0), row(0, 1));
            assertRows(execute("SELECT k, v FROM %s WHERE k = 0 AND m CONTAINS 1"), row(0, 0), row(0, 1));
            assertRows(execute("SELECT k, v FROM %s WHERE m CONTAINS 2"), row(0, 1));
            assertEmpty(execute("SELECT k, v FROM %s  WHERE m CONTAINS 4"));
        });
    }

    @Test
    public void testSelectOnMultiIndexOnCollectionsWithNull() throws Throwable
    {
        createTable(" CREATE TABLE %s ( k int, v int, x text, l list<int>, s set<text>, m map<text, int>, PRIMARY KEY (k, v))");

        createIndex("CREATE INDEX ON %s (x)");
        createIndex("CREATE INDEX ON %s (v)");
        createIndex("CREATE INDEX ON %s (s)");
        createIndex("CREATE INDEX ON %s (m)");


        execute("INSERT INTO %s (k, v, x, l, s, m) VALUES (0, 0, 'x', [1, 2],    {'a'},      {'a' : 1})");
        execute("INSERT INTO %s (k, v, x, l, s, m) VALUES (0, 1, 'x', [3, 4],    {'b', 'c'}, {'a' : 1, 'b' : 2})");
        execute("INSERT INTO %s (k, v, x, l, s, m) VALUES (0, 2, 'x', [1],       {'a', 'c'}, {'c' : 3})");
        execute("INSERT INTO %s (k, v, x, l, s, m) VALUES (1, 0, 'x', [1, 2, 4], {},         {'b' : 1})");
        execute("INSERT INTO %s (k, v, x, l, s, m) VALUES (1, 1, 'x', [4, 5],    {'d'},      {'a' : 1, 'b' : 3})");
        execute("INSERT INTO %s (k, v, x, l, s, m) VALUES (1, 2, 'x', null,      null,       null)");

        beforeAndAfterFlush(() -> {
            // lists
            assertRows(execute("SELECT k, v FROM %s WHERE x = 'x' AND l CONTAINS 1 ALLOW FILTERING"), row(1, 0), row(0, 0), row(0, 2));
            assertRows(execute("SELECT k, v FROM %s WHERE x = 'x' AND k = 0 AND l CONTAINS 1 ALLOW FILTERING"), row(0, 0), row(0, 2));
            assertRows(execute("SELECT k, v FROM %s WHERE x = 'x' AND l CONTAINS 2 ALLOW FILTERING"), row(1, 0), row(0, 0));
            assertEmpty(execute("SELECT k, v FROM %s WHERE x = 'x' AND l CONTAINS 6 ALLOW FILTERING"));

            // sets
            assertRows(execute("SELECT k, v FROM %s WHERE x = 'x' AND s CONTAINS 'a' ALLOW FILTERING" ), row(0, 0), row(0, 2));
            assertRows(execute("SELECT k, v FROM %s WHERE x = 'x' AND k = 0 AND s CONTAINS 'a' ALLOW FILTERING"), row(0, 0), row(0, 2));
            assertRows(execute("SELECT k, v FROM %s WHERE x = 'x' AND s CONTAINS 'd' ALLOW FILTERING"), row(1, 1));
            assertEmpty(execute("SELECT k, v FROM %s  WHERE x = 'x' AND s CONTAINS 'e' ALLOW FILTERING"));

            // maps
            assertRows(execute("SELECT k, v FROM %s WHERE x = 'x' AND m CONTAINS 1 ALLOW FILTERING"), row(1, 0), row(1, 1), row(0, 0), row(0, 1));
            assertRows(execute("SELECT k, v FROM %s WHERE x = 'x' AND k = 0 AND m CONTAINS 1 ALLOW FILTERING"), row(0, 0), row(0, 1));
            assertRows(execute("SELECT k, v FROM %s WHERE x = 'x' AND m CONTAINS 2 ALLOW FILTERING"), row(0, 1));
            assertEmpty(execute("SELECT k, v FROM %s  WHERE x = 'x' AND m CONTAINS 4 ALLOW FILTERING"));
        });
    }

    /**
     * Migrated from cql_tests.py:TestCQL.map_keys_indexing()
     */
    @Test
    public void testIndexOnMapKeys() throws Throwable
    {
        createTable("CREATE TABLE %s (k int, v int, m map<text, int>, PRIMARY KEY (k, v))");

        createIndex("CREATE INDEX ON %s(keys(m))");

        execute("INSERT INTO %s (k, v, m) VALUES (0, 0, {'a' : 1})");
        execute("INSERT INTO %s (k, v, m) VALUES (0, 1, {'a' : 1, 'b' : 2})");
        execute("INSERT INTO %s (k, v, m) VALUES (0, 2, {'c' : 3})");
        execute("INSERT INTO %s (k, v, m) VALUES (1, 0, {'b' : 1})");
        execute("INSERT INTO %s (k, v, m) VALUES (1, 1, {'a' : 1, 'b' : 3})");

        // maps
        beforeAndAfterFlush(() -> {
            assertRows(execute("SELECT k, v FROM %s WHERE m CONTAINS KEY 'a'"), row(1, 1), row(0, 0), row(0, 1));
            assertRows(execute("SELECT k, v FROM %s WHERE k = 0 AND m CONTAINS KEY 'a'"), row(0, 0), row(0, 1));
            assertRows(execute("SELECT k, v FROM %s WHERE m CONTAINS KEY 'c'"), row(0, 2));
            assertEmpty(execute("SELECT k, v FROM %s  WHERE m CONTAINS KEY 'd'"));
        });
    }

    /**
     * Test for #6950 bug,
     * migrated from cql_tests.py:TestCQL.key_index_with_reverse_clustering()
     */
    @Test
    public void testIndexOnKeyWithReverseClustering() throws Throwable
    {
        createTable("CREATE TABLE %s (k1 int, k2 int, v int, PRIMARY KEY ((k1, k2), v) ) WITH CLUSTERING ORDER BY (v DESC)");

        createIndex("CREATE INDEX ON %s (k2)");

        execute("INSERT INTO %s (k1, k2, v) VALUES (0, 0, 1)");
        execute("INSERT INTO %s (k1, k2, v) VALUES (0, 1, 2)");
        execute("INSERT INTO %s (k1, k2, v) VALUES (0, 0, 3)");
        execute("INSERT INTO %s (k1, k2, v) VALUES (1, 0, 4)");
        execute("INSERT INTO %s (k1, k2, v) VALUES (1, 1, 5)");
        execute("INSERT INTO %s (k1, k2, v) VALUES (2, 0, 7)");
        execute("INSERT INTO %s (k1, k2, v) VALUES (2, 1, 8)");
        execute("INSERT INTO %s (k1, k2, v) VALUES (3, 0, 1)");

        beforeAndAfterFlush(() -> {
            assertRows(execute("SELECT * FROM %s WHERE k2 = 0 AND v >= 2 ALLOW FILTERING"),
                       row(2, 0, 7),
                       row(0, 0, 3),
                       row(1, 0, 4));
        });
    }

    /**
     * Test for CASSANDRA-6612,
     * migrated from cql_tests.py:TestCQL.bug_6612_test()
     */
    @Test
    public void testSelectCountOnIndexedColumn() throws Throwable
    {
        createTable("CREATE TABLE %s (username text, session_id text, app_name text, account text, last_access timestamp, created_on timestamp, PRIMARY KEY (username, session_id, app_name, account))");

        createIndex("create index ON %s (app_name)");
        createIndex("create index ON %s (last_access)");

        beforeAndAfterFlush(() -> {
            assertRows(execute("select count(*) from %s where app_name='foo' and account='bar' and last_access > 4 allow filtering"), row(0L));
        });

        execute("insert into %s (username, session_id, app_name, account, last_access, created_on) values ('toto', 'foo', 'foo', 'bar', 12, 13)");

        beforeAndAfterFlush(() -> {
            assertRows(execute("select count(*) from %s where app_name='foo' and account='bar' and last_access > 4 allow filtering"), row(1L));
        });
    }

    @Test
    public void testSyntaxVariationsForIndexOnCollectionsValue() throws Throwable
    {
        createTable("CREATE TABLE %s (k int, m map<int, int>, l list<int>, s set<int>, PRIMARY KEY (k))");
        createAndDropCollectionValuesIndex("m");
        createAndDropCollectionValuesIndex("l");
        createAndDropCollectionValuesIndex("s");
    }

    private void createAndDropCollectionValuesIndex(String columnName) throws Throwable
    {
        String indexName = columnName + "_idx";
        SecondaryIndexManager indexManager = getCurrentColumnFamilyStore().indexManager;
        createIndex(format("CREATE INDEX %s on %%s(%s)", indexName, columnName));
        IndexMetadata indexDef = indexManager.getIndexByName(indexName).getIndexMetadata();
        assertEquals(format("values(%s)", columnName), indexDef.options.get(IndexTarget.TARGET_OPTION_NAME));
        dropIndex(format("DROP INDEX %s.%s", KEYSPACE, indexName));
        assertFalse(indexManager.hasIndexes());
        createIndex(format("CREATE INDEX %s on %%s(values(%s))", indexName, columnName));
        assertEquals(indexDef, indexManager.getIndexByName(indexName).getIndexMetadata());
        dropIndex(format("DROP INDEX %s.%s", KEYSPACE, indexName));
    }

    @Test
    public void testCreateIndexWithQuotedColumnNames() throws Throwable
    {
        createTable("CREATE TABLE %s (" +
                    " k int," +
                    " v int, " +
                    " lower_case_map map<int, int>," +
                    " \"MixedCaseMap\" map<int, int>," +
                    " lower_case_frozen_list frozen<list<int>>," +
                    " \"UPPER_CASE_FROZEN_LIST\" frozen<list<int>>," +
                    " \"set name with spaces\" set<int>," +
                    " \"column_name_with\"\"escaped quote\" int," +
                    " PRIMARY KEY (k))");

        createAndDropIndexWithQuotedColumnIdentifier("\"v\"");
        createAndDropIndexWithQuotedColumnIdentifier("keys(\"lower_case_map\")");
        createAndDropIndexWithQuotedColumnIdentifier("keys(\"MixedCaseMap\")");
        createAndDropIndexWithQuotedColumnIdentifier("full(\"lower_case_frozen_list\")");
        createAndDropIndexWithQuotedColumnIdentifier("full(\"UPPER_CASE_FROZEN_LIST\")");
        createAndDropIndexWithQuotedColumnIdentifier("values(\"set name with spaces\")");
        createAndDropIndexWithQuotedColumnIdentifier("\"column_name_with\"\"escaped quote\"");
    }

    private void createAndDropIndexWithQuotedColumnIdentifier(String target) throws Throwable
    {
        String indexName = "test_mixed_case_idx";
        createIndex(format("CREATE INDEX %s ON %%s(%s)", indexName, target));
        SecondaryIndexManager indexManager = getCurrentColumnFamilyStore().indexManager;
        IndexMetadata indexDef = indexManager.getIndexByName(indexName).getIndexMetadata();
        dropIndex(format("DROP INDEX %s.%s", KEYSPACE, indexName));
        // verify we can re-create the index using the target string
        createIndex(format("CREATE INDEX %s ON %%s(%s)",
                           indexName, indexDef.options.get(IndexTarget.TARGET_OPTION_NAME)));
        assertEquals(indexDef, indexManager.getIndexByName(indexName).getIndexMetadata());
        dropIndex(format("DROP INDEX %s.%s", KEYSPACE, indexName));
    }


    /**
     * Test for CASSANDRA-5732, Can not query secondary index
     * migrated from cql_tests.py:TestCQL.bug_5732_test(),
     * which was executing with a row cache size of 100 MB
     * and restarting the node, here we just cleanup the cache.
     */
    @Test
    public void testCanQuerySecondaryIndex() throws Throwable
    {
        String tableName = createTable("CREATE TABLE %s (k int PRIMARY KEY, v int,)");

        execute("ALTER TABLE %s WITH CACHING = { 'keys': 'ALL', 'rows_per_partition': 'ALL' }");
        execute("INSERT INTO %s (k,v) VALUES (0,0)");
        execute("INSERT INTO %s (k,v) VALUES (1,1)");

        createIndex("CREATE INDEX testindex on %s (v)");
        assertTrue(waitForIndex(keyspace(), tableName, "testindex"));

        assertRows(execute("SELECT k FROM %s WHERE v = 0"), row(0));
        cleanupCache();
        assertRows(execute("SELECT k FROM %s WHERE v = 0"), row(0));
    }

    // CASSANDRA-8280/8081
    // reject updates with indexed values where value > 64k
    // make sure we check conditional and unconditional statements,
    // both singly and in batches (CASSANDRA-10536)
    @Test
    public void testIndexOnCompositeValueOver64k() throws Throwable
    {
        createTable("CREATE TABLE %s(a int, b int, c blob, PRIMARY KEY (a))");
        createIndex("CREATE INDEX ON %s(c)");
        failInsert("INSERT INTO %s (a, b, c) VALUES (0, 0, ?)", ByteBuffer.allocate(TOO_BIG));
        failInsert("INSERT INTO %s (a, b, c) VALUES (0, 0, ?) IF NOT EXISTS", ByteBuffer.allocate(TOO_BIG));
        failInsert("BEGIN BATCH\n" +
                   "INSERT INTO %s (a, b, c) VALUES (0, 0, ?);\n" +
                   "APPLY BATCH",
                   ByteBuffer.allocate(TOO_BIG));
        failInsert("BEGIN BATCH\n" +
                   "INSERT INTO %s (a, b, c) VALUES (0, 0, ?) IF NOT EXISTS;\n" +
                   "APPLY BATCH",
                   ByteBuffer.allocate(TOO_BIG));
    }

    @Test
    public void testIndexOnPartitionKeyInsertValueOver64k() throws Throwable
    {
        createTable("CREATE TABLE %s(a int, b int, c blob, PRIMARY KEY ((a, b)))");
        createIndex("CREATE INDEX ON %s(a)");
        succeedInsert("INSERT INTO %s (a, b, c) VALUES (0, 0, ?) IF NOT EXISTS", ByteBuffer.allocate(TOO_BIG));
        succeedInsert("INSERT INTO %s (a, b, c) VALUES (0, 0, ?)", ByteBuffer.allocate(TOO_BIG));
        succeedInsert("BEGIN BATCH\n" +
                      "INSERT INTO %s (a, b, c) VALUES (0, 0, ?);\n" +
                      "APPLY BATCH", ByteBuffer.allocate(TOO_BIG));

        // the indexed value passes validation, but the batch size will
        // exceed the default failure threshold, so temporarily raise it
        // (the non-conditional batch doesn't hit this because
        // BatchStatement::executeLocally skips the size check but CAS
        // path does not)
        long batchSizeThreshold = DatabaseDescriptor.getBatchSizeFailThreshold();
        try
        {
            DatabaseDescriptor.setBatchSizeFailThresholdInKB( (TOO_BIG / 1024) * 2);
            succeedInsert("BEGIN BATCH\n" +
                          "INSERT INTO %s (a, b, c) VALUES (1, 1, ?) IF NOT EXISTS;\n" +
                          "APPLY BATCH", ByteBuffer.allocate(TOO_BIG));
        }
        finally
        {
            DatabaseDescriptor.setBatchSizeFailThresholdInKB((int) (batchSizeThreshold / 1024));
        }
    }

    @Test
    public void testIndexOnPartitionKeyWithStaticColumnAndNoRows() throws Throwable
    {
        createTable("CREATE TABLE %s (pk1 int, pk2 int, c int, s int static, v int, PRIMARY KEY((pk1, pk2), c))");
        createIndex("CREATE INDEX ON %s (pk2)");
        execute("INSERT INTO %s (pk1, pk2, c, s, v) VALUES (?, ?, ?, ?, ?)", 1, 1, 1, 9, 1);
        execute("INSERT INTO %s (pk1, pk2, c, s, v) VALUES (?, ?, ?, ?, ?)", 1, 1, 2, 9, 2);
        execute("INSERT INTO %s (pk1, pk2, s) VALUES (?, ?, ?)", 2, 1, 9);
        execute("INSERT INTO %s (pk1, pk2, c, s, v) VALUES (?, ?, ?, ?, ?)", 3, 1, 1, 9, 1);

        assertRows(execute("SELECT * FROM %s WHERE pk2 = ?", 1),
                   row(2, 1, null, 9, null),
                   row(1, 1, 1, 9, 1),
                   row(1, 1, 2, 9, 2),
                   row(3, 1, 1, 9, 1));

        execute("UPDATE %s SET s=?, v=? WHERE pk1=? AND pk2=? AND c=?", 9, 1, 1, 10, 2);
        assertRows(execute("SELECT * FROM %s WHERE pk2 = ?", 10), row(1, 10, 2, 9, 1));

        execute("UPDATE %s SET s=? WHERE pk1=? AND pk2=?", 9, 1, 20);
        assertRows(execute("SELECT * FROM %s WHERE pk2 = ?", 20), row(1, 20, null, 9, null));
    }

    @Test
    public void testIndexOnClusteringColumnInsertValueOver64k() throws Throwable
    {
        createTable("CREATE TABLE %s(a int, b int, c blob, PRIMARY KEY (a, b))");
        createIndex("CREATE INDEX ON %s(b)");
        succeedInsert("INSERT INTO %s (a, b, c) VALUES (0, 0, ?) IF NOT EXISTS", ByteBuffer.allocate(TOO_BIG));
        succeedInsert("INSERT INTO %s (a, b, c) VALUES (0, 0, ?)", ByteBuffer.allocate(TOO_BIG));
        succeedInsert("BEGIN BATCH\n" +
                      "INSERT INTO %s (a, b, c) VALUES (0, 0, ?);\n" +
                      "APPLY BATCH", ByteBuffer.allocate(TOO_BIG));

        // the indexed value passes validation, but the batch size will
        // exceed the default failure threshold, so temporarily raise it
        // (the non-conditional batch doesn't hit this because
        // BatchStatement::executeLocally skips the size check but CAS
        // path does not)
        long batchSizeThreshold = DatabaseDescriptor.getBatchSizeFailThreshold();
        try
        {
            DatabaseDescriptor.setBatchSizeFailThresholdInKB( (TOO_BIG / 1024) * 2);
            succeedInsert("BEGIN BATCH\n" +
                          "INSERT INTO %s (a, b, c) VALUES (1, 1, ?) IF NOT EXISTS;\n" +
                          "APPLY BATCH", ByteBuffer.allocate(TOO_BIG));
        }
        finally
        {
            DatabaseDescriptor.setBatchSizeFailThresholdInKB((int)(batchSizeThreshold / 1024));
        }
    }

    @Test
    public void testIndexOnFullCollectionEntryInsertCollectionValueOver64k() throws Throwable
    {
        createTable("CREATE TABLE %s(a int, b frozen<map<int, blob>>, PRIMARY KEY (a))");
        createIndex("CREATE INDEX ON %s(full(b))");
        Map<Integer, ByteBuffer> map = new HashMap<>();
        map.put(0, ByteBuffer.allocate(1024 * 65));
        failInsert("INSERT INTO %s (a, b) VALUES (0, ?)", map);
        failInsert("INSERT INTO %s (a, b) VALUES (0, ?) IF NOT EXISTS", map);
        failInsert("BEGIN BATCH\n" +
                   "INSERT INTO %s (a, b) VALUES (0, ?);\n" +
                   "APPLY BATCH", map);
        failInsert("BEGIN BATCH\n" +
                   "INSERT INTO %s (a, b) VALUES (0, ?) IF NOT EXISTS;\n" +
                   "APPLY BATCH", map);
    }

    @Test
    public void prepareStatementsWithLIKEClauses() throws Throwable
    {
        createTable("CREATE TABLE %s (a int, c1 text, c2 text, v1 text, v2 text, v3 int, PRIMARY KEY (a, c1, c2))");
        createIndex(format("CREATE CUSTOM INDEX c1_idx on %%s(c1) USING '%s' WITH OPTIONS = {'mode' : 'PREFIX'}",
                           SASIIndex.class.getName()));
        createIndex(format("CREATE CUSTOM INDEX c2_idx on %%s(c2) USING '%s' WITH OPTIONS = {'mode' : 'CONTAINS'}",
                           SASIIndex.class.getName()));
        createIndex(format("CREATE CUSTOM INDEX v1_idx on %%s(v1) USING '%s' WITH OPTIONS = {'mode' : 'PREFIX'}",
                           SASIIndex.class.getName()));
        createIndex(format("CREATE CUSTOM INDEX v2_idx on %%s(v2) USING '%s' WITH OPTIONS = {'mode' : 'CONTAINS'}",
                           SASIIndex.class.getName()));
        createIndex(format("CREATE CUSTOM INDEX v3_idx on %%s(v3) USING '%s'", SASIIndex.class.getName()));

        forcePreparedValues();
        // prefix mode indexes support prefix/contains/matches
        assertInvalidMessage("c1 LIKE '%<term>' abc is only supported on properly indexed columns",
                             "SELECT * FROM %s WHERE c1 LIKE ?",
                             "%abc");
        assertInvalidMessage("c1 LIKE '%<term>%' abc is only supported on properly indexed columns",
                             "SELECT * FROM %s WHERE c1 LIKE ?",
                             "%abc%");
        execute("SELECT * FROM %s WHERE c1 LIKE ?", "abc%");
        execute("SELECT * FROM %s WHERE c1 LIKE ?", "abc");
        assertInvalidMessage("v1 LIKE '%<term>' abc is only supported on properly indexed columns",
                             "SELECT * FROM %s WHERE v1 LIKE ?",
                             "%abc");
        assertInvalidMessage("v1 LIKE '%<term>%' abc is only supported on properly indexed columns",
                             "SELECT * FROM %s WHERE v1 LIKE ?",
                             "%abc%");
        execute("SELECT * FROM %s WHERE v1 LIKE ?", "abc%");
        execute("SELECT * FROM %s WHERE v1 LIKE ?", "abc");

        // contains mode indexes support prefix/suffix/contains/matches
        execute("SELECT * FROM %s WHERE c2 LIKE ?", "abc%");
        execute("SELECT * FROM %s WHERE c2 LIKE ?", "%abc");
        execute("SELECT * FROM %s WHERE c2 LIKE ?", "%abc%");
        execute("SELECT * FROM %s WHERE c2 LIKE ?", "abc");
        execute("SELECT * FROM %s WHERE v2 LIKE ?", "abc%");
        execute("SELECT * FROM %s WHERE v2 LIKE ?", "%abc");
        execute("SELECT * FROM %s WHERE v2 LIKE ?", "%abc%");
        execute("SELECT * FROM %s WHERE v2 LIKE ?", "abc");

        // LIKE is not supported on indexes of non-literal values
        // this is rejected before binding, so the value isn't available in the error message
        assertInvalidMessage("LIKE restriction is only supported on properly indexed columns. v3 LIKE ? is not valid",
                             "SELECT * FROM %s WHERE v3 LIKE ?",
                             "%abc");
        assertInvalidMessage("LIKE restriction is only supported on properly indexed columns. v3 LIKE ? is not valid",
                             "SELECT * FROM %s WHERE v3 LIKE ?",
                             "%abc%");
        assertInvalidMessage("LIKE restriction is only supported on properly indexed columns. v3 LIKE ? is not valid",
                             "SELECT * FROM %s WHERE v3 LIKE ?",
                             "%abc%");
        assertInvalidMessage("LIKE restriction is only supported on properly indexed columns. v3 LIKE ? is not valid",
                             "SELECT * FROM %s WHERE v3 LIKE ?",
                             "abc");
    }

    public void failInsert(String insertCQL, Object...args) throws Throwable
    {
        try
        {
            execute(insertCQL, args);
            fail("Expected statement to fail validation");
        }
        catch (Exception e)
        {
            // as expected
        }
    }

    public void succeedInsert(String insertCQL, Object...args) throws Throwable
    {
        execute(insertCQL, args);
        flush();
    }

    /**
     * Migrated from cql_tests.py:TestCQL.clustering_indexing_test()
     */
    @Test
    public void testIndexesOnClustering() throws Throwable
    {
        createTable("CREATE TABLE %s ( id1 int, id2 int, author text, time bigint, v1 text, v2 text, PRIMARY KEY ((id1, id2), author, time))");

        createIndex("CREATE INDEX ON %s (time)");
        execute("CREATE INDEX ON %s (id2)");

        execute("INSERT INTO %s (id1, id2, author, time, v1, v2) VALUES(0, 0, 'bob', 0, 'A', 'A')");
        execute("INSERT INTO %s (id1, id2, author, time, v1, v2) VALUES(0, 0, 'bob', 1, 'B', 'B')");
        execute("INSERT INTO %s (id1, id2, author, time, v1, v2) VALUES(0, 1, 'bob', 2, 'C', 'C')");
        execute("INSERT INTO %s (id1, id2, author, time, v1, v2) VALUES(0, 0, 'tom', 0, 'D', 'D')");
        execute("INSERT INTO %s (id1, id2, author, time, v1, v2) VALUES(0, 1, 'tom', 1, 'E', 'E')");

        assertRows(execute("SELECT v1 FROM %s WHERE time = 1"),
                   row("B"), row("E"));

        assertRows(execute("SELECT v1 FROM %s WHERE id2 = 1"),
                   row("C"), row("E"));

        assertRows(execute("SELECT v1 FROM %s WHERE id1 = 0 AND id2 = 0 AND author = 'bob' AND time = 0"),
                   row("A"));

        // Test for CASSANDRA-8206
        execute("UPDATE %s SET v2 = null WHERE id1 = 0 AND id2 = 0 AND author = 'bob' AND time = 1");

        assertRows(execute("SELECT v1 FROM %s WHERE id2 = 0"),
                   row("A"), row("B"), row("D"));

        assertRows(execute("SELECT v1 FROM %s WHERE time = 1"),
                   row("B"), row("E"));
    }

    @Test
    public void testMultipleIndexesOnOneColumn() throws Throwable
    {
        String indexClassName = StubIndex.class.getName();
        createTable("CREATE TABLE %s (a int, b int, c int, PRIMARY KEY ((a), b))");
        // uses different options otherwise the two indexes are considered duplicates
        createIndex(format("CREATE CUSTOM INDEX c_idx_1 ON %%s(c) USING '%s' WITH OPTIONS = {'foo':'a'}", indexClassName));
        createIndex(format("CREATE CUSTOM INDEX c_idx_2 ON %%s(c) USING '%s' WITH OPTIONS = {'foo':'b'}", indexClassName));

        ColumnFamilyStore cfs = getCurrentColumnFamilyStore();
        TableMetadata cfm = cfs.metadata();
        StubIndex index1 = (StubIndex)cfs.indexManager.getIndex(cfm.indexes
                                                                   .get("c_idx_1")
                                                                   .orElseThrow(throwAssert("index not found")));
        StubIndex index2 = (StubIndex)cfs.indexManager.getIndex(cfm.indexes
                                                                   .get("c_idx_2")
                                                                   .orElseThrow(throwAssert("index not found")));
        Object[] row1a = row(0, 0, 0);
        Object[] row1b = row(0, 0, 1);
        Object[] row2 = row(2, 2, 2);
        execute("INSERT INTO %s (a, b, c) VALUES (?, ?, ?)", row1a);
        execute("INSERT INTO %s (a, b, c) VALUES (?, ?, ?)", row1b);
        execute("INSERT INTO %s (a, b, c) VALUES (?, ?, ?)", row2);

        assertEquals(2, index1.rowsInserted.size());
        assertColumnValue(0, "c", index1.rowsInserted.get(0), cfm);
        assertColumnValue(2, "c", index1.rowsInserted.get(1), cfm);

        assertEquals(2, index2.rowsInserted.size());
        assertColumnValue(0, "c", index2.rowsInserted.get(0), cfm);
        assertColumnValue(2, "c", index2.rowsInserted.get(1), cfm);

        assertEquals(1, index1.rowsUpdated.size());
        assertColumnValue(0, "c", index1.rowsUpdated.get(0).left, cfm);
        assertColumnValue(1, "c", index1.rowsUpdated.get(0).right, cfm);

        assertEquals(1, index2.rowsUpdated.size());
        assertColumnValue(0, "c", index2.rowsUpdated.get(0).left, cfm);
        assertColumnValue(1, "c", index2.rowsUpdated.get(0).right, cfm);
    }

    @Test
    public void testDeletions() throws Throwable
    {
        // Test for bugs like CASSANDRA-10694.  These may not be readily visible with the built-in secondary index
        // implementation because of the stale entry handling.

        String indexClassName = StubIndex.class.getName();
        createTable("CREATE TABLE %s (a int, b int, c int, PRIMARY KEY ((a), b))");
        createIndex(format("CREATE CUSTOM INDEX c_idx ON %%s(c) USING '%s'", indexClassName));

        ColumnFamilyStore cfs = getCurrentColumnFamilyStore();
        TableMetadata cfm = cfs.metadata();
        StubIndex index1 = (StubIndex) cfs.indexManager.getIndex(cfm.indexes
                .get("c_idx")
                .orElseThrow(throwAssert("index not found")));

        execute("INSERT INTO %s (a, b, c) VALUES (?, ?, ?) USING TIMESTAMP 1", 0, 0, 0);
        assertEquals(1, index1.rowsInserted.size());

        execute("DELETE FROM %s USING TIMESTAMP 2 WHERE a = ? AND b = ?", 0, 0);
        assertEquals(1, index1.rowsUpdated.size());
        Pair<Row, Row> update = index1.rowsUpdated.get(0);
        Row existingRow = update.left;
        Row newRow = update.right;

        // check the existing row from the update call
        assertTrue(existingRow.deletion().isLive());
        assertEquals(DeletionTime.LIVE, existingRow.deletion().time());
        assertEquals(1L, existingRow.primaryKeyLivenessInfo().timestamp());

        // check the new row from the update call
        assertFalse(newRow.deletion().isLive());
        assertEquals(2L, newRow.deletion().time().markedForDeleteAt());
        assertFalse(newRow.cells().iterator().hasNext());

        // delete the same row again
        execute("DELETE FROM %s USING TIMESTAMP 3 WHERE a = ? AND b = ?", 0, 0);
        assertEquals(2, index1.rowsUpdated.size());
        update = index1.rowsUpdated.get(1);
        existingRow = update.left;
        newRow = update.right;

        // check the new row from the update call
        assertFalse(existingRow.deletion().isLive());
        assertEquals(2L, existingRow.deletion().time().markedForDeleteAt());
        assertFalse(existingRow.cells().iterator().hasNext());

        // check the new row from the update call
        assertFalse(newRow.deletion().isLive());
        assertEquals(3L, newRow.deletion().time().markedForDeleteAt());
        assertFalse(newRow.cells().iterator().hasNext());
    }

    @Test
    public void testUpdatesToMemtableData() throws Throwable
    {
        // verify the contract specified by Index.Indexer::updateRow(oldRowData, newRowData),
        // when a row in the memtable is updated, the indexer should be informed of:
        // * new columns
        // * removed columns
        // * columns whose value, timestamp or ttl have been modified.
        // Any columns which are unchanged by the update are not passed to the Indexer
        // Note that for simplicity this test resets the index between each scenario
        createTable("CREATE TABLE %s (k int, c int, v1 int, v2 int, PRIMARY KEY (k,c))");
        createIndex(format("CREATE CUSTOM INDEX test_index ON %%s() USING '%s'", StubIndex.class.getName()));
        execute("INSERT INTO %s (k, c, v1, v2) VALUES (0, 0, 0, 0) USING TIMESTAMP 0");

        ColumnMetadata v1 = getCurrentColumnFamilyStore().metadata().getColumn(new ColumnIdentifier("v1", true));
        ColumnMetadata v2 = getCurrentColumnFamilyStore().metadata().getColumn(new ColumnIdentifier("v2", true));

        StubIndex index = (StubIndex)getCurrentColumnFamilyStore().indexManager.getIndexByName("test_index");
        assertEquals(1, index.rowsInserted.size());

        // Overwrite a single value, leaving the other untouched
        execute("UPDATE %s USING TIMESTAMP 1 SET v1=1 WHERE k=0 AND c=0");
        assertEquals(1, index.rowsUpdated.size());
        Row oldRow = index.rowsUpdated.get(0).left;
        assertEquals(1, oldRow.columnCount());
        validateCell(oldRow.getCell(v1), v1, ByteBufferUtil.bytes(0), 0);
        Row newRow = index.rowsUpdated.get(0).right;
        assertEquals(1, newRow.columnCount());
        validateCell(newRow.getCell(v1), v1, ByteBufferUtil.bytes(1), 1);
        index.reset();

        // Overwrite both values
        execute("UPDATE %s USING TIMESTAMP 2 SET v1=2, v2=2 WHERE k=0 AND c=0");
        assertEquals(1, index.rowsUpdated.size());
        oldRow = index.rowsUpdated.get(0).left;
        assertEquals(2, oldRow.columnCount());
        validateCell(oldRow.getCell(v1), v1, ByteBufferUtil.bytes(1), 1);
        validateCell(oldRow.getCell(v2), v2, ByteBufferUtil.bytes(0), 0);
        newRow = index.rowsUpdated.get(0).right;
        assertEquals(2, newRow.columnCount());
        validateCell(newRow.getCell(v1), v1, ByteBufferUtil.bytes(2), 2);
        validateCell(newRow.getCell(v2), v2, ByteBufferUtil.bytes(2), 2);
        index.reset();

        // Delete one value
        execute("DELETE v1 FROM %s USING TIMESTAMP 3 WHERE k=0 AND c=0");
        assertEquals(1, index.rowsUpdated.size());
        oldRow = index.rowsUpdated.get(0).left;
        assertEquals(1, oldRow.columnCount());
        validateCell(oldRow.getCell(v1), v1, ByteBufferUtil.bytes(2), 2);
        newRow = index.rowsUpdated.get(0).right;
        assertEquals(1, newRow.columnCount());
        Cell<?> newCell = newRow.getCell(v1);
        assertTrue(newCell.isTombstone());
        assertEquals(3, newCell.timestamp());
        index.reset();

        // Modify the liveness of the primary key, the delta rows should contain
        // no cell data as only the pk was altered, but it should illustrate the
        // change to the liveness info
        execute("INSERT INTO %s(k, c) VALUES (0, 0) USING TIMESTAMP 4");
        assertEquals(1, index.rowsUpdated.size());
        oldRow = index.rowsUpdated.get(0).left;
        assertEquals(0, oldRow.columnCount());
        assertEquals(0, oldRow.primaryKeyLivenessInfo().timestamp());
        newRow = index.rowsUpdated.get(0).right;
        assertEquals(0, newRow.columnCount());
        assertEquals(4, newRow.primaryKeyLivenessInfo().timestamp());
    }

    @Test
    public void testIndexQueriesWithIndexNotReady() throws Throwable
    {
        createTable("CREATE TABLE %s (pk int, ck int, value int, PRIMARY KEY (pk, ck))");

        for (int i = 0; i < 10; i++)
            for (int j = 0; j < 10; j++)
                execute("INSERT INTO %s (pk, ck, value) VALUES (?, ?, ?)", i, j, i + j);

        createIndex("CREATE CUSTOM INDEX testIndex ON %s (value) USING '" + IndexBlockingOnInitialization.class.getName() + "'");
        try
        {
            execute("SELECT value FROM %s WHERE value = 2");
            fail();
        }
        catch (IndexNotAvailableException e)
        {
            assertTrue(true);
        }
        finally
        {
            execute("DROP index " + KEYSPACE + ".testIndex");
        }
    }

    @Test // A Bad init could leave an index only accepting reads
    public void testReadOnlyIndex() throws Throwable
    {
        // On successful initialization both reads and writes go through
        String tableName = createTable("CREATE TABLE %s (pk int, ck int, value int, PRIMARY KEY (pk, ck))");
        String indexName = createIndex("CREATE CUSTOM INDEX ON %s (value) USING '" + ReadOnlyOnFailureIndex.class.getName() + "'");
        assertTrue(waitForIndex(keyspace(), tableName, indexName));
        execute("SELECT value FROM %s WHERE value = 1");
        execute("INSERT INTO %s (pk, ck, value) VALUES (?, ?, ?)", 1, 1, 1);
        ReadOnlyOnFailureIndex index = (ReadOnlyOnFailureIndex) getCurrentColumnFamilyStore().indexManager.getIndexByName(indexName);
        assertEquals(1, index.rowsInserted.size());

        // Upon rebuild, both reads and writes still go through
        getCurrentColumnFamilyStore().indexManager.rebuildIndexesBlocking(ImmutableSet.of(indexName));
        assertEquals(1, index.rowsInserted.size());
        execute("SELECT value FROM %s WHERE value = 1");
        execute("INSERT INTO %s (pk, ck, value) VALUES (?, ?, ?)", 2, 1, 1);
        assertEquals(2, index.rowsInserted.size());
        dropIndex(format("DROP INDEX %s.%s", KEYSPACE, indexName));

        // On bad initial build writes are not forwarded to the index
        ReadOnlyOnFailureIndex.failInit = true;
        indexName = createIndex("CREATE CUSTOM INDEX ON %s (value) USING '" + ReadOnlyOnFailureIndex.class.getName() + "'");
        index = (ReadOnlyOnFailureIndex) getCurrentColumnFamilyStore().indexManager.getIndexByName(indexName);
        assertTrue(waitForIndexBuilds(keyspace(), indexName));
        assertInvalidThrow(IndexNotAvailableException.class, "SELECT value FROM %s WHERE value = 1");
        execute("INSERT INTO %s (pk, ck, value) VALUES (?, ?, ?)", 1, 1, 1);
        assertEquals(0, index.rowsInserted.size());

        // Upon recovery, we can index data again
        index.reset();
        getCurrentColumnFamilyStore().indexManager.rebuildIndexesBlocking(ImmutableSet.of(indexName));
        assertEquals(2, index.rowsInserted.size());
        execute("SELECT value FROM %s WHERE value = 1");
        execute("INSERT INTO %s (pk, ck, value) VALUES (?, ?, ?)", 2, 1, 1);
        assertEquals(3, index.rowsInserted.size());
        dropIndex(format("DROP INDEX %s.%s", KEYSPACE, indexName));
    }

    @Test  // A Bad init could leave an index only accepting writes
    public void testWriteOnlyIndex() throws Throwable
    {
        // On successful initialization both reads and writes go through
        String tableName = createTable("CREATE TABLE %s (pk int, ck int, value int, PRIMARY KEY (pk, ck))");
        String indexName = createIndex("CREATE CUSTOM INDEX ON %s (value) USING '" + WriteOnlyOnFailureIndex.class.getName() + "'");
        assertTrue(waitForIndex(keyspace(), tableName, indexName));
        execute("SELECT value FROM %s WHERE value = 1");
        execute("INSERT INTO %s (pk, ck, value) VALUES (?, ?, ?)", 1, 1, 1);
        WriteOnlyOnFailureIndex index = (WriteOnlyOnFailureIndex) getCurrentColumnFamilyStore().indexManager.getIndexByName(indexName);
        assertEquals(1, index.rowsInserted.size());

        // Upon rebuild, both reads and writes still go through
        getCurrentColumnFamilyStore().indexManager.rebuildIndexesBlocking(ImmutableSet.of(indexName));
        assertEquals(1, index.rowsInserted.size());
        execute("SELECT value FROM %s WHERE value = 1");
        execute("INSERT INTO %s (pk, ck, value) VALUES (?, ?, ?)", 2, 1, 1);
        assertEquals(2, index.rowsInserted.size());
        dropIndex(format("DROP INDEX %s.%s", KEYSPACE, indexName));

        // On bad initial build writes are forwarded to the index
        WriteOnlyOnFailureIndex.failInit = true;
        indexName = createIndex("CREATE CUSTOM INDEX ON %s (value) USING '" + WriteOnlyOnFailureIndex.class.getName() + "'");
        index = (WriteOnlyOnFailureIndex) getCurrentColumnFamilyStore().indexManager.getIndexByName(indexName);
        assertTrue(waitForIndexBuilds(keyspace(), indexName));
        execute("INSERT INTO %s (pk, ck, value) VALUES (?, ?, ?)", 1, 1, 1);
        assertEquals(1, index.rowsInserted.size());
        assertInvalidThrow(IndexNotAvailableException.class, "SELECT value FROM %s WHERE value = 1");

        // Upon recovery, we can query data again
        index.reset();
        getCurrentColumnFamilyStore().indexManager.rebuildIndexesBlocking(ImmutableSet.of(indexName));
        assertEquals(2, index.rowsInserted.size());
        execute("SELECT value FROM %s WHERE value = 1");
        execute("INSERT INTO %s (pk, ck, value) VALUES (?, ?, ?)", 2, 1, 1);
        assertEquals(3, index.rowsInserted.size());
        dropIndex(format("DROP INDEX %s.%s", KEYSPACE, indexName));
    }

    @Test
    public void droppingIndexInvalidatesPreparedStatements() throws Throwable
    {
        createTable("CREATE TABLE %s (a int, b int, c int, PRIMARY KEY ((a), b))");
        String indexName = createIndex("CREATE INDEX ON %s(c)");
        MD5Digest cqlId = prepareStatement("SELECT * FROM %s.%s WHERE c=?").statementId;

        assertNotNull(QueryProcessor.instance.getPrepared(cqlId));

        dropIndex("DROP INDEX %s." + indexName);

        assertNull(QueryProcessor.instance.getPrepared(cqlId));
    }

    // See CASSANDRA-11021
    @Test
    public void testIndexesOnNonStaticColumnsWhereSchemaIncludesStaticColumns() throws Throwable
    {
        createTable("CREATE TABLE %s (a int, b int, c int static, d int, PRIMARY KEY (a, b))");
        createIndex("CREATE INDEX b_idx on %s(b)");
        createIndex("CREATE INDEX d_idx on %s(d)");

        execute("INSERT INTO %s (a, b, c ,d) VALUES (0, 0, 0, 0)");
        execute("INSERT INTO %s (a, b, c, d) VALUES (1, 1, 1, 1)");
        assertRows(execute("SELECT * FROM %s WHERE b = 0"), row(0, 0, 0, 0));
        assertRows(execute("SELECT * FROM %s WHERE d = 1"), row(1, 1, 1, 1));

        execute("UPDATE %s SET c = 2 WHERE a = 0");
        execute("UPDATE %s SET c = 3, d = 4 WHERE a = 1 AND b = 1");
        assertRows(execute("SELECT * FROM %s WHERE b = 0"), row(0, 0, 2, 0));
        assertRows(execute("SELECT * FROM %s WHERE d = 4"), row(1, 1, 3, 4));

        execute("DELETE FROM %s WHERE a = 0");
        execute("DELETE FROM %s WHERE a = 1 AND b = 1");
        assertEmpty(execute("SELECT * FROM %s WHERE b = 0"));
        assertEmpty(execute("SELECT * FROM %s WHERE d = 3"));
    }

    @Test
    public void testWithEmptyRestrictionValueAndSecondaryIndex() throws Throwable
    {
        createTable("CREATE TABLE %s (pk blob, c blob, v blob, PRIMARY KEY ((pk), c))");
        createIndex("CREATE INDEX on %s(c)");
        createIndex("CREATE INDEX on %s(v)");

        execute("INSERT INTO %s (pk, c, v) VALUES (?, ?, ?)", bytes("foo123"), bytes("1"), bytes("1"));
        execute("INSERT INTO %s (pk, c, v) VALUES (?, ?, ?)", bytes("foo123"), bytes("2"), bytes("1"));

        beforeAndAfterFlush(() -> {
            // Test clustering columns restrictions
            assertEmpty(execute("SELECT * FROM %s WHERE pk = textAsBlob('foo123') AND c = textAsBlob('');"));

            assertEmpty(execute("SELECT * FROM %s WHERE pk = textAsBlob('foo123') AND (c) = (textAsBlob(''));"));

            assertRows(execute("SELECT * FROM %s WHERE pk = textAsBlob('foo123') AND c IN (textAsBlob(''), textAsBlob('1'));"),
                       row(bytes("foo123"), bytes("1"), bytes("1")));

            assertRows(execute("SELECT * FROM %s WHERE pk = textAsBlob('foo123') AND (c) IN ((textAsBlob('')), (textAsBlob('1')));"),
                       row(bytes("foo123"), bytes("1"), bytes("1")));

            assertRows(execute("SELECT * FROM %s WHERE pk = textAsBlob('foo123') AND c > textAsBlob('') AND v = textAsBlob('1') ALLOW FILTERING;"),
                       row(bytes("foo123"), bytes("1"), bytes("1")),
                       row(bytes("foo123"), bytes("2"), bytes("1")));

            assertRows(execute("SELECT * FROM %s WHERE pk = textAsBlob('foo123') AND c >= textAsBlob('') AND v = textAsBlob('1') ALLOW FILTERING;"),
                       row(bytes("foo123"), bytes("1"), bytes("1")),
                       row(bytes("foo123"), bytes("2"), bytes("1")));

            assertRows(execute("SELECT * FROM %s WHERE pk = textAsBlob('foo123') AND (c) >= (textAsBlob('')) AND v = textAsBlob('1') ALLOW FILTERING;"),
                       row(bytes("foo123"), bytes("1"), bytes("1")),
                       row(bytes("foo123"), bytes("2"), bytes("1")));

            assertEmpty(execute("SELECT * FROM %s WHERE pk = textAsBlob('foo123') AND c <= textAsBlob('') AND v = textAsBlob('1') ALLOW FILTERING;"));

            assertEmpty(execute("SELECT * FROM %s WHERE pk = textAsBlob('foo123') AND (c) <= (textAsBlob('')) AND v = textAsBlob('1') ALLOW FILTERING;"));

            assertEmpty(execute("SELECT * FROM %s WHERE pk = textAsBlob('foo123') AND (c) < (textAsBlob('')) AND v = textAsBlob('1') ALLOW FILTERING;"));

            assertEmpty(execute("SELECT * FROM %s WHERE pk = textAsBlob('foo123') AND c < textAsBlob('') AND v = textAsBlob('1') ALLOW FILTERING;"));

            assertEmpty(execute("SELECT * FROM %s WHERE pk = textAsBlob('foo123') AND c > textAsBlob('') AND c < textAsBlob('') AND v = textAsBlob('1') ALLOW FILTERING;"));

            assertEmpty(execute("SELECT * FROM %s WHERE pk = textAsBlob('foo123') AND (c) > (textAsBlob('')) AND (c) < (textAsBlob('')) AND v = textAsBlob('1') ALLOW FILTERING;"));
        });

        execute("INSERT INTO %s (pk, c, v) VALUES (?, ?, ?)",
                bytes("foo123"), EMPTY_BYTE_BUFFER, bytes("1"));

        beforeAndAfterFlush(() -> {

            assertRows(execute("SELECT * FROM %s WHERE pk = textAsBlob('foo123') AND c = textAsBlob('');"),
                       row(bytes("foo123"), EMPTY_BYTE_BUFFER, bytes("1")));

            assertRows(execute("SELECT * FROM %s WHERE pk = textAsBlob('foo123') AND (c) = (textAsBlob(''));"),
                       row(bytes("foo123"), EMPTY_BYTE_BUFFER, bytes("1")));

            assertRows(execute("SELECT * FROM %s WHERE pk = textAsBlob('foo123') AND c IN (textAsBlob(''), textAsBlob('1'));"),
                       row(bytes("foo123"), EMPTY_BYTE_BUFFER, bytes("1")),
                       row(bytes("foo123"), bytes("1"), bytes("1")));

            assertRows(execute("SELECT * FROM %s WHERE pk = textAsBlob('foo123') AND (c) IN ((textAsBlob('')), (textAsBlob('1')));"),
                       row(bytes("foo123"), EMPTY_BYTE_BUFFER, bytes("1")),
                       row(bytes("foo123"), bytes("1"), bytes("1")));

            assertRows(execute("SELECT * FROM %s WHERE pk = textAsBlob('foo123') AND c > textAsBlob('') AND v = textAsBlob('1') ALLOW FILTERING;"),
                       row(bytes("foo123"), bytes("1"), bytes("1")),
                       row(bytes("foo123"), bytes("2"), bytes("1")));

            assertRows(execute("SELECT * FROM %s WHERE pk = textAsBlob('foo123') AND c >= textAsBlob('') AND v = textAsBlob('1') ALLOW FILTERING;"),
                       row(bytes("foo123"), EMPTY_BYTE_BUFFER, bytes("1")),
                       row(bytes("foo123"), bytes("1"), bytes("1")),
                       row(bytes("foo123"), bytes("2"), bytes("1")));

            assertRows(execute("SELECT * FROM %s WHERE pk = textAsBlob('foo123') AND (c) >= (textAsBlob('')) AND v = textAsBlob('1') ALLOW FILTERING;"),
                       row(bytes("foo123"), EMPTY_BYTE_BUFFER, bytes("1")),
                       row(bytes("foo123"), bytes("1"), bytes("1")),
                       row(bytes("foo123"), bytes("2"), bytes("1")));

            assertRows(execute("SELECT * FROM %s WHERE pk = textAsBlob('foo123') AND c <= textAsBlob('') AND v = textAsBlob('1') ALLOW FILTERING;"),
                       row(bytes("foo123"), EMPTY_BYTE_BUFFER, bytes("1")));

            assertRows(execute("SELECT * FROM %s WHERE pk = textAsBlob('foo123') AND (c) <= (textAsBlob('')) AND v = textAsBlob('1') ALLOW FILTERING;"),
                       row(bytes("foo123"), EMPTY_BYTE_BUFFER, bytes("1")));

            assertEmpty(execute("SELECT * FROM %s WHERE pk = textAsBlob('foo123') AND c < textAsBlob('') AND v = textAsBlob('1') ALLOW FILTERING;"));

            assertEmpty(execute("SELECT * FROM %s WHERE pk = textAsBlob('foo123') AND (c) < (textAsBlob('')) AND v = textAsBlob('1') ALLOW FILTERING;"));

            assertEmpty(execute("SELECT * FROM %s WHERE pk = textAsBlob('foo123') AND c >= textAsBlob('') AND c < textAsBlob('') AND v = textAsBlob('1') ALLOW FILTERING;"));

            assertEmpty(execute("SELECT * FROM %s WHERE pk = textAsBlob('foo123') AND (c) >= (textAsBlob('')) AND c < textAsBlob('') AND v = textAsBlob('1') ALLOW FILTERING;"));

            // Test restrictions on non-primary key value
            assertEmpty(execute("SELECT * FROM %s WHERE pk = textAsBlob('foo123') AND v = textAsBlob('');"));
        });

        execute("INSERT INTO %s (pk, c, v) VALUES (?, ?, ?)",
                bytes("foo123"), bytes("3"), EMPTY_BYTE_BUFFER);

        beforeAndAfterFlush(() -> {

            assertRows(execute("SELECT * FROM %s WHERE pk = textAsBlob('foo123') AND v = textAsBlob('');"),
                       row(bytes("foo123"), bytes("3"), EMPTY_BYTE_BUFFER));
        });
    }

    @Test
    public void testPartitionKeyWithIndex() throws Throwable
    {
        createTable("CREATE TABLE %s (a int, b int, c int, PRIMARY KEY ((a, b)))");
        createIndex("CREATE INDEX ON %s (a);");
        createIndex("CREATE INDEX ON %s (b);");

        execute("INSERT INTO %s (a, b, c) VALUES (1,2,3)");
        execute("INSERT INTO %s (a, b, c) VALUES (2,3,4)");
        execute("INSERT INTO %s (a, b, c) VALUES (5,6,7)");

        beforeAndAfterFlush(() -> {
            assertRows(execute("SELECT * FROM %s WHERE a = 1"),
                       row(1, 2, 3));
            assertRows(execute("SELECT * FROM %s WHERE b = 3"),
                       row(2, 3, 4));

        });
    }

    @Test
    public void testAllowFilteringOnPartitionKeyWithSecondaryIndex() throws Throwable
    {
        createTable("CREATE TABLE %s (pk1 int, pk2 int, c1 int, c2 int, v int, " +
                    "PRIMARY KEY ((pk1, pk2), c1, c2))");
        createIndex("CREATE INDEX v_idx_1 ON %s (v);");

        for (int i = 1; i <= 5; i++)
        {
            for (int j = 1; j <= 2; j++)
            {
                execute("INSERT INTO %s (pk1, pk2, c1, c2, v) VALUES (?, ?, ?, ?, ?)", j, 1, 1, 1, i);
                execute("INSERT INTO %s (pk1, pk2, c1, c2, v) VALUES (?, ?, ?, ?, ?)", j, 1, 1, i, i);
                execute("INSERT INTO %s (pk1, pk2, c1, c2, v) VALUES (?, ?, ?, ?, ?)", j, 1, i, i, i);
                execute("INSERT INTO %s (pk1, pk2, c1, c2, v) VALUES (?, ?, ?, ?, ?)", j, i, i, i, i);
            }
        }

        beforeAndAfterFlush(() -> {
            assertEmpty(execute("SELECT * FROM %s WHERE pk1 = 1 AND  c1 > 0 AND c1 < 5 AND c2 = 1 AND v = 3 ALLOW FILTERING;"));

            assertRows(execute("SELECT * FROM %s WHERE pk1 = 1 AND  c1 > 0 AND c1 < 5 AND c2 = 3 AND v = 3 ALLOW FILTERING;"),
                       row(1, 3, 3, 3, 3),
                       row(1, 1, 1, 3, 3),
                       row(1, 1, 3, 3, 3));

            assertEmpty(execute("SELECT * FROM %s WHERE pk1 = 1 AND  c2 > 1 AND c2 < 5 AND v = 1 ALLOW FILTERING;"));

            assertRows(execute("SELECT * FROM %s WHERE pk1 = 1 AND  c1 > 1 AND c2 > 2 AND v = 3 ALLOW FILTERING;"),
                       row(1, 3, 3, 3, 3),
                       row(1, 1, 3, 3, 3));

            assertRows(execute("SELECT * FROM %s WHERE pk1 = 1 AND  pk2 > 1 AND c2 > 2 AND v = 3 ALLOW FILTERING;"),
                       row(1, 3, 3, 3, 3));

            assertRowsIgnoringOrder(execute("SELECT * FROM %s WHERE pk2 > 1 AND  c1 IN(0,1,2) AND v <= 3 ALLOW FILTERING;"),
                                    row(1, 2, 2, 2, 2),
                                    row(2, 2, 2, 2, 2));

            assertRows(execute("SELECT * FROM %s WHERE pk1 >= 2 AND pk2 <=3 AND  c1 IN(0,1,2) AND c2 IN(0,1,2) AND v < 3  ALLOW FILTERING;"),
                       row(2, 2, 2, 2, 2),
                       row(2, 1, 1, 2, 2),
                       row(2, 1, 2, 2, 2));

            assertInvalidMessage(StatementRestrictions.REQUIRES_ALLOW_FILTERING_MESSAGE,
                                 "SELECT * FROM %s WHERE pk1 >= 1 AND pk2 <=3 AND  c1 IN(0,1,2) AND c2 IN(0,1,2) AND v = 3");
        });
    }

    @Test
    public void testAllowFilteringOnPartitionKeyWithIndexForContains() throws Throwable
    {
        createTable("CREATE TABLE %s (k1 int, k2 int, v set<int>, PRIMARY KEY ((k1, k2)))");
        createIndex("CREATE INDEX ON %s(k2)");

        execute("INSERT INTO %s (k1, k2, v) VALUES (?, ?, ?)", 0, 0, set(1, 2, 3));
        execute("INSERT INTO %s (k1, k2, v) VALUES (?, ?, ?)", 0, 1, set(2, 3, 4));
        execute("INSERT INTO %s (k1, k2, v) VALUES (?, ?, ?)", 1, 0, set(3, 4, 5));
        execute("INSERT INTO %s (k1, k2, v) VALUES (?, ?, ?)", 1, 1, set(4, 5, 6));

        beforeAndAfterFlush(() -> {
            assertInvalidMessage(StatementRestrictions.REQUIRES_ALLOW_FILTERING_MESSAGE,
                                 "SELECT * FROM %s WHERE k2 > ?", 0);

            assertRows(execute("SELECT * FROM %s WHERE k2 > ? ALLOW FILTERING", 0),
                       row(0, 1, set(2, 3, 4)),
                       row(1, 1, set(4, 5, 6)));

            assertRows(execute("SELECT * FROM %s WHERE k2 >= ? AND v CONTAINS ? ALLOW FILTERING", 1, 6),
                       row(1, 1, set(4, 5, 6)));

            assertEmpty(execute("SELECT * FROM %s WHERE k2 < ? AND v CONTAINS ? ALLOW FILTERING", 0, 7));
        });
    }

    @Test
    public void testIndexOnStaticColumnWithPartitionWithoutRows() throws Throwable
    {
        createTable("CREATE TABLE %s (pk int, c int, s int static, v int, PRIMARY KEY(pk, c))");
        createIndex("CREATE INDEX ON %s (s)");

        execute("INSERT INTO %s (pk, c, s, v) VALUES (?, ?, ?, ?)", 1, 1, 9, 1);
        execute("INSERT INTO %s (pk, c, s, v) VALUES (?, ?, ?, ?)", 1, 2, 9, 2);
        execute("INSERT INTO %s (pk, s) VALUES (?, ?)", 2, 9);
        execute("INSERT INTO %s (pk, c, s, v) VALUES (?, ?, ?, ?)", 3, 1, 9, 1);
        flush();

        assertRows(execute("SELECT * FROM %s WHERE s = ?", 9),
                   row(1, 1, 9, 1),
                   row(1, 2, 9, 2),
                   row(2, null, 9, null),
                   row(3, 1, 9, 1));

        execute("DELETE FROM %s WHERE pk = ?", 3);

        assertRows(execute("SELECT * FROM %s WHERE s = ?", 9),
                   row(1, 1, 9, 1),
                   row(1, 2, 9, 2),
                   row(2, null, 9, null));
    }

    @Test
    public void testIndexOnRegularColumnWithPartitionWithoutRows() throws Throwable
    {
        createTable("CREATE TABLE %s (pk int, c int, s int static, v int, PRIMARY KEY(pk, c))");
        createIndex("CREATE INDEX ON %s (v)");

        execute("INSERT INTO %s (pk, c, s, v) VALUES (?, ?, ?, ?)", 1, 1, 9, 1);
        execute("INSERT INTO %s (pk, c, s, v) VALUES (?, ?, ?, ?)", 1, 2, 9, 2);
        execute("INSERT INTO %s (pk, s) VALUES (?, ?)", 2, 9);
        execute("INSERT INTO %s (pk, c, s, v) VALUES (?, ?, ?, ?)", 3, 1, 9, 1);
        flush();

        execute("DELETE FROM %s WHERE pk = ? and c = ?", 3, 1);

        assertRows(execute("SELECT * FROM %s WHERE v = ?", 1),
                   row(1, 1, 9, 1));
    }

    @Test
    public void testIndexOnDurationColumn() throws Throwable
    {
        createTable("CREATE TABLE %s (k int PRIMARY KEY, d duration)");
        assertInvalidMessage("Secondary indexes are not supported on duration columns",
                             "CREATE INDEX ON %s (d)");

        createTable("CREATE TABLE %s (k int PRIMARY KEY, l list<duration>)");
        assertInvalidMessage("Secondary indexes are not supported on collections containing durations",
                             "CREATE INDEX ON %s (l)");

        createTable("CREATE TABLE %s (k int PRIMARY KEY, m map<int, duration>)");
        assertInvalidMessage("Secondary indexes are not supported on collections containing durations",
                             "CREATE INDEX ON %s (m)");

        createTable("CREATE TABLE %s (k int PRIMARY KEY, t tuple<int, duration>)");
        assertInvalidMessage("Secondary indexes are not supported on tuples containing durations",
                             "CREATE INDEX ON %s (t)");

        String udt = createType("CREATE TYPE %s (i int, d duration)");

        createTable("CREATE TABLE %s (k int PRIMARY KEY, t " + udt + ")");
        assertInvalidMessage("Secondary indexes are not supported on UDTs containing durations",
                             "CREATE INDEX ON %s (t)");
    }

    @Test
    public void testIndexOnFrozenUDT() throws Throwable
    {
        String type = createType("CREATE TYPE %s (a int)");
        String tableName = createTable("CREATE TABLE %s (k int PRIMARY KEY, v frozen<" + type + ">)");

        Object udt1 = userType("a", 1);
        Object udt2 = userType("a", 2);

        execute("INSERT INTO %s (k, v) VALUES (?, ?)", 0, udt1);
        String indexName = createIndex("CREATE INDEX ON %s (v)");

        execute("INSERT INTO %s (k, v) VALUES (?, ?)", 1, udt2);
        execute("INSERT INTO %s (k, v) VALUES (?, ?)", 1, udt1);
        assertTrue(waitForIndex(keyspace(), tableName, indexName));

        assertRows(execute("SELECT * FROM %s WHERE v = ?", udt1), row(1, udt1), row(0, udt1));
        assertEmpty(execute("SELECT * FROM %s WHERE v = ?", udt2));

        execute("DELETE FROM %s WHERE k = 0");
        assertRows(execute("SELECT * FROM %s WHERE v = ?", udt1), row(1, udt1));

        dropIndex("DROP INDEX %s." + indexName);
        assertInvalidMessage(format("Index '%s.%s' doesn't exist", KEYSPACE, indexName),
                             format("DROP INDEX %s.%s", KEYSPACE, indexName));
        assertInvalidMessage(StatementRestrictions.REQUIRES_ALLOW_FILTERING_MESSAGE,
                             "SELECT * FROM %s WHERE v = ?", udt1);
    }

    @Test
    public void testIndexOnFrozenCollectionOfUDT() throws Throwable
    {
        String type = createType("CREATE TYPE %s (a int)");
        String tableName = createTable("CREATE TABLE %s (k int PRIMARY KEY, v frozen<set<frozen<" + type + ">>>)");

        Object udt1 = userType("a", 1);
        Object udt2 = userType("a", 2);

        execute("INSERT INTO %s (k, v) VALUES (?, ?)", 1, set(udt1, udt2));
        assertInvalidMessage("Frozen collections are immutable and must be fully indexed", "CREATE INDEX idx ON %s (keys(v))");
        assertInvalidMessage("Frozen collections are immutable and must be fully indexed", "CREATE INDEX idx ON %s (values(v))");
        String indexName = createIndex("CREATE INDEX ON %s (full(v))");

        execute("INSERT INTO %s (k, v) VALUES (?, ?)", 2, set(udt2));
        assertTrue(waitForIndex(keyspace(), tableName, indexName));

        assertInvalidMessage(StatementRestrictions.REQUIRES_ALLOW_FILTERING_MESSAGE,
                             "SELECT * FROM %s WHERE v CONTAINS ?", udt1);

        assertRows(execute("SELECT * FROM %s WHERE v = ?", set(udt1, udt2)), row(1, set(udt1, udt2)));
        assertRows(execute("SELECT * FROM %s WHERE v = ?", set(udt2)), row(2, set(udt2)));

        execute("DELETE FROM %s WHERE k = 2");
        assertEmpty(execute("SELECT * FROM %s WHERE v = ?", set(udt2)));

        dropIndex("DROP INDEX %s." + indexName);
        assertInvalidMessage(format("Index '%s.%s' doesn't exist", KEYSPACE, indexName),
                             format("DROP INDEX %s.%s", KEYSPACE, indexName));
        assertInvalidMessage(StatementRestrictions.REQUIRES_ALLOW_FILTERING_MESSAGE,
                             "SELECT * FROM %s WHERE v CONTAINS ?", udt1);
    }

    @Test
    public void testIndexOnNonFrozenCollectionOfFrozenUDT() throws Throwable
    {
        String type = createType("CREATE TYPE %s (a int)");
        String tableName = createTable("CREATE TABLE %s (k int PRIMARY KEY, v set<frozen<" + type + ">>)");

        Object udt1 = userType("a", 1);
        Object udt2 = userType("a", 2);

        execute("INSERT INTO %s (k, v) VALUES (?, ?)", 1, set(udt1));
        assertInvalidMessage("Cannot create index on keys of column v with non-map type",
                             "CREATE INDEX ON %s (keys(v))");
        assertInvalidMessage("full() indexes can only be created on frozen collections",
                             "CREATE INDEX ON %s (full(v))");
        String indexName = createIndex("CREATE INDEX ON %s (values(v))");

        execute("INSERT INTO %s (k, v) VALUES (?, ?)", 2, set(udt2));
        execute("UPDATE %s SET v = v + ? WHERE k = ?", set(udt2), 1);
        assertTrue(waitForIndex(keyspace(), tableName, indexName));

        assertRows(execute("SELECT * FROM %s WHERE v CONTAINS ?", udt1), row(1, set(udt1, udt2)));
        assertRows(execute("SELECT * FROM %s WHERE v CONTAINS ?", udt2), row(1, set(udt1, udt2)), row(2, set(udt2)));

        execute("DELETE FROM %s WHERE k = 1");
        assertEmpty(execute("SELECT * FROM %s WHERE v CONTAINS ?", udt1));
        assertRows(execute("SELECT * FROM %s WHERE v CONTAINS ?", udt2), row(2, set(udt2)));

        dropIndex("DROP INDEX %s." + indexName);
        assertInvalidMessage(format("Index '%s.%s' doesn't exist", KEYSPACE, indexName),
                             format("DROP INDEX %s.%s", KEYSPACE, indexName));
        assertInvalidMessage(StatementRestrictions.REQUIRES_ALLOW_FILTERING_MESSAGE,
                             "SELECT * FROM %s WHERE v CONTAINS ?", udt1);
    }

    @Test
    public void testIndexOnNonFrozenUDT() throws Throwable
    {
        String type = createType("CREATE TYPE %s (a int)");
        createTable("CREATE TABLE %s (k int PRIMARY KEY, v " + type + ")");
        assertInvalidMessage("Cannot create index on non-frozen UDT column v", "CREATE INDEX ON %s (v)");
        assertInvalidMessage("Cannot create keys() index on v. Non-collection columns only support simple indexes", "CREATE INDEX ON %s (keys(v))");
        assertInvalidMessage("Cannot create values() index on v. Non-collection columns only support simple indexes", "CREATE INDEX ON %s (values(v))");
        assertInvalidMessage("full() indexes can only be created on frozen collections", "CREATE INDEX ON %s (full(v))");
    }

    @Test
    public void testIndexOnPartitionKeyInsertExpiringColumn() throws Throwable
    {
        testIndexOnPartitionKeyInsertExpiringColumn(false);
    }

    @Test
    public void testIndexOnPartitionKeyInsertExpiringColumnWithFlush() throws Throwable
    {
        testIndexOnPartitionKeyInsertExpiringColumn(true);
    }

    private void testIndexOnPartitionKeyInsertExpiringColumn(boolean flushBeforeUpdate) throws Throwable
    {
        createTable("CREATE TABLE %s (k1 int, k2 int, a int, b int, PRIMARY KEY ((k1, k2)))");
        createIndex("CREATE INDEX ON %s(k1)");
        execute("INSERT INTO %s (k1, k2, a, b) VALUES (1, 2, 3, 4)");
        assertRows(execute("SELECT * FROM %s WHERE k1 = 1"), row(1, 2, 3, 4));

        if (flushBeforeUpdate)
            flush();

        execute("UPDATE %s USING TTL 1 SET b = 10 WHERE k1 = 1 AND k2 = 2");
        Thread.sleep(1000);
        assertRows(execute("SELECT * FROM %s WHERE k1 = 1"), row(1, 2, 3, null));
    }

    @Test
    public void testIndexOnPartitionKeyOverridingExpiredRow() throws Throwable
    {
        createTable("CREATE TABLE %s (k1 int, k2 int, v int, PRIMARY KEY ((k1, k2)))");
        createIndex("CREATE INDEX ON %s(k1)");

        execute("UPDATE %s USING TTL 1 SET v = 3 WHERE k1 = 1 AND k2 = 2");
        Thread.sleep(1000);

        assertEmpty(execute("SELECT * FROM %s WHERE k1 = 1"));

        execute("UPDATE %s SET v = 3 WHERE k1 = 1 AND k2 = 2");
        assertRows(execute("SELECT * FROM %s WHERE k1 = 1"), row(1, 2, 3));
    }

    @Test
    public void testIndexOnPartitionKeyOverridingDeletedRow() throws Throwable
    {
        createTable("CREATE TABLE %s (k1 int, k2 int, c int, v int, PRIMARY KEY ((k1, k2), c))");
        createIndex("CREATE INDEX ON %s(k1)");

        execute("INSERT INTO %s(k1, k2, c, v) VALUES (1, 2, 3, 4)");
        execute("DELETE FROM %s WHERE k1 = 1 AND k2 = 2 AND c = 3");
        execute("UPDATE %s SET v = 4 WHERE k1 = 1 AND k2 = 2 AND c = 3");

        assertRows(execute("SELECT * FROM %s WHERE k1 = 1 AND k2 = 2 AND c = 3"), row(1, 2, 3, 4));
        assertRows(execute("SELECT * FROM %s WHERE k1 = 1"), row(1, 2, 3, 4));
    }

    @Test
    public void testIndexOnClusteringKeyInsertExpiringColumn() throws Throwable
    {
        testIndexOnClusteringKeyInsertExpiringColumn(false);
    }

    @Test
    public void testIndexOnClusteringKeyInsertExpiringColumnWithFlush() throws Throwable
    {
        testIndexOnClusteringKeyInsertExpiringColumn(true);
    }

    private void testIndexOnClusteringKeyInsertExpiringColumn(boolean flushBeforeUpdate) throws Throwable
    {
        createTable("CREATE TABLE %s (pk int, ck int, a int, b int, PRIMARY KEY (pk, ck))");
        createIndex("CREATE INDEX ON %s(ck)");
        execute("INSERT INTO %s (pk, ck, a, b) VALUES (1, 2, 3, 4)");
        assertRows(execute("SELECT * FROM %s WHERE ck = 2"), row(1, 2, 3, 4));

        if (flushBeforeUpdate)
            flush();

        execute("UPDATE %s USING TTL 1 SET b = 10 WHERE pk = 1 AND ck = 2");
        Thread.sleep(1000);
        assertRows(execute("SELECT * FROM %s WHERE ck = 2"), row(1, 2, 3, null));
    }

    @Test
    public void testIndexOnClusteringKeyOverridingExpiredRow() throws Throwable
    {
        createTable("CREATE TABLE %s (pk int, ck int, v int, PRIMARY KEY (pk, ck))");
        createIndex("CREATE INDEX ON %s(ck)");

        execute("UPDATE %s USING TTL 1 SET v = 3 WHERE pk = 1 AND ck = 2");
        Thread.sleep(1000);

        assertEmpty(execute("SELECT * FROM %s WHERE ck = 2"));

        execute("UPDATE %s SET v = 3 WHERE pk = 1 AND ck = 2");
        assertRows(execute("SELECT * FROM %s WHERE ck = 2"), row(1, 2, 3));
    }

    @Test
    public void testIndexOnClusteringKeyOverridingDeletedRow() throws Throwable
    {
        createTable("CREATE TABLE %s (pk int, ck int, v int, PRIMARY KEY (pk, ck))");
        createIndex("CREATE INDEX ON %s(ck)");

        execute("INSERT INTO %s(pk, ck, v) VALUES (1, 2, 3)");
        execute("DELETE FROM %s WHERE pk = 1 AND ck = 2");
        execute("UPDATE %s SET v = 3 WHERE pk = 1 AND ck = 2");

        assertRows(execute("SELECT * FROM %s WHERE pk = 1 AND ck = 2"), row(1, 2, 3));
        assertRows(execute("SELECT * FROM %s WHERE ck = 2"), row(1, 2, 3));
    }

    @Test
    public void testIndexOnRegularColumnInsertExpiringColumn() throws Throwable
    {
        testIndexOnRegularColumnInsertExpiringColumn(false);
    }

    @Test
    public void testIndexOnRegularColumnInsertExpiringColumnWithFlush() throws Throwable
    {
        testIndexOnRegularColumnInsertExpiringColumn(true);
    }

    private void testIndexOnRegularColumnInsertExpiringColumn(boolean flushBeforeUpdate) throws Throwable
    {
        createTable("CREATE TABLE %s (pk int, ck int, a int, b int, PRIMARY KEY (pk, ck))");
        createIndex("CREATE INDEX ON %s(a)");
        execute("INSERT INTO %s (pk, ck, a, b) VALUES (1, 2, 3, 4)");
        assertRows(execute("SELECT * FROM %s WHERE a = 3"), row(1, 2, 3, 4));

        if (flushBeforeUpdate)
            flush();

        execute("UPDATE %s USING TTL 1 SET b = 10 WHERE pk = 1 AND ck = 2");
        Thread.sleep(1000);
        assertRows(execute("SELECT * FROM %s WHERE a = 3"), row(1, 2, 3, null));

        if (flushBeforeUpdate)
            flush();

        execute("UPDATE %s USING TTL 1 SET a = 5 WHERE pk = 1 AND ck = 2");
        Thread.sleep(1000);
        assertEmpty(execute("SELECT * FROM %s WHERE a = 3"));
        assertEmpty(execute("SELECT * FROM %s WHERE a = 5"));
    }

    @Test
    public void testIndexOnRegularColumnOverridingExpiredRow() throws Throwable
    {
        createTable("CREATE TABLE %s (pk int, ck int, v int, PRIMARY KEY (pk, ck))");
        createIndex("CREATE INDEX ON %s(v)");

        execute("UPDATE %s USING TTL 1 SET v = 3 WHERE pk = 1 AND ck = 2");
        Thread.sleep(1000);

        assertEmpty(execute("SELECT * FROM %s WHERE v = 3"));

        execute("UPDATE %s SET v = 3 WHERE pk = 1 AND ck = 2");
        assertRows(execute("SELECT * FROM %s WHERE v = 3"), row(1, 2, 3));
    }

    @Test
    public void testIndexOnRegularColumnOverridingDeletedRow() throws Throwable
    {
        createTable("CREATE TABLE %s (pk int, ck int, v int, PRIMARY KEY (pk, ck))");
        createIndex("CREATE INDEX ON %s(v)");

        execute("INSERT INTO %s(pk, ck, v) VALUES (1, 2, 3)");
        execute("DELETE FROM %s WHERE pk=1 AND ck=2");
        execute("UPDATE %s SET v=3 WHERE pk=1 AND ck=2");

        assertRows(execute("SELECT * FROM %s WHERE pk=1 AND ck=2"), row(1, 2, 3));
        assertRows(execute("SELECT * FROM %s WHERE v=3"), row(1, 2, 3));
    }

    private ResultMessage.Prepared prepareStatement(String cql)
    {
<<<<<<< HEAD
        return QueryProcessor.prepare(format(cql, KEYSPACE, currentTable()),
                                      ClientState.forInternalCalls());
=======
        return QueryProcessor.instance.prepare(String.format(cql, KEYSPACE, currentTable()),
                                               ClientState.forInternalCalls(),
                                               forThrift);
>>>>>>> 5d0aeb19
    }

    private void validateCell(Cell<?> cell, ColumnMetadata def, ByteBuffer val, long timestamp)
    {
        assertNotNull(cell);
        assertEquals(0, def.type.compare(cell.buffer(), val));
        assertEquals(timestamp, cell.timestamp());
    }

    private static void assertColumnValue(int expected, String name, Row row, TableMetadata cfm)
    {
        ColumnMetadata col = cfm.getColumn(new ColumnIdentifier(name, true));
        AbstractType<?> type = col.type;
        assertEquals(expected, type.compose(row.getCell(col).buffer()));
    }

    /**
     * <code>CassandraIndex</code> that blocks during the initialization.
     */
    public static class IndexBlockingOnInitialization extends CustomCassandraIndex
    {
        private final CountDownLatch latch = new CountDownLatch(1);

        public IndexBlockingOnInitialization(ColumnFamilyStore baseCfs, IndexMetadata indexDef)
        {
            super(baseCfs, indexDef);
        }

        @Override
        public Callable<?> getInitializationTask()
        {
            return () -> {
                latch.await();
                return null;
            };
        }

        @Override
        public Callable<?> getInvalidateTask()
        {
            latch.countDown();
            return super.getInvalidateTask();
        }
    }

    /**
     * {@code StubIndex} that only supports some load. Could be intentional or a result of a bad init.
     */
    public static class LoadTypeConstrainedIndex extends StubIndex
    {
        static volatile boolean failInit = false;
        final LoadType supportedLoadOnFailure;

        LoadTypeConstrainedIndex(ColumnFamilyStore baseCfs, IndexMetadata indexDef, LoadType supportedLoadOnFailure)
        {
            super(baseCfs, indexDef);
            this.supportedLoadOnFailure = supportedLoadOnFailure;
        }

        @Override
        public LoadType getSupportedLoadTypeOnFailure(boolean isInitialBuild)
        {
            return supportedLoadOnFailure;
        }

        @Override
        public void reset()
        {
            super.reset();
            failInit = false;
        }

        @Override
        public Callable<?> getInitializationTask()
        {
            if (failInit)
                return () -> {throw new IllegalStateException("Index is configured to fail.");};

            return null;
        }

        public boolean shouldBuildBlocking()
        {
            return true;
        }
    }

    public static class ReadOnlyOnFailureIndex extends LoadTypeConstrainedIndex
    {
        public ReadOnlyOnFailureIndex(ColumnFamilyStore baseCfs, IndexMetadata indexDef)
        {
            super(baseCfs, indexDef, LoadType.READ);
        }
    }

    public static class WriteOnlyOnFailureIndex extends LoadTypeConstrainedIndex
    {
        public WriteOnlyOnFailureIndex(ColumnFamilyStore baseCfs, IndexMetadata indexDef)
        {
            super(baseCfs, indexDef, LoadType.WRITE);
        }
    }
}<|MERGE_RESOLUTION|>--- conflicted
+++ resolved
@@ -1729,14 +1729,8 @@
 
     private ResultMessage.Prepared prepareStatement(String cql)
     {
-<<<<<<< HEAD
-        return QueryProcessor.prepare(format(cql, KEYSPACE, currentTable()),
-                                      ClientState.forInternalCalls());
-=======
-        return QueryProcessor.instance.prepare(String.format(cql, KEYSPACE, currentTable()),
-                                               ClientState.forInternalCalls(),
-                                               forThrift);
->>>>>>> 5d0aeb19
+        return QueryProcessor.instance.prepare(format(cql, KEYSPACE, currentTable()),
+                                               ClientState.forInternalCalls());
     }
 
     private void validateCell(Cell<?> cell, ColumnMetadata def, ByteBuffer val, long timestamp)
