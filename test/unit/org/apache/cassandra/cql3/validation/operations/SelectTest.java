--- conflicted
+++ resolved
@@ -4481,7 +4481,6 @@
     }
 
     @Test
-<<<<<<< HEAD
     public void testFilteringOnDurationColumn() throws Throwable
     {
         createTable("CREATE TABLE %s (k int PRIMARY KEY, d duration)");
@@ -4644,7 +4643,8 @@
                     "SELECT * FROM %s WHERE u < {i: 1, d:3s} ALLOW FILTERING");
         }
     }
-=======
+
+    @Test
     public void testFilteringOnCollectionsWithNull() throws Throwable
     {
         createTable(" CREATE TABLE %s ( k int, v int, l list<int>, s set<text>, m map<text, int>, PRIMARY KEY (k, v))");
@@ -4685,6 +4685,4 @@
             assertRows(execute("SELECT k, v FROM %s WHERE k = 0 AND m CONTAINS KEY 'c' ALLOW FILTERING"), row(0, 2));
         });
     }
-
->>>>>>> 0eebc6e6
 }