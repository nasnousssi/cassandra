--- conflicted
+++ resolved
@@ -32,7 +32,6 @@
 
 import org.apache.cassandra.cql3.CQLTester;
 import org.apache.cassandra.cql3.UntypedResultSet;
-<<<<<<< HEAD
 import org.apache.cassandra.config.Config;
 import org.apache.cassandra.config.DatabaseDescriptor;
 import org.apache.cassandra.db.ColumnFamilyStore;
@@ -40,11 +39,9 @@
 import org.apache.cassandra.db.Directories;
 import org.apache.cassandra.db.Mutation;
 import org.apache.cassandra.db.RangeTombstone;
-import org.apache.cassandra.db.RowIndexEntry;
 import org.apache.cassandra.db.RowUpdateBuilder;
 import org.apache.cassandra.db.Slice;
 import org.apache.cassandra.db.compaction.writers.CompactionAwareWriter;
-import org.apache.cassandra.db.compaction.writers.MajorLeveledCompactionWriter;
 import org.apache.cassandra.db.compaction.writers.MaxSSTableSizeWriter;
 import org.apache.cassandra.db.lifecycle.LifecycleTransaction;
 import org.apache.cassandra.db.partitions.PartitionUpdate;
@@ -56,9 +53,7 @@
 import org.apache.cassandra.io.sstable.ISSTableScanner;
 import org.apache.cassandra.io.sstable.format.SSTableReader;
 import org.apache.cassandra.serializers.MarshalException;
-=======
 import org.apache.cassandra.schema.CompactionParams;
->>>>>>> 7152d40b
 
 import static org.junit.Assert.assertEquals;
 import static org.junit.Assert.assertFalse;
@@ -109,7 +104,6 @@
         flush();
         waitForMinor(KEYSPACE, currentTable(), SLEEP_TIME, true);
     }
-
 
 
     @Test
@@ -278,7 +272,6 @@
         getCurrentColumnFamilyStore().setCompactionParameters(localOptions);
     }
 
-<<<<<<< HEAD
     @Test
     public void testPerCFSNeverPurgeTombstonesCell() throws Throwable
     {
@@ -719,7 +712,7 @@
         }
         assertEquals(expectTS, foundTombstone);
     }
-=======
+
      @Test(expected = IllegalArgumentException.class)
      public void testBadProvidesTombstoneOption()
      {
@@ -742,7 +735,6 @@
          assertEquals(CompactionParams.TombstoneOption.ROW, getCurrentColumnFamilyStore().getCompactionStrategyManager().getCompactionParams().tombstoneOption());
      }
 
->>>>>>> 7152d40b
 
     public boolean verifyStrategies(CompactionStrategyManager manager, Class<? extends AbstractCompactionStrategy> expected)
     {
