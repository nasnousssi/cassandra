--- conflicted
+++ resolved
@@ -64,13 +64,8 @@
         return instance.async(() -> {
             try
             {
-<<<<<<< HEAD
                 Tracing.instance.newSession(sessionId, Collections.emptyMap());
-                return executeInternal(query, consistencyLevelOrigin, boundValues);
-=======
-                Tracing.instance.newSession(sessionId);
                 return executeInternal(query, consistencyLevelOrigin, boundValues).toObjectArrays();
->>>>>>> c2cfebf4
             }
             finally
             {
