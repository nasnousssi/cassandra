/*
 * Licensed to the Apache Software Foundation (ASF) under one
 * or more contributor license agreements.  See the NOTICE file
 * distributed with this work for additional information
 * regarding copyright ownership.  The ASF licenses this file
 * to you under the Apache License, Version 2.0 (the
 * "License"); you may not use this file except in compliance
 * with the License.  You may obtain a copy of the License at
 *
 *     http://www.apache.org/licenses/LICENSE-2.0
 *
 * Unless required by applicable law or agreed to in writing, software
 * distributed under the License is distributed on an "AS IS" BASIS,
 * WITHOUT WARRANTIES OR CONDITIONS OF ANY KIND, either express or implied.
 * See the License for the specific language governing permissions and
 * limitations under the License.
 */

package org.apache.cassandra.distributed.impl;

import java.io.ByteArrayOutputStream;
import java.io.Closeable;
import java.io.File;
import java.io.IOException;
import java.io.PrintStream;
import java.net.InetAddress;
import java.net.InetSocketAddress;
import java.nio.ByteBuffer;
import java.security.Permission;
import java.util.ArrayList;
import java.util.Collections;
import java.util.List;
import java.util.Map;
import java.util.Objects;
import java.util.UUID;
import java.util.concurrent.CompletableFuture;
import java.util.concurrent.CopyOnWriteArrayList;
import java.util.concurrent.ExecutorService;
import java.util.concurrent.Future;
import java.util.concurrent.TimeUnit;
import java.util.concurrent.TimeoutException;
import java.util.concurrent.atomic.AtomicLong;
import javax.management.ListenerNotFoundException;
import javax.management.Notification;
import javax.management.NotificationListener;

import com.google.common.annotations.VisibleForTesting;

import org.slf4j.Logger;
import org.slf4j.LoggerFactory;

import io.netty.util.concurrent.GlobalEventExecutor;
import org.apache.cassandra.batchlog.Batch;
import org.apache.cassandra.batchlog.BatchlogManager;
import org.apache.cassandra.concurrent.ExecutorLocals;
import org.apache.cassandra.concurrent.ScheduledExecutors;
import org.apache.cassandra.concurrent.SharedExecutorPool;
import org.apache.cassandra.concurrent.Stage;
import org.apache.cassandra.config.Config;
import org.apache.cassandra.config.DatabaseDescriptor;
<<<<<<< HEAD
=======
import org.apache.cassandra.config.Schema;
import org.apache.cassandra.config.SchemaConstants;
>>>>>>> ee586b53
import org.apache.cassandra.config.YamlConfigurationLoader;
import org.apache.cassandra.cql3.CQLStatement;
import org.apache.cassandra.cql3.QueryHandler;
import org.apache.cassandra.cql3.QueryOptions;
import org.apache.cassandra.cql3.QueryProcessor;
import org.apache.cassandra.db.ColumnFamilyStore;
import org.apache.cassandra.db.Keyspace;
import org.apache.cassandra.db.Memtable;
import org.apache.cassandra.db.SystemKeyspace;
import org.apache.cassandra.db.SystemKeyspaceMigrator40;
import org.apache.cassandra.db.commitlog.CommitLog;
import org.apache.cassandra.db.compaction.CompactionManager;
import org.apache.cassandra.db.monitoring.ApproximateTime;
import org.apache.cassandra.dht.IPartitioner;
import org.apache.cassandra.dht.Token;
import org.apache.cassandra.distributed.Cluster;
import org.apache.cassandra.distributed.Constants;
import org.apache.cassandra.distributed.action.GossipHelper;
import org.apache.cassandra.distributed.api.ICluster;
import org.apache.cassandra.distributed.api.ICoordinator;
import org.apache.cassandra.distributed.api.IInstance;
import org.apache.cassandra.distributed.api.IInstanceConfig;
import org.apache.cassandra.distributed.api.IInvokableInstance;
import org.apache.cassandra.distributed.api.IListen;
import org.apache.cassandra.distributed.api.IMessage;
import org.apache.cassandra.distributed.api.LogAction;
import org.apache.cassandra.distributed.api.NodeToolResult;
import org.apache.cassandra.distributed.api.SimpleQueryResult;
import org.apache.cassandra.distributed.mock.nodetool.InternalNodeProbe;
import org.apache.cassandra.distributed.mock.nodetool.InternalNodeProbeFactory;
import org.apache.cassandra.distributed.shared.Metrics;
import org.apache.cassandra.distributed.shared.NetworkTopology;
import org.apache.cassandra.gms.ApplicationState;
import org.apache.cassandra.gms.Gossiper;
import org.apache.cassandra.gms.VersionedValue;
import org.apache.cassandra.hints.DTestSerializer;
import org.apache.cassandra.hints.HintsService;
import org.apache.cassandra.index.SecondaryIndexManager;
<<<<<<< HEAD
import org.apache.cassandra.io.IVersionedAsymmetricSerializer;
=======
>>>>>>> ee586b53
import org.apache.cassandra.io.sstable.IndexSummaryManager;
import org.apache.cassandra.io.sstable.format.SSTableReader;
import org.apache.cassandra.io.util.DataInputBuffer;
import org.apache.cassandra.io.util.DataOutputBuffer;
import org.apache.cassandra.io.util.DataOutputPlus;
import org.apache.cassandra.io.util.FileUtils;
import org.apache.cassandra.locator.InetAddressAndPort;
import org.apache.cassandra.metrics.CassandraMetricsRegistry;
<<<<<<< HEAD
import org.apache.cassandra.net.Message;
=======
import org.apache.cassandra.net.IMessageSink;
import org.apache.cassandra.net.MessageIn;
import org.apache.cassandra.net.MessageOut;
>>>>>>> ee586b53
import org.apache.cassandra.net.MessagingService;
import org.apache.cassandra.net.NoPayload;
import org.apache.cassandra.net.Verb;
import org.apache.cassandra.schema.MigrationCoordinator;
import org.apache.cassandra.schema.Schema;
import org.apache.cassandra.schema.SchemaConstants;
import org.apache.cassandra.service.ActiveRepairService;
import org.apache.cassandra.service.CassandraDaemon;
import org.apache.cassandra.service.ClientState;
import org.apache.cassandra.service.DefaultFSErrorHandler;
import org.apache.cassandra.service.PendingRangeCalculatorService;
import org.apache.cassandra.service.QueryState;
import org.apache.cassandra.service.StorageService;
import org.apache.cassandra.service.StorageServiceMBean;
<<<<<<< HEAD
import org.apache.cassandra.streaming.StreamReceiveTask;
import org.apache.cassandra.streaming.StreamTransferTask;
import org.apache.cassandra.streaming.async.StreamingInboundHandler;
import org.apache.cassandra.tools.NodeTool;
import org.apache.cassandra.tools.Output;
import org.apache.cassandra.tools.SystemExitException;
=======
import org.apache.cassandra.streaming.StreamCoordinator;
import org.apache.cassandra.streaming.StreamSession;
import org.apache.cassandra.tools.NodeTool;
import org.apache.cassandra.tools.Output;
>>>>>>> ee586b53
import org.apache.cassandra.tracing.TraceState;
import org.apache.cassandra.tracing.Tracing;
import org.apache.cassandra.transport.messages.ResultMessage;
import org.apache.cassandra.utils.ByteArrayUtil;
import org.apache.cassandra.utils.DiagnosticSnapshotService;
import org.apache.cassandra.utils.ExecutorUtils;
import org.apache.cassandra.utils.FBUtilities;
import org.apache.cassandra.utils.JVMStabilityInspector;
import org.apache.cassandra.utils.Throwables;
import org.apache.cassandra.utils.UUIDSerializer;
import org.apache.cassandra.utils.concurrent.Ref;
import org.apache.cassandra.utils.progress.jmx.JMXBroadcastExecutor;
import org.apache.cassandra.utils.memory.BufferPools;

import static java.util.concurrent.TimeUnit.MINUTES;
import static org.apache.cassandra.distributed.api.Feature.GOSSIP;
import static org.apache.cassandra.distributed.api.Feature.NATIVE_PROTOCOL;
import static org.apache.cassandra.distributed.api.Feature.NETWORK;
import static org.apache.cassandra.distributed.impl.DistributedTestSnitch.fromCassandraInetAddressAndPort;
import static org.apache.cassandra.distributed.impl.DistributedTestSnitch.toCassandraInetAddressAndPort;
import static org.apache.cassandra.net.Verb.BATCH_STORE_REQ;

public class Instance extends IsolatedExecutor implements IInvokableInstance
{
    private Logger inInstancelogger; // Defer creation until running in the instance context
    public final IInstanceConfig config;
    private volatile boolean initialized = false;
    private volatile boolean internodeMessagingStarted = false;
    private final AtomicLong startedAt = new AtomicLong();

    // should never be invoked directly, so that it is instantiated on other class loader;
    // only visible for inheritance
    Instance(IInstanceConfig config, ClassLoader classLoader)
    {
        super("node" + config.num(), classLoader);
        this.config = config;
        Object clusterId = Objects.requireNonNull(config.get(Constants.KEY_DTEST_API_CLUSTER_ID), "cluster_id is not defined");
        ClusterIDDefiner.setId("cluster-" + clusterId);
        InstanceIDDefiner.setInstanceId(config.num());
        FBUtilities.setBroadcastInetAddressAndPort(InetAddressAndPort.getByAddressOverrideDefaults(config.broadcastAddress().getAddress(),
                                                                                                   config.broadcastAddress().getPort()));

        // Set the config at instance creation, possibly before startup() has run on all other instances.
        // setMessagingVersions below will call runOnInstance which will instantiate
        // the MessagingService and dependencies preventing later changes to network parameters.
        Config single = loadConfig(config);
        Config.setOverrideLoadConfig(() -> single);
<<<<<<< HEAD

        // Enable streaming inbound handler tracking so they can be closed properly without leaking
        // the blocking IO thread.
        StreamingInboundHandler.trackInboundHandlers();
=======
>>>>>>> ee586b53
    }

    @Override
    public boolean getLogsEnabled()
    {
        return true;
    }

    @Override
    public LogAction logs()
    {
        // the path used is defined by test/conf/logback-dtest.xml and looks like the following
        // ./build/test/logs/${cassandra.testtag}/${suitename}/${cluster_id}/${instance_id}/system.log
        String tag = System.getProperty("cassandra.testtag", "cassandra.testtag_IS_UNDEFINED");
        String suite = System.getProperty("suitename", "suitename_IS_UNDEFINED");
        String clusterId = ClusterIDDefiner.getId();
        String instanceId = InstanceIDDefiner.getInstanceId();
        return new FileLogAction(new File(String.format("build/test/logs/%s/%s/%s/%s/system.log", tag, suite, clusterId, instanceId)));
    }

    @Override
    public IInstanceConfig config()
    {
        return config;
    }

    @Override
    public ICoordinator coordinator()
    {
        return new Coordinator(this);
    }

    public IListen listen()
    {
        return new Listen(this);
    }

    @Override
    public InetSocketAddress broadcastAddress() { return config.broadcastAddress(); }

    @Override
    public SimpleQueryResult executeInternalWithResult(String query, Object... args)
    {
        return sync(() -> {
            QueryHandler.Prepared prepared = QueryProcessor.prepareInternal(query);
            ResultMessage result = prepared.statement.executeLocally(QueryProcessor.internalQueryState(),
                                                                     QueryProcessor.makeInternalOptions(prepared.statement, args));
            return RowUtil.toQueryResult(result);
        }).call();
    }

    @Override
    public UUID schemaVersion()
    {
        // we do not use method reference syntax here, because we need to sync on the node-local schema instance
        //noinspection Convert2MethodRef
        return Schema.instance.getVersion();
    }

    public void startup()
    {
        throw new UnsupportedOperationException();
    }

    public boolean isShutdown()
    {
        return isolatedExecutor.isShutdown();
    }

    @Override
    public void schemaChangeInternal(String query)
    {
        sync(() -> {
            try
            {
<<<<<<< HEAD
                ClientState state = ClientState.forInternalCalls(SchemaConstants.SYSTEM_KEYSPACE_NAME);
=======
                ClientState state = ClientState.forInternalCalls();
                state.setKeyspace(SchemaConstants.SYSTEM_KEYSPACE_NAME);
>>>>>>> ee586b53
                QueryState queryState = new QueryState(state);

                CQLStatement statement = QueryProcessor.parseStatement(query, queryState.getClientState());
                statement.validate(state);

                QueryOptions options = QueryOptions.forInternalCalls(Collections.emptyList());
                statement.executeLocally(queryState, options);
            }
            catch (Exception e)
            {
                throw new RuntimeException("Error setting schema for test (query was: " + query + ")", e);
            }
        }).run();
    }

    private void registerMockMessaging(ICluster cluster)
    {
        MessagingService.instance().outboundSink.add((message, to) -> {
            if (!internodeMessagingStarted)
            {
                inInstancelogger.debug("Dropping outbound message {} to {} as internode messaging has not been started yet",
                                       message, to);
                return false;
            }
            InetSocketAddress toAddr = fromCassandraInetAddressAndPort(to);
            IInstance toInstance = cluster.get(toAddr);
            if (toInstance != null)
                toInstance.receiveMessage(serializeMessage(message.from(), to, message));
            return false;
        });
    }

    private void registerInboundFilter(ICluster cluster)
    {
<<<<<<< HEAD
        MessagingService.instance().inboundSink.add(message -> {
            if (isShutdown())
                return false;
            IMessage serialized = serializeMessage(message.from(), toCassandraInetAddressAndPort(broadcastAddress()), message);
            IInstance from = cluster.get(serialized.from());
            if (from == null)
                return false;
            int fromNum = from.config().num();
            int toNum = config.num(); // since this instance is reciving the message, to will always be this instance
            return cluster.filters().permitInbound(fromNum, toNum, serialized);
        });
    }
=======
        IInstance instance = this;
        MessagingService.instance().addMessageSink(new IMessageSink()
        {
            public boolean allowOutgoingMessage(MessageOut message, int id, InetAddress toAddress)
            {
                if (isShutdown())
                    return false;

                // Port is not passed in, so take a best guess at the destination port from this instance
                IInstance to = cluster.get(NetworkTopology.addressAndPort(toAddress,
                                                                          instance.config().broadcastAddress().getPort()));
                int fromNum = config().num();
                int toNum = to.config().num();
                return cluster.filters().permitOutbound(fromNum, toNum, serializeMessage(message, id,
                                                                                 broadcastAddress(),
                                                                                 to.config().broadcastAddress()));
            }

            public boolean allowIncomingMessage(MessageIn message, int id)
            {
                if (isShutdown())
                    return false;

                // Port is not passed in, so take a best guess at the destination port from this instance
                IInstance from = cluster.get(NetworkTopology.addressAndPort(message.from,
                                                                            instance.config().broadcastAddress().getPort()));
                int fromNum = from.config().num();
                int toNum = config().num();

                IMessage msg = serializeMessage(message, id, from.config().broadcastAddress(), broadcastAddress());
>>>>>>> ee586b53

    private void registerOutboundFilter(ICluster cluster)
    {
        MessagingService.instance().outboundSink.add((message, to) -> {
            if (isShutdown())
                return false;
            IMessage serialzied = serializeMessage(message.from(), to, message);
            int fromNum = config.num(); // since this instance is sending the message, from will always be this instance
            IInstance toInstance = cluster.get(fromCassandraInetAddressAndPort(to));
            if (toInstance == null)
                return false;
            int toNum = toInstance.config().num();
            return cluster.filters().permitOutbound(fromNum, toNum, serialzied);
        });
    }

    public void uncaughtException(Thread thread, Throwable throwable)
    {
        sync(CassandraDaemon::uncaughtException).accept(thread, throwable);
    }

    private static IMessage serializeMessage(InetAddressAndPort from, InetAddressAndPort to, Message<?> messageOut)
    {
        int fromVersion = MessagingService.instance().versions.get(from);
        int toVersion = MessagingService.instance().versions.get(to);

        // If we're re-serializing a pre-4.0 message for filtering purposes, take into account possible empty payload
        // See CASSANDRA-16157 for details.
        if (fromVersion < MessagingService.current_version &&
            ((messageOut.verb().serializer() == ((IVersionedAsymmetricSerializer) NoPayload.serializer) || messageOut.payload == null)))
        {
            return new MessageImpl(messageOut.verb().id,
                                   ByteArrayUtil.EMPTY_BYTE_ARRAY,
                                   messageOut.id(),
                                   toVersion,
                                   fromCassandraInetAddressAndPort(from));
        }

<<<<<<< HEAD
        try (DataOutputBuffer out = new DataOutputBuffer(1024))
        {
            // On a 4.0+ node, C* makes a distinction between "local" and "remote" batches, where only the former can 
            // be serialized and sent to a remote node, where they are deserialized and written to the batch commitlog
            // without first being converted into mutation objects. Batch serialization is therfore not symmetric, and
            // we use a special procedure here that "re-serializes" a "remote" batch to build the message.
            if (fromVersion >= MessagingService.VERSION_40 && messageOut.verb().id == BATCH_STORE_REQ.id)
            {
                Object maybeBatch = messageOut.payload;

                if (maybeBatch instanceof Batch)
                {
                    Batch batch = (Batch) maybeBatch;

                    // If the batch is local, it can be serialized along the normal path.
                    if (!batch.isLocal())
                    {
                        reserialize(batch, out, toVersion);
                        byte[] bytes = out.toByteArray();
                        return new MessageImpl(messageOut.verb().id, bytes, messageOut.id(), toVersion, fromCassandraInetAddressAndPort(from));
                    }
                }
            }
            
            Message.serializer.serialize(messageOut, out, toVersion);
            byte[] bytes = out.toByteArray();
            if (messageOut.serializedSize(toVersion) != bytes.length)
                throw new AssertionError(String.format("Message serializedSize(%s) does not match what was written with serialize(out, %s) for verb %s and serializer %s; " +
                                                       "expected %s, actual %s", toVersion, toVersion, messageOut.verb(), Message.serializer.getClass(),
                                                       messageOut.serializedSize(toVersion), bytes.length));
            return new MessageImpl(messageOut.verb().id, bytes, messageOut.id(), toVersion, fromCassandraInetAddressAndPort(from));
=======
    public static IMessage serializeMessage(MessageIn messageIn, int id, InetSocketAddress from, InetSocketAddress to)
    {
        try (DataOutputBuffer out = new DataOutputBuffer(1024))
        {
            int version = MessagingService.instance().getVersion(to.getAddress());

            out.writeInt(MessagingService.PROTOCOL_MAGIC);
            out.writeInt(id);
            long timestamp = System.currentTimeMillis();
            out.writeInt((int) timestamp);

            MessageOut.serialize(out,
                                 from.getAddress(),
                                 messageIn.verb,
                                 messageIn.parameters,
                                 messageIn.payload,
                                 version);

            return new MessageImpl(messageIn.verb.ordinal(), out.toByteArray(), id, version, from);
>>>>>>> ee586b53
        }
        catch (IOException e)
        {
            throw new RuntimeException(e);
        }
    }

    /**
     * Only "local" batches can be passed through {@link Batch.Serializer#serialize(Batch, DataOutputPlus, int)} and 
     * sent to a remote node during normal operation, but there are testing scenarios where we may intercept and 
     * forward a "remote" batch. This method allows us to put the already encoded mutations back onto a stream.
     */
    private static void reserialize(Batch batch, DataOutputPlus out, int version) throws IOException
    {
        assert !batch.isLocal() : "attempted to reserialize a 'local' batch";

        UUIDSerializer.serializer.serialize(batch.id, out, version);
        out.writeLong(batch.creationTime);

        out.writeUnsignedVInt(batch.getEncodedMutations().size());

<<<<<<< HEAD
        for (ByteBuffer mutation : batch.getEncodedMutations())
=======
            // Tracing logic - similar to org.apache.cassandra.net.OutboundTcpConnection.writeConnected
            byte[] sessionBytes = (byte[]) messageOut.parameters.get(Tracing.TRACE_HEADER);
            if (sessionBytes != null)
            {
                UUID sessionId = UUIDGen.getUUID(ByteBuffer.wrap(sessionBytes));
                TraceState state = Tracing.instance.get(sessionId);
                String message = String.format("Sending %s message to %s", messageOut.verb, to);
                // session may have already finished; see CASSANDRA-5668
                if (state == null)
                {
                    byte[] traceTypeBytes = (byte[]) messageOut.parameters.get(Tracing.TRACE_TYPE);
                    Tracing.TraceType traceType = traceTypeBytes == null ? Tracing.TraceType.QUERY : Tracing.TraceType.deserialize(traceTypeBytes[0]);
                    Tracing.instance.trace(ByteBuffer.wrap(sessionBytes), message, traceType.getTTL());
                }
                else
                {
                    state.trace(message);
                    if (messageOut.verb == MessagingService.Verb.REQUEST_RESPONSE)
                        Tracing.instance.doneWithNonLocalSession(state);
                }
            }

            InetSocketAddress toFull = lookupAddressAndPort.apply(to);
            deliver.accept(toFull,
                           serializeMessage(messageOut, id, broadcastAddress(), toFull));

            return false;
        }

        public boolean allowIncomingMessage(MessageIn message, int id)
>>>>>>> ee586b53
        {
            out.write(mutation);
        }
    }

<<<<<<< HEAD
    @VisibleForTesting
    public static Message<?> deserializeMessage(IMessage message)
=======
    public static MessageIn<Object> deserializeMessage(IMessage imessage)
>>>>>>> ee586b53
    {
        try (DataInputBuffer in = new DataInputBuffer(message.bytes()))
        {
<<<<<<< HEAD
            return Message.serializer.deserialize(in, toCassandraInetAddressAndPort(message.from()), message.version());
        }
        catch (Throwable t)
        {
            throw new RuntimeException("Can not deserialize message " + message, t);
=======
            int version = imessage.version();
            if (version > MessagingService.current_version)
            {
                throw new IllegalStateException(String.format("Received message version %d but current version is %d",
                                                              version,
                                                              MessagingService.current_version));
            }

            MessagingService.validateMagic(input.readInt());
            int id;
            if (version < MessagingService.VERSION_20)
                id = Integer.parseInt(input.readUTF());
            else
                id = input.readInt();
            long currentTime = ApproximateTime.currentTimeMillis();
            return MessageIn.read(input, version, id, MessageIn.readConstructionTime(imessage.from().getAddress(), input, currentTime));
        }
        catch (Throwable t)
        {
            throw new RuntimeException(t);
>>>>>>> ee586b53
        }
    }

    @Override
    public void receiveMessage(IMessage message)
    {
        sync(() -> receiveMessageWithInvokingThread(message)).run();
    }

    @Override
    public void receiveMessageWithInvokingThread(IMessage message)
    {
<<<<<<< HEAD
        if (!internodeMessagingStarted)
        {
            inInstancelogger.debug("Dropping inbound message {} to {} as internode messaging has not been started yet",
                                   message, config().broadcastAddress());
            return;
        }
        if (message.version() > MessagingService.current_version)
        {
            throw new IllegalStateException(String.format("Node%d received message version %d but current version is %d",
                                                          this.config.num(),
                                                          message.version(),
                                                          MessagingService.current_version));
        }

        Message<?> messageIn = deserializeMessage(message);
        Message.Header header = messageIn.header;
        TraceState state = Tracing.instance.initializeFromMessage(header);
        if (state != null) state.trace("{} message received from {}", header.verb, header.from);
        header.verb.stage.execute(() -> MessagingService.instance().inboundSink.accept(messageIn),
                                  ExecutorLocals.create(state));
=======
        // Based on org.apache.cassandra.net.IncomingTcpConnection.receiveMessage
        try
        {
            MessageIn message = deserializeMessage(imessage);
            if (message == null)
            {
                // callback expired; nothing to do
                return;
            }
            if (message.version <= MessagingService.current_version)
            {
                MessagingService.instance().receive(message, imessage.id());
            }
            // else ignore message
        }
        catch (Throwable t)
        {
            throw new RuntimeException("Exception occurred on node " + broadcastAddress(), t);
        }
>>>>>>> ee586b53
    }

    public int getMessagingVersion()
    {
        if (DatabaseDescriptor.isDaemonInitialized())
            return MessagingService.current_version;
        else
            return 0;
    }

    @Override
    public void setMessagingVersion(InetSocketAddress endpoint, int version)
    {
        if (DatabaseDescriptor.isDaemonInitialized())
            MessagingService.instance().versions.set(toCassandraInetAddressAndPort(endpoint), version);
        else
            inInstancelogger.warn("Skipped setting messaging version for {} to {} as daemon not initialized yet. Stacktrace attached for debugging.",
                                  endpoint, version, new RuntimeException());
    }

    @Override
    public String getReleaseVersionString()
    {
        return callsOnInstance(() -> FBUtilities.getReleaseVersionString()).call();
    }

    public void flush(String keyspace)
    {
        runOnInstance(() -> FBUtilities.waitOnFutures(Keyspace.open(keyspace).flush()));
    }

    public void forceCompact(String keyspace, String table)
    {
        runOnInstance(() -> {
            try
            {
                Keyspace.open(keyspace).getColumnFamilyStore(table).forceMajorCompaction();
            }
            catch (Exception e)
            {
                throw new RuntimeException(e);
            }
        });
    }

    @Override
    public void startup(ICluster cluster)
    {
        assert startedAt.compareAndSet(0L, System.nanoTime()) : "startedAt uninitialized";

        sync(() -> {
            inInstancelogger = LoggerFactory.getLogger(Instance.class);
            try
            {
                if (config.has(GOSSIP))
                {
                    // TODO: hacky
                    System.setProperty("cassandra.ring_delay_ms", "15000");
                    System.setProperty("cassandra.consistent.rangemovement", "false");
                    System.setProperty("cassandra.consistent.simultaneousmoves.allow", "true");
                }

                mkdirs();

                assert config.networkTopology().contains(config.broadcastAddress()) : String.format("Network topology %s doesn't contain the address %s",
                                                                                                    config.networkTopology(), config.broadcastAddress());
                DistributedTestSnitch.assign(config.networkTopology());

                DatabaseDescriptor.daemonInitialization();
                FileUtils.setFSErrorHandler(new DefaultFSErrorHandler());
                DatabaseDescriptor.createAllDirectories();
                CassandraDaemon.getInstanceForTesting().migrateSystemDataIfNeeded();
                CommitLog.instance.start();

                CassandraDaemon.getInstanceForTesting().runStartupChecks();

                // We need to persist this as soon as possible after startup checks.
                // This should be the first write to SystemKeyspace (CASSANDRA-11742)
<<<<<<< HEAD
                SystemKeyspace.persistLocalMetadata();
                SystemKeyspaceMigrator40.migrate();

                // Same order to populate tokenMetadata for the first time,
                // see org.apache.cassandra.service.CassandraDaemon.setup
                StorageService.instance.populateTokenMetadata();
=======
                SystemKeyspace.persistLocalMetadata(config::hostId);
                LegacySchemaMigrator.migrate();
>>>>>>> ee586b53

                try
                {
                    // load schema from disk
                    Schema.instance.loadFromDisk();
                }
                catch (Exception e)
                {
                    throw e;
                }

                // Start up virtual table support
                CassandraDaemon.getInstanceForTesting().setupVirtualKeyspaces();

                Keyspace.setInitialized();

                // Replay any CommitLogSegments found on disk
                try
                {
                    CommitLog.instance.recoverSegmentsOnDisk();
                }
                catch (IOException e)
                {
                    throw new RuntimeException(e);
                }

                // Re-populate token metadata after commit log recover (new peers might be loaded onto system keyspace #10293)
                StorageService.instance.populateTokenMetadata();

                Verb.HINT_REQ.unsafeSetSerializer(DTestSerializer::new);

                if (config.has(NETWORK))
                {
                    MessagingService.instance().listen();
                }
                else
                {
                    // Even though we don't use MessagingService, access the static SocketFactory
                    // instance here so that we start the static event loop state
//                    -- not sure what that means?  SocketFactory.instance.getClass();
                    registerMockMessaging(cluster);
                }
                registerInboundFilter(cluster);
                registerOutboundFilter(cluster);
                if (!config.has(NETWORK))
                {
                    propagateMessagingVersions(cluster); // fake messaging needs to know messaging version for filters
                }
                internodeMessagingStarted = true;

                JVMStabilityInspector.replaceKiller(new InstanceKiller());

                // TODO: this is more than just gossip
                StorageService.instance.registerDaemon(CassandraDaemon.getInstanceForTesting());
                if (config.has(GOSSIP))
                {
                    MigrationCoordinator.setUptimeFn(() -> TimeUnit.NANOSECONDS.toMillis(System.nanoTime() - startedAt.get()));
                    StorageService.instance.initServer();
                    StorageService.instance.removeShutdownHook();
                    Gossiper.waitToSettle();
                }
                else
                {
                    cluster.stream().forEach(peer -> {
                        if (cluster instanceof Cluster)
                            GossipHelper.statusToNormal((IInvokableInstance) peer).accept(this);
                        else
                            GossipHelper.unsafeStatusToNormal(this, (IInstance) peer);
                    });

                    StorageService.instance.setUpDistributedSystemKeyspaces();
                    StorageService.instance.setNormalModeUnsafe();
                }

                // Populate tokenMetadata for the second time,
                // see org.apache.cassandra.service.CassandraDaemon.setup
                StorageService.instance.populateTokenMetadata();

                SystemKeyspace.finishStartup();

                StorageService.instance.doAuthSetup(false);
                CassandraDaemon.getInstanceForTesting().completeSetup();

                if (config.has(NATIVE_PROTOCOL))
                {
                    CassandraDaemon.getInstanceForTesting().initializeClientTransports();
                    CassandraDaemon.getInstanceForTesting().start();
                }

                if (!FBUtilities.getBroadcastAddressAndPort().address.equals(broadcastAddress().getAddress()) ||
                    FBUtilities.getBroadcastAddressAndPort().port != broadcastAddress().getPort())
                    throw new IllegalStateException(String.format("%s != %s", FBUtilities.getBroadcastAddressAndPort(), broadcastAddress()));

                ActiveRepairService.instance.start();
            }
            catch (Throwable t)
            {
                if (t instanceof RuntimeException)
                    throw (RuntimeException) t;
                throw new RuntimeException(t);
            }
        }).run();

        initialized = true;
    }

    // Update the messaging versions for all instances
    // that have initialized their configurations.
    private static void propagateMessagingVersions(ICluster cluster)
    {
        cluster.stream().forEach(reportToObj -> {
            IInstance reportTo = (IInstance) reportToObj;
            if (reportTo.isShutdown())
                return;

            int reportToVersion = reportTo.getMessagingVersion();
            if (reportToVersion == 0)
                return;

            cluster.stream().forEach(reportFromObj -> {
                IInstance reportFrom = (IInstance) reportFromObj;
                if (reportFrom == reportTo || reportFrom.isShutdown())
                    return;

                int reportFromVersion = reportFrom.getMessagingVersion();
                if (reportFromVersion == 0) // has not read configuration yet, no accessing messaging version
                    return;
                // TODO: decide if we need to take care of the minversion
                reportTo.setMessagingVersion(reportFrom.broadcastAddress(), reportFromVersion);
            });
        });
    }

    private void mkdirs()
    {
        new File(config.getString("saved_caches_directory")).mkdirs();
        new File(config.getString("hints_directory")).mkdirs();
        new File(config.getString("commitlog_directory")).mkdirs();
        for (String dir : (String[]) config.get("data_file_directories"))
            new File(dir).mkdirs();
    }

    private Config loadConfig(IInstanceConfig overrides)
    {
        Map<String,Object> params = overrides.getParams();
        boolean check = true;
        if (overrides.get(Constants.KEY_DTEST_API_CONFIG_CHECK) != null)
            check = (boolean) overrides.get(Constants.KEY_DTEST_API_CONFIG_CHECK);
        return YamlConfigurationLoader.fromMap(params, check, Config.class);
    }

    public static void addToRing(boolean bootstrapping, IInstance peer)
    {
        try
        {
            IInstanceConfig config = peer.config();
            IPartitioner partitioner = FBUtilities.newPartitioner(config.getString("partitioner"));
            Token token = partitioner.getTokenFactory().fromString(config.getString("initial_token"));
            InetAddressAndPort addressAndPort = toCassandraInetAddressAndPort(peer.broadcastAddress());

            UUID hostId = config.hostId();
            Gossiper.runInGossipStageBlocking(() -> {
                Gossiper.instance.initializeNodeUnsafe(addressAndPort, hostId, 1);
                Gossiper.instance.injectApplicationState(addressAndPort,
                                                         ApplicationState.TOKENS,
                                                         new VersionedValue.VersionedValueFactory(partitioner).tokens(Collections.singleton(token)));
                StorageService.instance.onChange(addressAndPort,
                                                 ApplicationState.STATUS,
                                                 bootstrapping
                                                 ? new VersionedValue.VersionedValueFactory(partitioner).bootstrapping(Collections.singleton(token))
                                                 : new VersionedValue.VersionedValueFactory(partitioner).normal(Collections.singleton(token)));
                Gossiper.instance.realMarkAlive(addressAndPort, Gossiper.instance.getEndpointStateForEndpoint(addressAndPort));
            });
            int messagingVersion = peer.isShutdown()
                    ? MessagingService.current_version
                    : Math.min(MessagingService.current_version, peer.getMessagingVersion());
            MessagingService.instance().versions.set(addressAndPort, messagingVersion);

            assert bootstrapping || StorageService.instance.getTokenMetadata().isMember(addressAndPort);
            PendingRangeCalculatorService.instance.blockUntilFinished();
        }
        catch (Throwable e) // UnknownHostException
        {
            throw new RuntimeException(e);
        }
    }

    public static void removeFromRing(IInstance peer)
    {
        try
        {
            IInstanceConfig config = peer.config();
            IPartitioner partitioner = FBUtilities.newPartitioner(config.getString("partitioner"));
            Token token = partitioner.getTokenFactory().fromString(config.getString("initial_token"));
            InetAddressAndPort addressAndPort = toCassandraInetAddressAndPort(peer.broadcastAddress());

            Gossiper.runInGossipStageBlocking(() -> {
                StorageService.instance.onChange(addressAndPort,
                        ApplicationState.STATUS,
                        new VersionedValue.VersionedValueFactory(partitioner).left(Collections.singleton(token), 0L));
            });
        }
        catch (Throwable e) // UnknownHostException
        {
            throw new RuntimeException(e);
        }
    }

    public static void addToRingNormal(IInstance peer)
    {
        addToRing(false, peer);
        assert StorageService.instance.getTokenMetadata().isMember(toCassandraInetAddressAndPort(peer.broadcastAddress()));
    }

    public static void addToRingBootstrapping(IInstance peer)
    {
        addToRing(true, peer);
    }

    private static void initializeRing(ICluster cluster)
    {
        for (int i = 1 ; i <= cluster.size() ; ++i)
            addToRing(false, cluster.get(i));

        for (int i = 1; i <= cluster.size(); ++i)
            assert StorageService.instance.getTokenMetadata().isMember(toCassandraInetAddressAndPort(cluster.get(i).broadcastAddress()));
    }

    public Future<Void> shutdown()
    {
        return shutdown(true);
    }

    @Override
    public Future<Void> shutdown(boolean graceful)
    {
        if (!graceful)
            MessagingService.instance().shutdown(1L, MINUTES, false, true);

        Future<?> future = async((ExecutorService executor) -> {
            Throwable error = null;

            error = parallelRun(error, executor,
                    () -> StorageService.instance.setRpcReady(false),
                    CassandraDaemon.getInstanceForTesting()::destroyClientTransports);

            if (config.has(GOSSIP) || config.has(NETWORK))
            {
                StorageService.instance.shutdownServer();
            }

            error = parallelRun(error, executor, StorageService.instance::disableAutoCompaction);

            error = parallelRun(error, executor,
                                () -> Gossiper.instance.stopShutdownAndWait(1L, MINUTES),
                                CompactionManager.instance::forceShutdown,
                                () -> BatchlogManager.instance.shutdownAndWait(1L, MINUTES),
                                HintsService.instance::shutdownBlocking,
<<<<<<< HEAD
                                StreamingInboundHandler::shutdown,
                                () -> StreamReceiveTask.shutdownAndWait(1L, MINUTES),
                                () -> StreamTransferTask.shutdownAndWait(1L, MINUTES),
                                () -> SecondaryIndexManager.shutdownAndWait(1L, MINUTES),
                                () -> IndexSummaryManager.instance.shutdownAndWait(1L, MINUTES),
                                () -> ColumnFamilyStore.shutdownExecutorsAndWait(1L, MINUTES),
                                () -> PendingRangeCalculatorService.instance.shutdownAndWait(1L, MINUTES),
                                () -> BufferPools.shutdownLocalCleaner(1L, MINUTES),
=======
                                () -> StreamCoordinator.shutdownAndWait(1L, MINUTES),
                                () -> StreamSession.shutdownAndWait(1L, MINUTES),
                                () -> SecondaryIndexManager.shutdownAndWait(1L, MINUTES),
                                () -> IndexSummaryManager.instance.shutdownAndWait(1L, MINUTES),
                                () -> ColumnFamilyStore.shutdownExecutorsAndWait(1L, MINUTES),
                                () -> PendingRangeCalculatorService.instance.shutdownExecutor(1L, MINUTES),
                                () -> BufferPool.shutdownLocalCleaner(1L, MINUTES),
>>>>>>> ee586b53
                                () -> Ref.shutdownReferenceReaper(1L, MINUTES),
                                () -> Memtable.MEMORY_POOL.shutdownAndWait(1L, MINUTES),
                                () -> DiagnosticSnapshotService.instance.shutdownAndWait(1L, MINUTES),
                                () -> SSTableReader.shutdownBlocking(1L, MINUTES),
                                () -> shutdownAndWait(Collections.singletonList(ActiveRepairService.repairCommandExecutor()))
            );

            internodeMessagingStarted = false;
            error = parallelRun(error, executor,
                                // can only shutdown message once, so if the test shutsdown an instance, then ignore the failure
                                (IgnoreThrowingRunnable) () -> MessagingService.instance().shutdown(1L, MINUTES, false, true)
            );

            error = parallelRun(error, executor,
                                () -> GlobalEventExecutor.INSTANCE.awaitInactivity(1L, MINUTES),
                                () -> Stage.shutdownAndWait(1L, MINUTES),
                                () -> SharedExecutorPool.SHARED.shutdownAndWait(1L, MINUTES)
            );

            // CommitLog must shut down after Stage, or threads from the latter may attempt to use the former.
            // (ex. A Mutation stage thread may attempt to add a mutation to the CommitLog.)
            error = parallelRun(error, executor, CommitLog.instance::shutdownBlocking);
            error = parallelRun(error, executor, () -> shutdownAndWait(Collections.singletonList(JMXBroadcastExecutor.executor)));
            
            // ScheduledExecutors shuts down after MessagingService, as MessagingService may issue tasks to it.
            error = parallelRun(error, executor, () -> ScheduledExecutors.shutdownAndWait(1L, MINUTES));

            Throwables.maybeFail(error);
        }).apply(isolatedExecutor);

        return CompletableFuture.runAsync(ThrowingRunnable.toRunnable(future::get), isolatedExecutor)
                                .thenRun(super::shutdown)
                                .thenRun(() -> startedAt.set(0L));
    }

    @Override
    public int liveMemberCount()
    {
        if (!initialized || isShutdown())
            return 0;

        return sync(() -> {
            if (!DatabaseDescriptor.isDaemonInitialized() || !Gossiper.instance.isEnabled())
                return 0;
            return Gossiper.instance.getLiveMembers().size();
        }).call();
    }

    @Override
    public Metrics metrics()
    {
        return callOnInstance(() -> new InstanceMetrics(CassandraMetricsRegistry.Metrics));
    }

    @Override
    public NodeToolResult nodetoolResult(boolean withNotifications, String... commandAndArgs)
    {
        return sync(() -> {
            try (CapturingOutput output = new CapturingOutput())
            {
                DTestNodeTool nodetool = new DTestNodeTool(withNotifications, output.delegate);
                // install security manager to get informed about the exit-code
                System.setSecurityManager(new SecurityManager()
                {
                    public void checkExit(int status)
                    {
                        throw new SystemExitException(status);
                    }

                    public void checkPermission(Permission perm)
                    {
                    }

                    public void checkPermission(Permission perm, Object context)
                    {
                    }
                });
                int rc;
                try
                {
                    rc = nodetool.execute(commandAndArgs);
                }
                catch (SystemExitException e)
                {
                    rc = e.status;
                }
                finally
                {
                    System.setSecurityManager(null);
                }
                return new NodeToolResult(commandAndArgs, rc,
                                          new ArrayList<>(nodetool.notifications.notifications),
                                          nodetool.latestError,
                                          output.getOutString(),
                                          output.getErrString());
            }
        }).call();
    }

    @Override
    public String toString()
    {
        return "node" + config.num();
    }

    private static class CapturingOutput implements Closeable
    {
        @SuppressWarnings("resource")
        private final ByteArrayOutputStream outBase = new ByteArrayOutputStream();
        @SuppressWarnings("resource")
        private final ByteArrayOutputStream errBase = new ByteArrayOutputStream();

        public final PrintStream out;
        public final PrintStream err;
        private final Output delegate;

        public CapturingOutput()
        {
            PrintStream out = new PrintStream(outBase, true);
            PrintStream err = new PrintStream(errBase, true);
            this.delegate = new Output(out, err);
            this.out = out;
            this.err = err;
        }

        public String getOutString()
        {
            out.flush();
            return outBase.toString();
        }

        public String getErrString()
        {
            err.flush();
            return errBase.toString();
        }

        public void close()
        {
            out.close();
            err.close();
        }
    }

    public static class DTestNodeTool extends NodeTool {
        private final StorageServiceMBean storageProxy;
        private final CollectingNotificationListener notifications = new CollectingNotificationListener();

        private Throwable latestError;

        public DTestNodeTool(boolean withNotifications, Output output) {
            super(new InternalNodeProbeFactory(withNotifications), output);
            storageProxy = new InternalNodeProbe(withNotifications).getStorageService();
            storageProxy.addNotificationListener(notifications, null, null);
        }

        public List<Notification> getNotifications()
        {
            return new ArrayList<>(notifications.notifications);
        }

        public Throwable getLatestError()
        {
            return latestError;
        }

        public int execute(String... args)
        {
            try
            {
                return super.execute(args);
            }
            finally
            {
                try
                {
                    storageProxy.removeNotificationListener(notifications, null, null);
                }
                catch (ListenerNotFoundException e)
                {
                    // ignored
                }
            }
        }

        protected void badUse(Exception e)
        {
            super.badUse(e);
            latestError = e;
        }

        protected void err(Throwable e)
        {
            if (e instanceof SystemExitException)
                return;
            super.err(e);
            latestError = e;
        }
    }

    private static final class CollectingNotificationListener implements NotificationListener
    {
        private final List<Notification> notifications = new CopyOnWriteArrayList<>();

        public void handleNotification(Notification notification, Object handback)
        {
            notifications.add(notification);
        }
    }

    public long killAttempts()
    {
        return callOnInstance(InstanceKiller::getKillAttempts);
    }

    private static void shutdownAndWait(List<ExecutorService> executors) throws TimeoutException, InterruptedException
    {
        ExecutorUtils.shutdownNow(executors);
        ExecutorUtils.awaitTermination(1L, MINUTES, executors);
    }

    private static Throwable parallelRun(Throwable accumulate, ExecutorService runOn, ThrowingRunnable ... runnables)
    {
        List<Future<Throwable>> results = new ArrayList<>();
        for (ThrowingRunnable runnable : runnables)
        {
            results.add(runOn.submit(() -> {
                try
                {
                    runnable.run();
                    return null;
                }
                catch (Throwable t)
                {
                    return t;
                }
            }));
        }
        for (Future<Throwable> future : results)
        {
            try
            {
                Throwable t = future.get();
                if (t != null)
                    throw t;
            }
            catch (Throwable t)
            {
                accumulate = Throwables.merge(accumulate, t);
            }
        }
        return accumulate;
    }

    @FunctionalInterface
    private interface IgnoreThrowingRunnable extends ThrowingRunnable
    {
        void doRun() throws Throwable;

        @Override
        default void run()
        {
            try
            {
                doRun();
            }
            catch (Throwable e)
            {
                JVMStabilityInspector.inspectThrowable(e);
            }
        }
    }
}<|MERGE_RESOLUTION|>--- conflicted
+++ resolved
@@ -23,7 +23,6 @@
 import java.io.File;
 import java.io.IOException;
 import java.io.PrintStream;
-import java.net.InetAddress;
 import java.net.InetSocketAddress;
 import java.nio.ByteBuffer;
 import java.security.Permission;
@@ -45,7 +44,7 @@
 import javax.management.NotificationListener;
 
 import com.google.common.annotations.VisibleForTesting;
-
+import com.google.common.util.concurrent.Uninterruptibles;
 import org.slf4j.Logger;
 import org.slf4j.LoggerFactory;
 
@@ -58,11 +57,6 @@
 import org.apache.cassandra.concurrent.Stage;
 import org.apache.cassandra.config.Config;
 import org.apache.cassandra.config.DatabaseDescriptor;
-<<<<<<< HEAD
-=======
-import org.apache.cassandra.config.Schema;
-import org.apache.cassandra.config.SchemaConstants;
->>>>>>> ee586b53
 import org.apache.cassandra.config.YamlConfigurationLoader;
 import org.apache.cassandra.cql3.CQLStatement;
 import org.apache.cassandra.cql3.QueryHandler;
@@ -75,7 +69,6 @@
 import org.apache.cassandra.db.SystemKeyspaceMigrator40;
 import org.apache.cassandra.db.commitlog.CommitLog;
 import org.apache.cassandra.db.compaction.CompactionManager;
-import org.apache.cassandra.db.monitoring.ApproximateTime;
 import org.apache.cassandra.dht.IPartitioner;
 import org.apache.cassandra.dht.Token;
 import org.apache.cassandra.distributed.Cluster;
@@ -94,17 +87,13 @@
 import org.apache.cassandra.distributed.mock.nodetool.InternalNodeProbe;
 import org.apache.cassandra.distributed.mock.nodetool.InternalNodeProbeFactory;
 import org.apache.cassandra.distributed.shared.Metrics;
-import org.apache.cassandra.distributed.shared.NetworkTopology;
 import org.apache.cassandra.gms.ApplicationState;
 import org.apache.cassandra.gms.Gossiper;
 import org.apache.cassandra.gms.VersionedValue;
 import org.apache.cassandra.hints.DTestSerializer;
 import org.apache.cassandra.hints.HintsService;
 import org.apache.cassandra.index.SecondaryIndexManager;
-<<<<<<< HEAD
 import org.apache.cassandra.io.IVersionedAsymmetricSerializer;
-=======
->>>>>>> ee586b53
 import org.apache.cassandra.io.sstable.IndexSummaryManager;
 import org.apache.cassandra.io.sstable.format.SSTableReader;
 import org.apache.cassandra.io.util.DataInputBuffer;
@@ -113,13 +102,7 @@
 import org.apache.cassandra.io.util.FileUtils;
 import org.apache.cassandra.locator.InetAddressAndPort;
 import org.apache.cassandra.metrics.CassandraMetricsRegistry;
-<<<<<<< HEAD
 import org.apache.cassandra.net.Message;
-=======
-import org.apache.cassandra.net.IMessageSink;
-import org.apache.cassandra.net.MessageIn;
-import org.apache.cassandra.net.MessageOut;
->>>>>>> ee586b53
 import org.apache.cassandra.net.MessagingService;
 import org.apache.cassandra.net.NoPayload;
 import org.apache.cassandra.net.Verb;
@@ -134,19 +117,12 @@
 import org.apache.cassandra.service.QueryState;
 import org.apache.cassandra.service.StorageService;
 import org.apache.cassandra.service.StorageServiceMBean;
-<<<<<<< HEAD
 import org.apache.cassandra.streaming.StreamReceiveTask;
 import org.apache.cassandra.streaming.StreamTransferTask;
 import org.apache.cassandra.streaming.async.StreamingInboundHandler;
 import org.apache.cassandra.tools.NodeTool;
 import org.apache.cassandra.tools.Output;
 import org.apache.cassandra.tools.SystemExitException;
-=======
-import org.apache.cassandra.streaming.StreamCoordinator;
-import org.apache.cassandra.streaming.StreamSession;
-import org.apache.cassandra.tools.NodeTool;
-import org.apache.cassandra.tools.Output;
->>>>>>> ee586b53
 import org.apache.cassandra.tracing.TraceState;
 import org.apache.cassandra.tracing.Tracing;
 import org.apache.cassandra.transport.messages.ResultMessage;
@@ -158,8 +134,8 @@
 import org.apache.cassandra.utils.Throwables;
 import org.apache.cassandra.utils.UUIDSerializer;
 import org.apache.cassandra.utils.concurrent.Ref;
+import org.apache.cassandra.utils.memory.BufferPools;
 import org.apache.cassandra.utils.progress.jmx.JMXBroadcastExecutor;
-import org.apache.cassandra.utils.memory.BufferPools;
 
 import static java.util.concurrent.TimeUnit.MINUTES;
 import static org.apache.cassandra.distributed.api.Feature.GOSSIP;
@@ -194,13 +170,10 @@
         // the MessagingService and dependencies preventing later changes to network parameters.
         Config single = loadConfig(config);
         Config.setOverrideLoadConfig(() -> single);
-<<<<<<< HEAD
 
         // Enable streaming inbound handler tracking so they can be closed properly without leaking
         // the blocking IO thread.
         StreamingInboundHandler.trackInboundHandlers();
-=======
->>>>>>> ee586b53
     }
 
     @Override
@@ -276,12 +249,7 @@
         sync(() -> {
             try
             {
-<<<<<<< HEAD
                 ClientState state = ClientState.forInternalCalls(SchemaConstants.SYSTEM_KEYSPACE_NAME);
-=======
-                ClientState state = ClientState.forInternalCalls();
-                state.setKeyspace(SchemaConstants.SYSTEM_KEYSPACE_NAME);
->>>>>>> ee586b53
                 QueryState queryState = new QueryState(state);
 
                 CQLStatement statement = QueryProcessor.parseStatement(query, queryState.getClientState());
@@ -316,7 +284,6 @@
 
     private void registerInboundFilter(ICluster cluster)
     {
-<<<<<<< HEAD
         MessagingService.instance().inboundSink.add(message -> {
             if (isShutdown())
                 return false;
@@ -329,38 +296,6 @@
             return cluster.filters().permitInbound(fromNum, toNum, serialized);
         });
     }
-=======
-        IInstance instance = this;
-        MessagingService.instance().addMessageSink(new IMessageSink()
-        {
-            public boolean allowOutgoingMessage(MessageOut message, int id, InetAddress toAddress)
-            {
-                if (isShutdown())
-                    return false;
-
-                // Port is not passed in, so take a best guess at the destination port from this instance
-                IInstance to = cluster.get(NetworkTopology.addressAndPort(toAddress,
-                                                                          instance.config().broadcastAddress().getPort()));
-                int fromNum = config().num();
-                int toNum = to.config().num();
-                return cluster.filters().permitOutbound(fromNum, toNum, serializeMessage(message, id,
-                                                                                 broadcastAddress(),
-                                                                                 to.config().broadcastAddress()));
-            }
-
-            public boolean allowIncomingMessage(MessageIn message, int id)
-            {
-                if (isShutdown())
-                    return false;
-
-                // Port is not passed in, so take a best guess at the destination port from this instance
-                IInstance from = cluster.get(NetworkTopology.addressAndPort(message.from,
-                                                                            instance.config().broadcastAddress().getPort()));
-                int fromNum = from.config().num();
-                int toNum = config().num();
-
-                IMessage msg = serializeMessage(message, id, from.config().broadcastAddress(), broadcastAddress());
->>>>>>> ee586b53
 
     private void registerOutboundFilter(ICluster cluster)
     {
@@ -399,7 +334,6 @@
                                    fromCassandraInetAddressAndPort(from));
         }
 
-<<<<<<< HEAD
         try (DataOutputBuffer out = new DataOutputBuffer(1024))
         {
             // On a 4.0+ node, C* makes a distinction between "local" and "remote" batches, where only the former can 
@@ -431,27 +365,6 @@
                                                        "expected %s, actual %s", toVersion, toVersion, messageOut.verb(), Message.serializer.getClass(),
                                                        messageOut.serializedSize(toVersion), bytes.length));
             return new MessageImpl(messageOut.verb().id, bytes, messageOut.id(), toVersion, fromCassandraInetAddressAndPort(from));
-=======
-    public static IMessage serializeMessage(MessageIn messageIn, int id, InetSocketAddress from, InetSocketAddress to)
-    {
-        try (DataOutputBuffer out = new DataOutputBuffer(1024))
-        {
-            int version = MessagingService.instance().getVersion(to.getAddress());
-
-            out.writeInt(MessagingService.PROTOCOL_MAGIC);
-            out.writeInt(id);
-            long timestamp = System.currentTimeMillis();
-            out.writeInt((int) timestamp);
-
-            MessageOut.serialize(out,
-                                 from.getAddress(),
-                                 messageIn.verb,
-                                 messageIn.parameters,
-                                 messageIn.payload,
-                                 version);
-
-            return new MessageImpl(messageIn.verb.ordinal(), out.toByteArray(), id, version, from);
->>>>>>> ee586b53
         }
         catch (IOException e)
         {
@@ -473,82 +386,22 @@
 
         out.writeUnsignedVInt(batch.getEncodedMutations().size());
 
-<<<<<<< HEAD
         for (ByteBuffer mutation : batch.getEncodedMutations())
-=======
-            // Tracing logic - similar to org.apache.cassandra.net.OutboundTcpConnection.writeConnected
-            byte[] sessionBytes = (byte[]) messageOut.parameters.get(Tracing.TRACE_HEADER);
-            if (sessionBytes != null)
-            {
-                UUID sessionId = UUIDGen.getUUID(ByteBuffer.wrap(sessionBytes));
-                TraceState state = Tracing.instance.get(sessionId);
-                String message = String.format("Sending %s message to %s", messageOut.verb, to);
-                // session may have already finished; see CASSANDRA-5668
-                if (state == null)
-                {
-                    byte[] traceTypeBytes = (byte[]) messageOut.parameters.get(Tracing.TRACE_TYPE);
-                    Tracing.TraceType traceType = traceTypeBytes == null ? Tracing.TraceType.QUERY : Tracing.TraceType.deserialize(traceTypeBytes[0]);
-                    Tracing.instance.trace(ByteBuffer.wrap(sessionBytes), message, traceType.getTTL());
-                }
-                else
-                {
-                    state.trace(message);
-                    if (messageOut.verb == MessagingService.Verb.REQUEST_RESPONSE)
-                        Tracing.instance.doneWithNonLocalSession(state);
-                }
-            }
-
-            InetSocketAddress toFull = lookupAddressAndPort.apply(to);
-            deliver.accept(toFull,
-                           serializeMessage(messageOut, id, broadcastAddress(), toFull));
-
-            return false;
-        }
-
-        public boolean allowIncomingMessage(MessageIn message, int id)
->>>>>>> ee586b53
         {
             out.write(mutation);
         }
     }
 
-<<<<<<< HEAD
     @VisibleForTesting
     public static Message<?> deserializeMessage(IMessage message)
-=======
-    public static MessageIn<Object> deserializeMessage(IMessage imessage)
->>>>>>> ee586b53
     {
         try (DataInputBuffer in = new DataInputBuffer(message.bytes()))
         {
-<<<<<<< HEAD
             return Message.serializer.deserialize(in, toCassandraInetAddressAndPort(message.from()), message.version());
         }
         catch (Throwable t)
         {
             throw new RuntimeException("Can not deserialize message " + message, t);
-=======
-            int version = imessage.version();
-            if (version > MessagingService.current_version)
-            {
-                throw new IllegalStateException(String.format("Received message version %d but current version is %d",
-                                                              version,
-                                                              MessagingService.current_version));
-            }
-
-            MessagingService.validateMagic(input.readInt());
-            int id;
-            if (version < MessagingService.VERSION_20)
-                id = Integer.parseInt(input.readUTF());
-            else
-                id = input.readInt();
-            long currentTime = ApproximateTime.currentTimeMillis();
-            return MessageIn.read(input, version, id, MessageIn.readConstructionTime(imessage.from().getAddress(), input, currentTime));
-        }
-        catch (Throwable t)
-        {
-            throw new RuntimeException(t);
->>>>>>> ee586b53
         }
     }
 
@@ -561,7 +414,6 @@
     @Override
     public void receiveMessageWithInvokingThread(IMessage message)
     {
-<<<<<<< HEAD
         if (!internodeMessagingStarted)
         {
             inInstancelogger.debug("Dropping inbound message {} to {} as internode messaging has not been started yet",
@@ -582,27 +434,6 @@
         if (state != null) state.trace("{} message received from {}", header.verb, header.from);
         header.verb.stage.execute(() -> MessagingService.instance().inboundSink.accept(messageIn),
                                   ExecutorLocals.create(state));
-=======
-        // Based on org.apache.cassandra.net.IncomingTcpConnection.receiveMessage
-        try
-        {
-            MessageIn message = deserializeMessage(imessage);
-            if (message == null)
-            {
-                // callback expired; nothing to do
-                return;
-            }
-            if (message.version <= MessagingService.current_version)
-            {
-                MessagingService.instance().receive(message, imessage.id());
-            }
-            // else ignore message
-        }
-        catch (Throwable t)
-        {
-            throw new RuntimeException("Exception occurred on node " + broadcastAddress(), t);
-        }
->>>>>>> ee586b53
     }
 
     public int getMessagingVersion()
@@ -681,17 +512,12 @@
 
                 // We need to persist this as soon as possible after startup checks.
                 // This should be the first write to SystemKeyspace (CASSANDRA-11742)
-<<<<<<< HEAD
-                SystemKeyspace.persistLocalMetadata();
+                SystemKeyspace.persistLocalMetadata(config::hostId);
                 SystemKeyspaceMigrator40.migrate();
 
                 // Same order to populate tokenMetadata for the first time,
                 // see org.apache.cassandra.service.CassandraDaemon.setup
                 StorageService.instance.populateTokenMetadata();
-=======
-                SystemKeyspace.persistLocalMetadata(config::hostId);
-                LegacySchemaMigrator.migrate();
->>>>>>> ee586b53
 
                 try
                 {
@@ -944,13 +770,17 @@
             }
 
             error = parallelRun(error, executor, StorageService.instance::disableAutoCompaction);
+            while (CompactionManager.instance.hasOngoingOrPendingTasks() && !Thread.currentThread().isInterrupted())
+            {
+                inInstancelogger.info("Waiting for compactions to finish");
+                Uninterruptibles.sleepUninterruptibly(1, TimeUnit.SECONDS);
+            }
 
             error = parallelRun(error, executor,
                                 () -> Gossiper.instance.stopShutdownAndWait(1L, MINUTES),
                                 CompactionManager.instance::forceShutdown,
                                 () -> BatchlogManager.instance.shutdownAndWait(1L, MINUTES),
                                 HintsService.instance::shutdownBlocking,
-<<<<<<< HEAD
                                 StreamingInboundHandler::shutdown,
                                 () -> StreamReceiveTask.shutdownAndWait(1L, MINUTES),
                                 () -> StreamTransferTask.shutdownAndWait(1L, MINUTES),
@@ -959,15 +789,6 @@
                                 () -> ColumnFamilyStore.shutdownExecutorsAndWait(1L, MINUTES),
                                 () -> PendingRangeCalculatorService.instance.shutdownAndWait(1L, MINUTES),
                                 () -> BufferPools.shutdownLocalCleaner(1L, MINUTES),
-=======
-                                () -> StreamCoordinator.shutdownAndWait(1L, MINUTES),
-                                () -> StreamSession.shutdownAndWait(1L, MINUTES),
-                                () -> SecondaryIndexManager.shutdownAndWait(1L, MINUTES),
-                                () -> IndexSummaryManager.instance.shutdownAndWait(1L, MINUTES),
-                                () -> ColumnFamilyStore.shutdownExecutorsAndWait(1L, MINUTES),
-                                () -> PendingRangeCalculatorService.instance.shutdownExecutor(1L, MINUTES),
-                                () -> BufferPool.shutdownLocalCleaner(1L, MINUTES),
->>>>>>> ee586b53
                                 () -> Ref.shutdownReferenceReaper(1L, MINUTES),
                                 () -> Memtable.MEMORY_POOL.shutdownAndWait(1L, MINUTES),
                                 () -> DiagnosticSnapshotService.instance.shutdownAndWait(1L, MINUTES),
