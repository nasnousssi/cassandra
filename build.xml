<?xml version="1.0" encoding="UTF-8" standalone="no"?>
<!--
 ~ Licensed to the Apache Software Foundation (ASF) under one
 ~ or more contributor license agreements.  See the NOTICE file
 ~ distributed with this work for additional information
 ~ regarding copyright ownership.  The ASF licenses this file
 ~ to you under the Apache License, Version 2.0 (the
 ~ "License"); you may not use this file except in compliance
 ~ with the License.  You may obtain a copy of the License at
 ~
 ~    https://www.apache.org/licenses/LICENSE-2.0
 ~
 ~ Unless required by applicable law or agreed to in writing,
 ~ software distributed under the License is distributed on an
 ~ "AS IS" BASIS, WITHOUT WARRANTIES OR CONDITIONS OF ANY
 ~ KIND, either express or implied.  See the License for the
 ~ specific language governing permissions and limitations
 ~ under the License.
 -->
<project basedir="." default="jar" name="apache-cassandra"
         xmlns:artifact="antlib:org.apache.maven.artifact.ant">
    <property environment="env"/>
    <property file="build.properties" />
    <property file="build.properties.default" />
    <property name="debuglevel" value="source,lines,vars"/>

    <!-- default version and SCM information -->
    <property name="base.version" value="3.11.9"/>
    <property name="scm.connection" value="scm:https://gitbox.apache.org/repos/asf/cassandra.git"/>
    <property name="scm.developerConnection" value="scm:https://gitbox.apache.org/repos/asf/cassandra.git"/>
    <property name="scm.url" value="https://gitbox.apache.org/repos/asf?p=cassandra.git;a=tree"/>

    <!-- directory details -->
    <property name="basedir" value="."/>
    <property name="build.src" value="${basedir}/src"/>
    <property name="build.src.java" value="${basedir}/src/java"/>
    <property name="build.src.antlr" value="${basedir}/src/antlr"/>
    <property name="build.src.jdkoverride" value="${basedir}/src/jdkoverride" />
    <property name="build.src.resources" value="${basedir}/src/resources"/>
    <property name="build.src.gen-java" value="${basedir}/src/gen-java"/>
    <property name="build.lib" value="${basedir}/lib"/>
    <property name="build.dir" value="${basedir}/build"/>
    <property name="build.dir.lib" value="${basedir}/build/lib"/>
    <property name="build.test.dir" value="${build.dir}/test"/>
    <property name="build.classes" value="${build.dir}/classes"/>
    <property name="build.classes.main" value="${build.classes}/main" />
    <property name="build.classes.thrift" value="${build.classes}/thrift" />
    <property name="javadoc.dir" value="${build.dir}/javadoc"/>
    <property name="javadoc.jars.dir" value="${build.dir}/javadocs"/>
    <property name="interface.dir" value="${basedir}/interface"/>
    <property name="interface.thrift.dir" value="${interface.dir}/thrift"/>
    <property name="interface.thrift.gen-java" value="${interface.thrift.dir}/gen-java"/>
    <property name="test.dir" value="${basedir}/test"/>
    <property name="test.resources" value="${test.dir}/resources"/>
    <property name="test.lib" value="${build.dir}/test/lib"/>
    <property name="test.classes" value="${build.dir}/test/classes"/>
    <property name="test.conf" value="${test.dir}/conf"/>
    <property name="test.data" value="${test.dir}/data"/>
    <property name="test.name" value="*Test"/>
    <property name="test.classlistfile" value="testlist.txt"/>
    <property name="test.classlistprefix" value="unit"/>
    <property name="benchmark.name" value=""/>
    <property name="test.methods" value=""/>
    <property name="test.unit.src" value="${test.dir}/unit"/>
    <property name="test.long.src" value="${test.dir}/long"/>
    <property name="test.burn.src" value="${test.dir}/burn"/>
    <property name="test.microbench.src" value="${test.dir}/microbench"/>
    <property name="test.distributed.src" value="${test.dir}/distributed"/>
    <property name="test.distributed.listfile" value="ant-jvm-dtest-list"/>
    <property name="test.distributed.upgrade.listfile" value="ant-jvm-dtest-upgrade-list"/>
    <property name="test.distributed.upgrade.package" value="org.apache.cassandra.distributed.upgrade"/>
    <property name="dist.dir" value="${build.dir}/dist"/>
    <property name="tmp.dir" value="${java.io.tmpdir}"/>

    <property name="doc.dir" value="${basedir}/doc"/>

    <property name="source.version" value="1.8"/>
    <property name="target.version" value="1.8"/>

    <condition property="version" value="${base.version}">
      <isset property="release"/>
    </condition>
    <property name="version" value="${base.version}-SNAPSHOT"/>
    <property name="version.properties.dir"
              value="${build.src.resources}/org/apache/cassandra/config/" />
    <property name="final.name" value="${ant.project.name}-${version}"/>

    <!-- details of what version of Maven ANT Tasks to fetch -->
    <property name="maven-ant-tasks.version" value="2.1.3" />
    <property name="maven-ant-tasks.local" value="${user.home}/.m2/repository/org/apache/maven/maven-ant-tasks"/>
    <property name="maven-ant-tasks.url"
              value="https://repo.maven.apache.org/maven2/org/apache/maven/maven-ant-tasks" />
    <!-- details of how and which Maven repository we publish to -->
    <property name="maven.version" value="3.0.3" />
    <condition property="maven-repository-url" value="https://repository.apache.org/service/local/staging/deploy/maven2">
      <isset property="release"/>
    </condition>
    <condition property="maven-repository-id" value="apache.releases.https">
      <isset property="release"/>
    </condition>
    <property name="maven-repository-url" value="https://repository.apache.org/content/repositories/snapshots"/>
    <property name="maven-repository-id" value="apache.snapshots.https"/>

    <property name="test.timeout" value="240000" />
    <property name="test.long.timeout" value="600000" />
    <property name="test.burn.timeout" value="60000000" />
    <property name="test.distributed.timeout" value="360000" />

    <!-- default for cql tests. Can be override by -Dcassandra.test.use_prepared=false -->
    <property name="cassandra.test.use_prepared" value="true" />

    <!-- skip flushing schema tables during tests -->
    <property name="cassandra.test.flush_local_schema_changes" value="false" />

    <!-- https://www.eclemma.org/jacoco/ -->
    <property name="jacoco.export.dir" value="${build.dir}/jacoco/" />
    <property name="jacoco.partials.dir" value="${jacoco.export.dir}/partials" />
    <property name="jacoco.partialexecfile" value="${jacoco.partials.dir}/partial.exec" />
    <property name="jacoco.finalexecfile" value="${jacoco.export.dir}/jacoco.exec" />
    <property name="jacoco.version" value="0.7.5.201505241946"/>

    <property name="byteman.version" value="3.0.3"/>
    <property name="bytebuddy.version" value="1.10.10"/>

    <property name="ecj.version" value="4.4.2"/>

    <condition property="maven-ant-tasks.jar.exists">
      <available file="${build.dir}/maven-ant-tasks-${maven-ant-tasks.version}.jar" />
    </condition>

    <condition property="maven-ant-tasks.jar.local">
      <available file="${maven-ant-tasks.local}/${maven-ant-tasks.version}/maven-ant-tasks-${maven-ant-tasks.version}.jar" />
    </condition>

    <condition property="is.source.artifact">
      <available file="${build.src.java}" type="dir" />
    </condition>

    <!-- Check if all tests are being run or just one. If it's all tests don't spam the console with test output.
         If it's an individual test print the output from the test under the assumption someone is debugging the test
         and wants to know what is going on without having to context switch to the log file that is generated.
         Debug level output still needs to be retrieved from the log file.  -->
    <script language="javascript">
        if (project.getProperty("cassandra.keepBriefBrief") == null)
        {
            if (project.getProperty("test.name").equals("*Test"))
                project.setProperty("cassandra.keepBriefBrief", "true");
            else
                project.setProperty("cassandra.keepBriefBrief", "false");
        }
    </script>

    <!--
         Add all the dependencies.
    -->
    <path id="maven-ant-tasks.classpath" path="${build.dir}/maven-ant-tasks-${maven-ant-tasks.version}.jar" />
    <path id="cassandra.classpath">
        <pathelement location="${build.classes.main}" />
        <pathelement location="${build.classes.thrift}" />
        <fileset dir="${build.lib}">
            <include name="**/*.jar" />
            <exclude name="**/*-sources.jar"/>
            <exclude name="**/ant-*.jar"/>
        </fileset>
        <fileset dir="${build.dir.lib}">
            <include name="**/*.jar" />
            <exclude name="**/*-sources.jar"/>
            <exclude name="**/ant-*.jar"/>
        </fileset>
    </path>

  <macrodef name="create-javadoc">
    <attribute name="destdir"/>
    <element name="filesets"/>
    <sequential>
      <javadoc destdir="@{destdir}" author="true" version="true" use="true"
        windowtitle="${ant.project.name} API" classpathref="cassandra.classpath"
        bottom="Copyright &amp;copy; 2009-2019 The Apache Software Foundation"
        useexternalfile="yes" encoding="UTF-8"
        maxmemory="256m">
        <filesets/>
      </javadoc>
    </sequential>
  </macrodef>

    <!--
        Setup the output directories.
    -->
    <target name="init">
        <fail unless="is.source.artifact"
            message="Not a source artifact, stopping here." />
        <mkdir dir="${build.classes.main}"/>
        <mkdir dir="${build.classes.thrift}"/>
        <mkdir dir="${test.lib}"/>
        <mkdir dir="${test.classes}"/>
        <mkdir dir="${stress.test.classes}"/>
        <mkdir dir="${build.src.gen-java}"/>
        <mkdir dir="${build.dir.lib}"/>
        <mkdir dir="${jacoco.export.dir}"/>
        <mkdir dir="${jacoco.partials.dir}"/>
    </target>

    <target name="clean" description="Remove all locally created artifacts">
        <delete dir="${build.test.dir}" />
        <delete dir="${build.classes}" />
        <delete dir="${build.src.gen-java}" />
        <delete dir="${version.properties.dir}" />
        <delete dir="${jacoco.export.dir}" />
        <delete dir="${jacoco.partials.dir}"/>
    </target>
    <target depends="clean" name="cleanall"/>

    <target name="realclean" depends="clean" description="Remove the entire build directory and all downloaded artifacts">
        <delete dir="${build.dir}" />
    </target>

    <!--
       This generates the CQL grammar files from Cql.g
    -->
    <target name="check-gen-cql3-grammar">
        <uptodate property="cql3current"
                targetfile="${build.src.gen-java}/org/apache/cassandra/cql3/Cql.tokens">
            <srcfiles dir="${build.src.antlr}">
                <include name="*.g"/>
            </srcfiles>
        </uptodate>
    </target>

    <target name="gen-cql3-grammar" depends="check-gen-cql3-grammar" unless="cql3current">
      <echo>Building Grammar ${build.src.antlr}/Cql.g  ...</echo>
      <java classname="org.antlr.Tool"
            classpath="${build.dir.lib}/jars/antlr-3.5.2.jar;${build.lib}/antlr-runtime-3.5.2.jar;${build.lib}/ST4-4.0.8.jar"
            fork="true"
            failonerror="true">
         <jvmarg value="-Xmx512M" />
         <arg value="-Xconversiontimeout" />
         <arg value="10000" />
         <arg value="${build.src.antlr}/Cql.g" />
         <arg value="-fo" />
         <arg value="${build.src.gen-java}/org/apache/cassandra/cql3/" />
         <arg value="-Xmaxinlinedfastates"/>
         <arg value="10"/> <!-- default is 60 -->
      </java>
    </target>

    <target name="generate-cql-html" depends="maven-ant-tasks-init" description="Generate HTML from textile source">
        <artifact:dependencies pathId="wikitext.classpath">
            <dependency groupId="com.datastax.wikitext" artifactId="wikitext-core-ant" version="1.3"/>
            <dependency groupId="org.fusesource.wikitext" artifactId="textile-core" version="1.3"/>
            <remoteRepository refid="central"/>
            <remoteRepository refid="apache"/>
        </artifact:dependencies>
        <taskdef classpathref="wikitext.classpath" resource="wikitexttasks.properties" />
        <wikitext-to-html markupLanguage="Textile">
            <fileset dir="${basedir}">
                <include name="doc/cql3/*.textile"/>
            </fileset>
        </wikitext-to-html>
    </target>

    <target name="gen-doc" depends="maven-ant-tasks-init" description="Generate documentation">
        <exec executable="make" osfamily="unix" dir="${doc.dir}">
            <arg value="html"/>
        </exec>
        <exec executable="cmd" osfamily="dos" dir="${doc.dir}">
            <arg value="/c"/>
            <arg value="make.bat"/>
            <arg value="html"/>
        </exec>
    </target>

    <!--
        Generates Java sources for tokenization support from jflex
        grammar files
    -->
    <target name="generate-jflex-java" description="Generate Java from jflex grammar">
        <taskdef classname="jflex.anttask.JFlexTask" classpath="${build.lib}/jflex-1.6.0.jar" name="jflex" />
        <jflex file="${build.src.java}/org/apache/cassandra/index/sasi/analyzer/StandardTokenizerImpl.jflex" destdir="${build.src.gen-java}/" />
    </target>

    <!--
       Fetch Maven Ant Tasks and Cassandra's dependencies
       These targets are intentionally free of dependencies so that they
       can be run stand-alone from a binary release artifact.
    -->
    <target name="maven-ant-tasks-localrepo" unless="maven-ant-tasks.jar.exists" if="maven-ant-tasks.jar.local"
            depends="init" description="Fetch Maven ANT Tasks from Maven Local Repository">
      <copy file="${maven-ant-tasks.local}/${maven-ant-tasks.version}/maven-ant-tasks-${maven-ant-tasks.version}.jar"
           tofile="${build.dir}/maven-ant-tasks-${maven-ant-tasks.version}.jar"/>
      <property name="maven-ant-tasks.jar.exists" value="true"/>
    </target>

    <target name="maven-ant-tasks-download" depends="init,maven-ant-tasks-localrepo" unless="maven-ant-tasks.jar.exists"
            description="Fetch Maven ANT Tasks from Maven Central Repositroy">
      <echo>Downloading Maven ANT Tasks...</echo>
      <get src="${maven-ant-tasks.url}/${maven-ant-tasks.version}/maven-ant-tasks-${maven-ant-tasks.version}.jar"
           dest="${build.dir}/maven-ant-tasks-${maven-ant-tasks.version}.jar" usetimestamp="true" />
      <copy file="${build.dir}/maven-ant-tasks-${maven-ant-tasks.version}.jar"
            tofile="${maven-ant-tasks.local}/${maven-ant-tasks.version}/maven-ant-tasks-${maven-ant-tasks.version}.jar"/>
    </target>

    <target name="maven-ant-tasks-init" depends="init,maven-ant-tasks-download" unless="maven-ant-tasks.initialized"
            description="Initialize Maven ANT Tasks">
      <typedef uri="antlib:org.apache.maven.artifact.ant" classpathref="maven-ant-tasks.classpath" />

      <!-- define the remote repositories we use -->
      <artifact:remoteRepository id="central"   url="${artifact.remoteRepository.central}"/>
      <artifact:remoteRepository id="apache"    url="${artifact.remoteRepository.apache}"/>

      <macrodef name="install">
        <attribute name="pomFile"/>
        <attribute name="file"/>
        <attribute name="classifier" default=""/>
        <attribute name="packaging" default="jar"/>
        <sequential>
          <artifact:mvn mavenVersion="${maven.version}" fork="true" failonerror="true">
            <arg value="org.apache.maven.plugins:maven-install-plugin:2.3.1:install-file" />
            <arg value="-DpomFile=@{pomFile}" />
            <arg value="-Dfile=@{file}" />
            <arg value="-Dclassifier=@{classifier}" />
            <arg value="-Dpackaging=@{packaging}" />
          </artifact:mvn>
        </sequential>
      </macrodef>

      <macrodef name="deploy">
        <attribute name="pomFile"/>
        <attribute name="file"/>
        <attribute name="classifier" default=""/>
        <attribute name="packaging" default="jar"/>
        <sequential>
          <artifact:mvn mavenVersion="${maven.version}" fork="true" failonerror="true">
            <jvmarg value="-Xmx512m"/>
            <arg value="org.apache.maven.plugins:maven-gpg-plugin:1.6:sign-and-deploy-file" />
            <arg value="-DretryFailedDeploymentCount=5" />
            <arg value="-Durl=${maven-repository-url}" />
            <arg value="-DrepositoryId=${maven-repository-id}" />
            <arg value="-DpomFile=@{pomFile}" />
            <arg value="-Dfile=@{file}" />
            <arg value="-Dclassifier=@{classifier}" />
            <arg value="-Dpackaging=@{packaging}" />
          </artifact:mvn>
        </sequential>
      </macrodef>

      <macrodef name="sign-dist">
        <attribute name="file"/>
        <sequential>
          <echo message="gpg signing @{file}" />
          <artifact:mvn mavenVersion="${maven.version}" fork="true" failonerror="true">
            <jvmarg value="-Xmx512m"/>
            <arg value="-q" />
            <arg value="org.apache.maven.plugins:maven-gpg-plugin:1.6:sign-and-deploy-file" />
            <arg value="-Dfile=@{file}" />
            <arg value="-DgroupId=org.apache.cassandra" />
            <arg value="-DartifactId=cassandra-parent" />
            <arg value="-Dversion=${version}" />
            <!-- intentionally dummy out the deploy step -->
            <arg value="-Durl=file:///tmp/" />
            <arg value="-DrepositoryId=tmp" />
          </artifact:mvn>
        </sequential>
      </macrodef>

      <property name="maven-ant-tasks.initialized" value="true"/>
    </target>

    <!-- this task defines the dependencies that will be fetched by Maven ANT Tasks
         the dependencies are re-used for publishing artifacts to Maven Central
         in order to keep everything consistent -->
    <target name="maven-declare-dependencies" depends="maven-ant-tasks-init"
            description="Define dependencies and dependency versions">
      <!-- The parent pom defines the versions of all dependencies -->
      <artifact:pom id="parent-pom"
                    groupId="org.apache.cassandra"
                    artifactId="cassandra-parent"
                    packaging="pom"
                    version="${version}"
                    url="https://cassandra.apache.org"
                    name="Apache Cassandra"
                    inceptionYear="2009"
                    description="The Apache Cassandra Project develops a highly scalable second-generation distributed database, bringing together Dynamo's fully distributed design and Bigtable's ColumnFamily-based data model.">

        <!-- Inherit from the ASF template pom file, ref http://maven.apache.org/pom/asf/ -->
        <parent groupId="org.apache" artifactId="apache" version="22"/>
        <license name="The Apache Software License, Version 2.0" url="https://www.apache.org/licenses/LICENSE-2.0.txt"/>
        <scm connection="${scm.connection}" developerConnection="${scm.developerConnection}" url="${scm.url}"/>
        <dependencyManagement>
          <dependency groupId="org.xerial.snappy" artifactId="snappy-java" version="1.1.1.7"/>
          <dependency groupId="net.jpountz.lz4" artifactId="lz4" version="1.3.0"/>
          <dependency groupId="com.ning" artifactId="compress-lzf" version="0.8.4"/>
          <dependency groupId="com.google.guava" artifactId="guava" version="18.0"/>
          <dependency groupId="org.hdrhistogram" artifactId="HdrHistogram" version="2.1.9"/>
          <dependency groupId="commons-cli" artifactId="commons-cli" version="1.1"/>
          <dependency groupId="commons-codec" artifactId="commons-codec" version="1.9"/>
          <dependency groupId="org.apache.commons" artifactId="commons-lang3" version="3.1"/>
          <dependency groupId="org.apache.commons" artifactId="commons-math3" version="3.2"/>
          <dependency groupId="com.googlecode.concurrentlinkedhashmap" artifactId="concurrentlinkedhashmap-lru" version="1.4"/>
          <dependency groupId="org.antlr" artifactId="antlr" version="3.5.2">
            <exclusion groupId="org.antlr" artifactId="stringtemplate"/>
          </dependency>
          <dependency groupId="org.antlr" artifactId="antlr-runtime" version="3.5.2">
            <exclusion groupId="org.antlr" artifactId="stringtemplate"/>
          </dependency>
          <dependency groupId="org.slf4j" artifactId="slf4j-api" version="1.7.7"/>
          <dependency groupId="org.slf4j" artifactId="log4j-over-slf4j" version="1.7.7"/>
          <dependency groupId="org.slf4j" artifactId="jcl-over-slf4j" version="1.7.7" />
          <dependency groupId="ch.qos.logback" artifactId="logback-core" version="1.1.3"/>
          <dependency groupId="ch.qos.logback" artifactId="logback-classic" version="1.1.3"/>
          <dependency groupId="com.fasterxml.jackson.core" artifactId="jackson-core" version="2.9.10"/>
          <dependency groupId="com.fasterxml.jackson.core" artifactId="jackson-databind" version="2.9.10.4"/>
          <dependency groupId="com.fasterxml.jackson.core" artifactId="jackson-annotations" version="2.9.10"/>
          <dependency groupId="com.googlecode.json-simple" artifactId="json-simple" version="1.1"/>
          <dependency groupId="com.boundary" artifactId="high-scale-lib" version="1.0.6"/>
          <dependency groupId="com.github.jbellis" artifactId="jamm" version="0.3.0"/>

          <dependency groupId="com.thinkaurelius.thrift" artifactId="thrift-server" version="0.3.7">
            <exclusion groupId="org.slf4j" artifactId="slf4j-log4j12"/>
            <exclusion groupId="junit" artifactId="junit"/>
          </dependency>
          <dependency groupId="org.yaml" artifactId="snakeyaml" version="1.11"/>
          <dependency groupId="org.apache.thrift" artifactId="libthrift" version="0.9.2">
	         <exclusion groupId="commons-logging" artifactId="commons-logging"/>
          </dependency>
          <dependency groupId="junit" artifactId="junit" version="4.6" />
          <dependency groupId="org.mockito" artifactId="mockito-core" version="3.2.4" />
          <dependency groupId="org.apache.cassandra" artifactId="dtest-api" version="0.0.5" />
          <dependency groupId="org.reflections" artifactId="reflections" version="0.9.12" />
          <dependency groupId="org.apache.rat" artifactId="apache-rat" version="0.10">
             <exclusion groupId="commons-lang" artifactId="commons-lang"/>
          </dependency>
          <dependency groupId="org.apache.hadoop" artifactId="hadoop-core" version="1.0.3">
          	<exclusion groupId="org.mortbay.jetty" artifactId="servlet-api"/>
          	<exclusion groupId="commons-logging" artifactId="commons-logging"/>
          	<exclusion groupId="org.eclipse.jdt" artifactId="core"/>
		    <exclusion groupId="ant" artifactId="ant"/>
		    <exclusion groupId="junit" artifactId="junit"/>
          </dependency>
          <dependency groupId="org.apache.hadoop" artifactId="hadoop-minicluster" version="1.0.3">
		    <exclusion groupId="asm" artifactId="asm"/> <!-- this is the outdated version 3.1 -->
          </dependency>
          <dependency groupId="net.java.dev.jna" artifactId="jna" version="4.2.2"/>

          <dependency groupId="org.jacoco" artifactId="org.jacoco.agent" version="${jacoco.version}"/>
          <dependency groupId="org.jacoco" artifactId="org.jacoco.ant" version="${jacoco.version}"/>

          <dependency groupId="org.jboss.byteman" artifactId="byteman-install" version="${byteman.version}"/>
          <dependency groupId="org.jboss.byteman" artifactId="byteman" version="${byteman.version}"/>
          <dependency groupId="org.jboss.byteman" artifactId="byteman-submit" version="${byteman.version}"/>
          <dependency groupId="org.jboss.byteman" artifactId="byteman-bmunit" version="${byteman.version}"/>

          <dependency groupId="net.bytebuddy" artifactId="byte-buddy" version="${bytebuddy.version}" />
          <dependency groupId="net.bytebuddy" artifactId="byte-buddy-agent" version="${bytebuddy.version}" />

          <dependency groupId="org.openjdk.jmh" artifactId="jmh-core" version="1.21"/>
          <dependency groupId="org.openjdk.jmh" artifactId="jmh-generator-annprocess" version="1.21"/>

          <dependency groupId="org.apache.cassandra" artifactId="cassandra-all" version="${version}" />
          <dependency groupId="org.apache.cassandra" artifactId="cassandra-thrift" version="${version}" />
          <dependency groupId="io.dropwizard.metrics" artifactId="metrics-core" version="3.1.5" />
          <dependency groupId="io.dropwizard.metrics" artifactId="metrics-jvm" version="3.1.5" />
          <dependency groupId="com.addthis.metrics" artifactId="reporter-config3" version="3.0.3" />
          <dependency groupId="org.mindrot" artifactId="jbcrypt" version="0.3m" />
          <dependency groupId="io.airlift" artifactId="airline" version="0.6" />
          <dependency groupId="io.netty" artifactId="netty-all" version="4.0.44.Final" />
          <dependency groupId="com.google.code.findbugs" artifactId="jsr305" version="2.0.2" />
          <dependency groupId="com.clearspring.analytics" artifactId="stream" version="2.5.2" />
          <dependency groupId="com.datastax.cassandra" artifactId="cassandra-driver-core" version="3.0.1" classifier="shaded">
            <exclusion groupId="io.netty" artifactId="netty-buffer"/>
            <exclusion groupId="io.netty" artifactId="netty-codec"/>
            <exclusion groupId="io.netty" artifactId="netty-handler"/>
            <exclusion groupId="io.netty" artifactId="netty-transport"/>
          </dependency>
          <dependency groupId="org.eclipse.jdt.core.compiler" artifactId="ecj" version="4.4.2" />
          <dependency groupId="org.caffinitas.ohc" artifactId="ohc-core" version="0.4.4" />
          <dependency groupId="org.caffinitas.ohc" artifactId="ohc-core-j8" version="0.4.4" />
          <dependency groupId="net.ju-n.compile-command-annotations" artifactId="compile-command-annotations" version="1.2.0" />
          <dependency groupId="org.fusesource" artifactId="sigar" version="1.6.4">
          	<exclusion groupId="log4j" artifactId="log4j"/>
          </dependency>
          <dependency groupId="joda-time" artifactId="joda-time" version="2.4" />
          <dependency groupId="com.carrotsearch" artifactId="hppc" version="0.5.4" />
          <dependency groupId="de.jflex" artifactId="jflex" version="1.6.0" />
          <dependency groupId="com.github.rholder" artifactId="snowball-stemmer" version="1.3.0.581.1" />
          <dependency groupId="com.googlecode.concurrent-trees" artifactId="concurrent-trees" version="2.4.0" />
          <dependency groupId="com.github.ben-manes.caffeine" artifactId="caffeine" version="2.2.6" />
          <dependency groupId="org.jctools" artifactId="jctools-core" version="1.2.1"/>
          <dependency groupId="org.ow2.asm" artifactId="asm" version="5.0.4" />
        </dependencyManagement>
        <developer id="adelapena" name="Andres de la Peña"/>
        <developer id="alakshman" name="Avinash Lakshman"/>
        <developer id="aleksey" name="Aleksey Yeschenko"/>
        <developer id="amorton" name="Aaron Morton"/>
        <developer id="aweisberg" name="Ariel Weisberg"/>
        <developer id="bdeggleston" name="Blake Eggleston"/>
        <developer id="benedict" name="Benedict Elliott Smith"/>
        <developer id="benjamin" name="Benjamin Lerer"/>
        <developer id="blambov" name="Branimir Lambov"/>
        <developer id="brandonwilliams" name="Brandon Williams"/>
        <developer id="carl" name="Carl Yeksigian"/>
        <developer id="dbrosius" name="David Brosiusd"/>
        <developer id="dikang" name="Dikang Gu"/>
        <developer id="eevans" name="Eric Evans"/>
        <developer id="gdusbabek" name="Gary Dusbabek"/>
        <developer id="goffinet" name="Chris Goffinet"/>
        <developer id="ifesdjeen" name="Alex Petrov"/>
        <developer id="jaakko" name="Laine Jaakko Olavi"/>
        <developer id="jake" name="T Jake Luciani"/>
        <developer id="jasonbrown" name="Jason Brown"/>
        <developer id="jbellis" name="Jonathan Ellis"/>
        <developer id="jfarrell" name="Jake Farrell"/>
        <developer id="jjirsa" name="Jeff Jirsa"/>
        <developer id="jkni" name="Joel Knighton"/>
        <developer id="jmckenzie" name="Josh McKenzie"/>
        <developer id="johan" name="Johan Oskarsson"/>
        <developer id="junrao" name="Jun Rao"/>
        <developer id="jzhuang" name="Jay Zhuang"/>
        <developer id="kohlisankalp" name="Sankalp Kohli"/>
        <developer id="marcuse" name="Marcus Eriksson"/>
        <developer id="mck" name="Michael Semb Wever"/>
        <developer id="mishail" name="Mikhail Stepura"/>
        <developer id="mshuler" name="Michael Shuler"/>
        <developer id="paulo" name="Paulo Motta"/>
        <developer id="pmalik" name="Prashant Malik"/>
        <developer id="rstupp" name="Robert Stupp"/>
        <developer id="scode" name="Peter Schuller"/>
        <developer id="beobal" name="Sam Tunnicliffe"/>
        <developer id="slebresne" name="Sylvain Lebresne"/>
        <developer id="stefania" name="Stefania Alborghetti"/>
        <developer id="tylerhobbs" name="Tyler Hobbs"/>
        <developer id="vijay" name="Vijay Parthasarathy"/>
        <developer id="xedin" name="Pavel Yaskevich"/>
        <developer id="yukim" name="Yuki Morishita"/>
        <developer id="zznate" name="Nate McCall"/>
      </artifact:pom>

      <!-- each dependency set then defines the subset of the dependencies for that dependency set -->
      <artifact:pom id="build-deps-pom"
                    artifactId="cassandra-build-deps">
        <parent groupId="org.apache.cassandra"
                artifactId="cassandra-parent"
                version="${version}"/>
        <dependency groupId="junit" artifactId="junit"/>
        <dependency groupId="org.mockito" artifactId="mockito-core" />
        <dependency groupId="org.apache.cassandra" artifactId="dtest-api" />
        <dependency groupId="org.reflections" artifactId="reflections" />
        <dependency groupId="org.apache.rat" artifactId="apache-rat"/>
        <dependency groupId="org.apache.hadoop" artifactId="hadoop-core"/>
      	<dependency groupId="org.apache.hadoop" artifactId="hadoop-minicluster"/>
      	<dependency groupId="com.google.code.findbugs" artifactId="jsr305"/>
        <dependency groupId="org.antlr" artifactId="antlr"/>
        <dependency groupId="com.datastax.cassandra" artifactId="cassandra-driver-core" classifier="shaded">
          <exclusion groupId="io.netty" artifactId="netty-buffer"/>
          <exclusion groupId="io.netty" artifactId="netty-codec"/>
          <exclusion groupId="io.netty" artifactId="netty-handler"/>
          <exclusion groupId="io.netty" artifactId="netty-transport"/>
        </dependency>
        <dependency groupId="org.eclipse.jdt.core.compiler" artifactId="ecj"/>
        <dependency groupId="org.caffinitas.ohc" artifactId="ohc-core" version="0.4.4" />
        <dependency groupId="org.caffinitas.ohc" artifactId="ohc-core-j8" version="0.4.4" />
        <dependency groupId="org.openjdk.jmh" artifactId="jmh-core"/>
        <dependency groupId="org.openjdk.jmh" artifactId="jmh-generator-annprocess"/>
        <dependency groupId="net.ju-n.compile-command-annotations" artifactId="compile-command-annotations"/>
        <dependency groupId="org.apache.ant" artifactId="ant-junit" version="1.9.4" />
      </artifact:pom>
      <!-- this build-deps-pom-sources "artifact" is the same as build-deps-pom but only with those
           artifacts that have "-source.jar" files -->
      <artifact:pom id="build-deps-pom-sources"
                    artifactId="cassandra-build-deps">
        <parent groupId="org.apache.cassandra"
                artifactId="cassandra-parent"
                version="${version}"/>
        <dependency groupId="junit" artifactId="junit"/>
        <dependency groupId="org.mockito" artifactId="mockito-core" />
<<<<<<< HEAD
        <dependency groupId="org.apache.cassandra" artifactId="dtest-api" />
        <dependency groupId="com.datastax.cassandra" artifactId="cassandra-driver-core" classifier="shaded">
          <exclusion groupId="io.netty" artifactId="netty-buffer"/>
          <exclusion groupId="io.netty" artifactId="netty-codec"/>
          <exclusion groupId="io.netty" artifactId="netty-handler"/>
          <exclusion groupId="io.netty" artifactId="netty-transport"/>
        </dependency>
        <dependency groupId="io.netty" artifactId="netty-all"/>
=======
        <dependency groupId="org.reflections" artifactId="reflections" />
        <dependency groupId="com.datastax.cassandra" artifactId="cassandra-driver-core" classifier="shaded"/>
>>>>>>> 42989cee
        <dependency groupId="org.eclipse.jdt.core.compiler" artifactId="ecj"/>
        <dependency groupId="org.caffinitas.ohc" artifactId="ohc-core"/>
        <dependency groupId="org.openjdk.jmh" artifactId="jmh-core"/>
        <dependency groupId="org.openjdk.jmh" artifactId="jmh-generator-annprocess"/>
        <dependency groupId="net.ju-n.compile-command-annotations" artifactId="compile-command-annotations"/>
        <dependency groupId="org.apache.ant" artifactId="ant-junit" version="1.9.4" />
      </artifact:pom>

      <artifact:pom id="coverage-deps-pom"
                    artifactId="cassandra-coverage-deps">
        <parent groupId="org.apache.cassandra"
                artifactId="cassandra-parent"
                version="${version}"/>
        <dependency groupId="org.jacoco" artifactId="org.jacoco.agent"/>
        <dependency groupId="org.jacoco" artifactId="org.jacoco.ant" />
        <dependency groupId="org.jboss.byteman" artifactId="byteman-install"/>
        <dependency groupId="org.jboss.byteman" artifactId="byteman"/>
        <dependency groupId="org.jboss.byteman" artifactId="byteman-submit"/>
        <dependency groupId="org.jboss.byteman" artifactId="byteman-bmunit"/>
      </artifact:pom>

      <artifact:pom id="test-deps-pom"
                    artifactId="cassandra-test-deps">
        <parent groupId="org.apache.cassandra"
                artifactId="cassandra-parent"
                version="${version}"/>
        <dependency groupId="joda-time" artifactId="joda-time"/>
      </artifact:pom>

      <!-- now the pom's for artifacts being deployed to Maven Central -->

      <artifact:pom id="all-pom"
                    artifactId="cassandra-all"
                    url="https://cassandra.apache.org"
                    name="Apache Cassandra">
        <parent groupId="org.apache.cassandra"
                artifactId="cassandra-parent"
                version="${version}"/>
        <scm connection="${scm.connection}" developerConnection="${scm.developerConnection}" url="${scm.url}"/>
        <dependency groupId="org.xerial.snappy" artifactId="snappy-java"/>
        <dependency groupId="net.jpountz.lz4" artifactId="lz4"/>
        <dependency groupId="com.ning" artifactId="compress-lzf"/>
        <dependency groupId="com.google.guava" artifactId="guava"/>
        <dependency groupId="commons-cli" artifactId="commons-cli"/>
        <dependency groupId="commons-codec" artifactId="commons-codec"/>
        <dependency groupId="org.apache.commons" artifactId="commons-lang3"/>
        <dependency groupId="org.apache.commons" artifactId="commons-math3"/>
        <dependency groupId="com.googlecode.concurrentlinkedhashmap" artifactId="concurrentlinkedhashmap-lru"/>
        <dependency groupId="org.antlr" artifactId="antlr"/>
        <dependency groupId="org.antlr" artifactId="antlr-runtime"/>
        <dependency groupId="org.slf4j" artifactId="slf4j-api"/>
        <dependency groupId="org.slf4j" artifactId="log4j-over-slf4j"/>
        <dependency groupId="org.slf4j" artifactId="jcl-over-slf4j"/>
        <dependency groupId="com.fasterxml.jackson.core" artifactId="jackson-core"/>
        <dependency groupId="com.fasterxml.jackson.core" artifactId="jackson-databind"/>
        <dependency groupId="com.fasterxml.jackson.core" artifactId="jackson-annotations"/>
        <dependency groupId="com.googlecode.json-simple" artifactId="json-simple"/>
        <dependency groupId="com.boundary" artifactId="high-scale-lib"/>
        <dependency groupId="org.yaml" artifactId="snakeyaml"/>
        <dependency groupId="org.mindrot" artifactId="jbcrypt"/>
        <dependency groupId="io.airlift" artifactId="airline"/>
        <dependency groupId="io.dropwizard.metrics" artifactId="metrics-core"/>
        <dependency groupId="io.dropwizard.metrics" artifactId="metrics-jvm"/>
        <dependency groupId="com.addthis.metrics" artifactId="reporter-config3"/>
        <dependency groupId="com.thinkaurelius.thrift" artifactId="thrift-server"/>
        <dependency groupId="com.clearspring.analytics" artifactId="stream"/>

        <dependency groupId="ch.qos.logback" artifactId="logback-core"/>
        <dependency groupId="ch.qos.logback" artifactId="logback-classic"/>

        <dependency groupId="org.apache.thrift" artifactId="libthrift"/>
        <dependency groupId="org.apache.cassandra" artifactId="cassandra-thrift"/>

        <!-- don't need hadoop classes to run, but if you use the hadoop stuff -->
        <dependency groupId="org.apache.hadoop" artifactId="hadoop-core" optional="true"/>
        <dependency groupId="org.apache.hadoop" artifactId="hadoop-minicluster" optional="true"/>

        <!-- don't need the Java Driver to run, but if you use the hadoop stuff or UDFs -->
        <dependency groupId="com.datastax.cassandra" artifactId="cassandra-driver-core" classifier="shaded" optional="true">
          <exclusion groupId="io.netty" artifactId="netty-buffer"/>
          <exclusion groupId="io.netty" artifactId="netty-codec"/>
          <exclusion groupId="io.netty" artifactId="netty-handler"/>
          <exclusion groupId="io.netty" artifactId="netty-transport"/>
        </dependency>

        <!-- don't need jna to run, but nice to have -->
        <dependency groupId="net.java.dev.jna" artifactId="jna"/>

        <!-- don't need jamm unless running a server in which case it needs to be a -javagent to be used anyway -->
        <dependency groupId="com.github.jbellis" artifactId="jamm"/>

        <dependency groupId="io.netty" artifactId="netty-all"/>
        <dependency groupId="joda-time" artifactId="joda-time"/>
        <dependency groupId="org.fusesource" artifactId="sigar"/>
        <dependency groupId="org.eclipse.jdt.core.compiler" artifactId="ecj"/>
        <dependency groupId="org.caffinitas.ohc" artifactId="ohc-core"/>
        <dependency groupId="org.caffinitas.ohc" artifactId="ohc-core-j8"/>
        <dependency groupId="com.github.ben-manes.caffeine" artifactId="caffeine" />
        <dependency groupId="org.jctools" artifactId="jctools-core"/>
        <dependency groupId="org.ow2.asm" artifactId="asm" />
      </artifact:pom>
      <artifact:pom id="thrift-pom"
                    artifactId="cassandra-thrift"
                    url="https://cassandra.apache.org"
                    name="Apache Cassandra">
        <parent groupId="org.apache.cassandra"
                artifactId="cassandra-parent"
                version="${version}"/>
        <scm connection="${scm.connection}" developerConnection="${scm.developerConnection}" url="${scm.url}"/>
        <dependency groupId="org.apache.commons" artifactId="commons-lang3"/>
        <dependency groupId="org.slf4j" artifactId="slf4j-api"/>
        <dependency groupId="org.slf4j" artifactId="log4j-over-slf4j"/>
        <dependency groupId="org.slf4j" artifactId="jcl-over-slf4j"/>
        <dependency groupId="org.apache.thrift" artifactId="libthrift"/>
        <dependency groupId="com.carrotsearch" artifactId="hppc" version="0.5.4" />
        <dependency groupId="de.jflex" artifactId="jflex" version="1.6.0" />
        <dependency groupId="com.github.rholder" artifactId="snowball-stemmer" version="1.3.0.581.1" />
        <dependency groupId="com.googlecode.concurrent-trees" artifactId="concurrent-trees" version="2.4.0" />

      </artifact:pom>
    </target>

    <target name="maven-ant-tasks-retrieve-build" depends="maven-declare-dependencies" unless="without.maven">
      <!-- retrieve artifacts -->
      <artifact:dependencies pomRefId="build-deps-pom"
                             filesetId="build-dependency-jars"
                             cacheDependencyRefs="true"
                             dependencyRefsBuildFile="${build.dir}/build-dependencies.xml">
          <remoteRepository refid="central"/>
          <remoteRepository refid="apache"/>
      </artifact:dependencies>
      <!-- retrieve -source.jar artifacts using the reference-pom with the artifacts that have these -->
      <artifact:dependencies pomRefId="build-deps-pom-sources"
                             sourcesFilesetId="build-dependency-sources"
                             cacheDependencyRefs="true"
                             dependencyRefsBuildFile="${build.dir}/build-dependencies-sources.xml">
          <remoteRepository refid="central"/>
          <remoteRepository refid="apache"/>
      </artifact:dependencies>
      <copy todir="${build.dir.lib}/jars">
          <fileset refid="build-dependency-jars"/>
          <mapper type="flatten"/>
      </copy>
      <copy todir="${build.dir.lib}/sources">
          <fileset refid="build-dependency-sources"/>
          <mapper type="flatten"/>
      </copy>
      <!-- code coverage tools -->
      <artifact:dependencies pomRefId="coverage-deps-pom"
                             filesetId="coverage-dependency-jars">
          <remoteRepository refid="central"/>
      </artifact:dependencies>
      <copy todir="${build.dir.lib}/jars">
          <fileset refid="coverage-dependency-jars"/>
          <mapper type="flatten"/>
      </copy>
      <!-- jacoco agent jar comes wrapped in a jar -->
      <unzip src="${build.dir.lib}/jars/org.jacoco.agent-${jacoco.version}.jar" dest="${build.dir.lib}/jars">
        <patternset>
            <include name="*.jar"/>
        </patternset>
        <mapper type="flatten"/>
      </unzip>
    </target>

    <target name="maven-ant-tasks-retrieve-test" depends="maven-ant-tasks-init">
      <artifact:dependencies pomRefId="test-deps-pom"
                             filesetId="test-dependency-jars"
                             sourcesFilesetId="test-dependency-sources"
                             cacheDependencyRefs="true"
                             dependencyRefsBuildFile="${build.dir}/test-dependencies.xml">
        <remoteRepository refid="apache"/>
        <remoteRepository refid="central"/>
      </artifact:dependencies>
      <copy todir="${test.lib}/jars">
        <fileset refid="test-dependency-jars"/>
        <mapper type="flatten"/>
      </copy>
      <copy todir="${test.lib}/sources">
        <fileset refid="test-dependency-sources"/>
        <mapper type="flatten"/>
      </copy>
    </target>

    <target name="echo-base-version">
        <echo message="${base.version}" />
    </target>

    <!--
       Generate thrift code.  We have targets to build java because
       Cassandra depends on it, and python because that is what the system
       tests run.
    -->
    <target name="check-gen-thrift-java">
      <uptodate property="thriftUpToDate" srcfile="${interface.dir}/cassandra.thrift"
            targetfile="${interface.thrift.gen-java}/org/apache/cassandra/thrift/Cassandra.java" />
    </target>
    <target name="gen-thrift-java" unless="thriftUpToDate" depends="check-gen-thrift-java"
            description="Generate Thrift Java artifacts">
      <echo>Generating Thrift Java code from ${basedir}/interface/cassandra.thrift...</echo>
      <exec executable="thrift" dir="${basedir}/interface" failonerror="true">
        <arg line="--gen java:hashcode" />
        <arg line="-o ${interface.thrift.dir}" />
        <arg line="cassandra.thrift" />
      </exec>
      <antcall target="write-java-license-headers" />
    </target>

    <target name="_write-java-license-headers" depends="rat-init">
      <java classname="org.apache.rat.Report" fork="true"
            output="${build.dir}/rat-report.log">
        <classpath refid="rat.classpath" />
        <arg value="-a" />
        <arg value="--force" />
        <arg value="interface/thrift" />
      </java>
    </target>

    <target name="write-java-license-headers" unless="without.rat" description="Add missing java license headers">
      <antcall target="_write-java-license-headers" />
    </target>

    <target name="gen-thrift-py" description="Generate Thrift Python artifacts">
      <echo>Generating Thrift Python code from ${basedir}/interface/cassandra.thrift...</echo>
      <exec executable="thrift" dir="${basedir}/interface" failonerror="true">
        <arg line="--gen py" />
        <arg line="-o ${interface.thrift.dir}" />
        <arg line="cassandra.thrift" />
      </exec>
      <exec executable="thrift" dir="${basedir}/interface" failonerror="true">
        <arg line="--gen py:twisted" />
        <arg line="-o ${interface.thrift.dir}" />
        <arg line="cassandra.thrift" />
      </exec>
    </target>

    <!-- create properties file with C version -->
    <target name="createVersionPropFile">
      <taskdef name="propertyfile" classname="org.apache.tools.ant.taskdefs.optional.PropertyFile"/>
      <mkdir dir="${version.properties.dir}"/>
      <propertyfile file="${version.properties.dir}/version.properties">
        <entry key="CassandraVersion" value="${version}"/>
      </propertyfile>
    </target>

    <target name="test-run" depends="build"
            description="Run in test mode.  Not for production use!">
      <java classname="org.apache.cassandra.service.CassandraDaemon" fork="true">
        <classpath>
          <path refid="cassandra.classpath"/>
          <pathelement location="${test.conf}"/>
        </classpath>
        <jvmarg value="-Dstorage-config=${test.conf}"/>
        <jvmarg value="-javaagent:${basedir}/lib/jamm-0.3.0.jar" />
        <jvmarg value="-ea"/>
      </java>
    </target>

    <!--
        The build target builds all the .class files
    -->
    <target name="build"
        depends="maven-ant-tasks-retrieve-build,build-project" description="Compile Cassandra classes"/>
    <target name="codecoverage" depends="jacoco-run,jacoco-report" description="Create code coverage report"/>

    <target depends="init,gen-cql3-grammar,generate-cql-html,generate-jflex-java,rat-report"
            name="build-project">
        <echo message="${ant.project.name}: ${ant.file}"/>
        <!-- Order matters! -->
        <javac fork="true"
               debug="true" debuglevel="${debuglevel}" encoding="utf-8"
               destdir="${build.classes.thrift}" includeantruntime="false" source="${source.version}" target="${target.version}"
               memorymaximumsize="512M">
            <src path="${interface.thrift.dir}/gen-java"/>
            <classpath refid="cassandra.classpath"/>
        </javac>
        <javac fork="true"
               debug="true" debuglevel="${debuglevel}" encoding="utf-8"
               destdir="${build.classes.main}" includeantruntime="false" source="${source.version}" target="${target.version}"
               memorymaximumsize="512M">
            <src path="${build.src.java}"/>
            <src path="${build.src.gen-java}"/>
            <compilerarg value="-XDignore.symbol.file"/>
            <compilerarg value="-Xbootclasspath/p:${build.src.jdkoverride}"/>
            <classpath refid="cassandra.classpath"/>
        </javac>
        <antcall target="createVersionPropFile"/>
        <copy todir="${build.classes.main}">
            <fileset dir="${build.src.resources}" />
        </copy>
	<copy todir="${basedir}/conf" file="${build.classes.main}/META-INF/hotspot_compiler"/>
    </target>

    <!-- Stress build file -->
    <property name="stress.build.src" value="${basedir}/tools/stress/src" />
    <property name="stress.test.src" value="${basedir}/tools/stress/test/unit" />
    <property name="stress.build.classes" value="${build.classes}/stress" />
    <property name="stress.test.classes" value="${build.dir}/test/stress-classes" />
	<property name="stress.manifest" value="${stress.build.classes}/MANIFEST.MF" />
    <path id="cassandra.classes">
        <pathelement location="${basedir}/build/classes/main" />
        <pathelement location="${basedir}/build/classes/thrift" />
    </path>

    <target name="stress-build-test" depends="stress-build" description="Compile stress tests">
        <javac debug="true" debuglevel="${debuglevel}" destdir="${stress.test.classes}"
               includeantruntime="false"
               source="${source.version}"
               target="${target.version}"
               encoding="utf-8">
            <classpath>
                <path refid="cassandra.classpath"/>
                <pathelement location="${stress.build.classes}" />
            </classpath>
            <src path="${stress.test.src}"/>
        </javac>
    </target>

    <target name="stress-build" depends="build" description="build stress tool">
    	<mkdir dir="${stress.build.classes}" />
        <javac compiler="modern" debug="true" debuglevel="${debuglevel}" encoding="utf-8" destdir="${stress.build.classes}" includeantruntime="true" source="${source.version}" target="${target.version}">
            <src path="${stress.build.src}" />
            <classpath>
                <path refid="cassandra.classes" />
                <path>
                    <fileset dir="${build.lib}">
                        <include name="**/*.jar" />
                    </fileset>
                </path>
            </classpath>
        </javac>
        <copy todir="${stress.build.classes}">
            <fileset dir="${stress.build.src}/resources" />
        </copy>
    </target>

    <target name="stress-test" depends="stress-build-test, build-test" description="Runs stress tests">
        <testmacro inputdir="${stress.test.src}"
                       timeout="${test.timeout}">
        </testmacro>
    </target>

	<target name="_write-poms" depends="maven-declare-dependencies">
	    <artifact:writepom pomRefId="parent-pom" file="${build.dir}/${final.name}-parent.pom"/>
	    <artifact:writepom pomRefId="thrift-pom"
	                       file="${build.dir}/${ant.project.name}-thrift-${version}.pom"/>
	    <artifact:writepom pomRefId="all-pom" file="${build.dir}/${final.name}.pom"/>
	</target>

	<target name="write-poms" unless="without.maven">
	    <antcall target="_write-poms" />
	</target>

    <!--
        The jar target makes cassandra.jar output.
    -->
    <target name="jar"
            depends="build, build-test, stress-build, write-poms"
            description="Assemble Cassandra JAR files">
      <mkdir dir="${build.classes.main}/META-INF" />
      <mkdir dir="${build.classes.thrift}/META-INF" />
      <copy file="LICENSE.txt"
            tofile="${build.classes.main}/META-INF/LICENSE.txt"/>
      <copy file="LICENSE.txt"
            tofile="${build.classes.thrift}/META-INF/LICENSE.txt"/>
      <copy file="NOTICE.txt"
            tofile="${build.classes.main}/META-INF/NOTICE.txt"/>
      <copy file="NOTICE.txt"
            tofile="${build.classes.thrift}/META-INF/NOTICE.txt"/>

      <!-- Thrift Jar -->
      <jar jarfile="${build.dir}/${ant.project.name}-thrift-${version}.jar"
           basedir="${build.classes.thrift}">
        <fileset dir="${build.classes.main}">
          <include name="org/apache/cassandra/thrift/ITransportFactory*.class" />
          <include name="org/apache/cassandra/thrift/TFramedTransportFactory*.class" />
        </fileset>
        <manifest>
          <attribute name="Implementation-Title" value="Cassandra"/>
          <attribute name="Implementation-Version" value="${version}"/>
          <attribute name="Implementation-Vendor" value="Apache"/>
        </manifest>
      </jar>

      <!-- Main Jar -->
      <jar jarfile="${build.dir}/${final.name}.jar">
        <fileset dir="${build.classes.main}">
          <exclude name="org/apache/cassandra/thrift/ITransportFactory*.class" />
          <exclude name="org/apache/cassandra/thrift/TFramedTransportFactory*.class" />
        </fileset>
        <manifest>
        <!-- <section name="org/apache/cassandra/infrastructure"> -->
          <attribute name="Implementation-Title" value="Cassandra"/>
          <attribute name="Implementation-Version" value="${version}"/>
          <attribute name="Implementation-Vendor" value="Apache"/>
          <attribute name="Premain-Class"
                     value="org.apache.cassandra.infrastructure.continuations.CAgent"/>
          <attribute name="Class-Path"
                     value="${ant.project.name}-thrift-${version}.jar" />
        <!-- </section> -->
        </manifest>
      </jar>

      <!-- Stress jar -->
      <manifest file="${stress.manifest}">
        <attribute name="Built-By" value="Pavel Yaskevich"/>
        <attribute name="Main-Class" value="org.apache.cassandra.stress.Stress"/>
      </manifest>
      <mkdir dir="${stress.build.classes}/META-INF" />
      <mkdir dir="${build.dir}/tools/lib/" />
      <jar destfile="${build.dir}/tools/lib/stress.jar" manifest="${stress.manifest}">
        <fileset dir="${stress.build.classes}"/>
      </jar>
    </target>

    <!--
        The javadoc-jar target makes cassandra-javadoc.jar output required for publishing to Maven central repository.
    -->
    <target name="javadoc-jar" description="Assemble Cassandra JavaDoc JAR file">
      <mkdir dir="${javadoc.jars.dir}"/>
      <create-javadoc destdir="${javadoc.jars.dir}/thrift">
        <filesets>
          <fileset dir="${interface.thrift.dir}/gen-java" defaultexcludes="yes">
            <include name="org/apache/**/*.java"/>
          </fileset>
        </filesets>
      </create-javadoc>
      <jar jarfile="${build.dir}/${ant.project.name}-thrift-${version}-javadoc.jar"
           basedir="${javadoc.jars.dir}/thrift"/>

      <create-javadoc destdir="${javadoc.jars.dir}/main">
        <filesets>
          <fileset dir="${build.src.java}" defaultexcludes="yes">
            <include name="org/apache/**/*.java"/>
          </fileset>
          <fileset dir="${build.src.gen-java}" defaultexcludes="yes">
            <include name="org/apache/**/*.java"/>
          </fileset>
        </filesets>
      </create-javadoc>
      <jar jarfile="${build.dir}/${final.name}-javadoc.jar"
           basedir="${javadoc.jars.dir}/main"/>

      <!-- javadoc task always rebuilds so might as well remove the generated docs to prevent
           being pulled into the distribution by accident -->
      <delete quiet="true" dir="${javadoc.jars.dir}"/>
    </target>

    <!--
        The sources-jar target makes cassandra-sources.jar output required for publishing to Maven central repository.
    -->
    <target name="sources-jar" depends="init" description="Assemble Cassandra Sources JAR file">
      <jar jarfile="${build.dir}/${ant.project.name}-thrift-${version}-sources.jar">
        <fileset dir="${interface.thrift.dir}/gen-java" defaultexcludes="yes">
          <include name="org/apache/**/*.java"/>
        </fileset>
      </jar>
      <jar jarfile="${build.dir}/${final.name}-sources.jar">
        <fileset dir="${build.src.java}" defaultexcludes="yes">
          <include name="org/apache/**/*.java"/>
        </fileset>
        <fileset dir="${build.src.gen-java}" defaultexcludes="yes">
          <include name="org/apache/**/*.java"/>
        </fileset>
      </jar>
    </target>

    <!-- creates release tarballs -->
    <target name="artifacts" depends="jar,javadoc,gen-doc"
            description="Create Cassandra release artifacts">
      <mkdir dir="${dist.dir}"/>
      <!-- fix the control linefeed so that builds on windows works on linux -->
      <fixcrlf srcdir="bin" includes="**/*" excludes="**/*.bat, **/*.ps1" eol="lf" eof="remove" />
      <fixcrlf srcdir="conf" includes="**/*" excludes="**/*.bat, **/*.ps1" eol="lf" eof="remove" />
      <fixcrlf srcdir="tools/bin" includes="**/*" excludes="**/*.bat, **/*.ps1" eol="lf" eof="remove" />
      <copy todir="${dist.dir}/lib">
        <fileset dir="${build.lib}"/>
        <fileset dir="${build.dir}">
          <include name="${final.name}.jar" />
          <include name="${ant.project.name}-thrift-${version}.jar" />
        </fileset>
      </copy>
      <copy todir="${dist.dir}/javadoc">
        <fileset dir="${javadoc.dir}"/>
      </copy>
      <copy todir="${dist.dir}/doc">
        <fileset dir="doc">
          <include name="cql3/CQL.html" />
          <include name="cql3/CQL.css" />
          <include name="SASI.md" />
        </fileset>
      </copy>
      <copy todir="${dist.dir}/doc/html">
        <fileset dir="doc" />
        <globmapper from="build/html/*" to="*"/>
      </copy>
      <copy todir="${dist.dir}/bin">
        <fileset dir="bin"/>
      </copy>
      <copy todir="${dist.dir}/conf">
        <fileset dir="conf"/>
      </copy>
      <copy todir="${dist.dir}/interface">
        <fileset dir="interface">
          <include name="**/*.thrift" />
        </fileset>
      </copy>
      <copy todir="${dist.dir}/pylib">
        <fileset dir="pylib">
          <include name="**" />
          <exclude name="**/*.pyc" />
        </fileset>
      </copy>
      <copy todir="${dist.dir}/">
        <fileset dir="${basedir}">
          <include name="*.txt" />
        </fileset>
      </copy>
      <copy todir="${dist.dir}/tools/bin">
        <fileset dir="${basedir}/tools/bin"/>
      </copy>
      <copy todir="${dist.dir}/tools/">
        <fileset dir="${basedir}/tools/">
            <include name="*.yaml"/>
	</fileset>
      </copy>
      <copy todir="${dist.dir}/tools/lib">
        <fileset dir="${build.dir}/tools/lib/">
            <include name="*.jar" />
        </fileset>
      </copy>
      <tar compression="gzip" longfile="gnu"
        destfile="${build.dir}/${final.name}-bin.tar.gz">

        <!-- Everything but bin/ (default mode) -->
        <tarfileset dir="${dist.dir}" prefix="${final.name}">
          <include name="**"/>
          <exclude name="bin/*" />
          <exclude name="tools/bin/*"/>
        </tarfileset>
        <!-- Shell includes in bin/ (default mode) -->
        <tarfileset dir="${dist.dir}" prefix="${final.name}">
          <include name="bin/*.in.sh" />
        </tarfileset>
        <!-- Executable scripts in bin/ -->
        <tarfileset dir="${dist.dir}" prefix="${final.name}" mode="755">
          <include name="bin/*"/>
          <include name="tools/bin/*"/>
          <not>
                <filename name="bin/*.in.sh" />
          </not>
        </tarfileset>
      </tar>

      <tar compression="gzip" longfile="gnu"
           destfile="${build.dir}/${final.name}-src.tar.gz">

        <tarfileset dir="${basedir}"
                    prefix="${final.name}-src">
          <include name="**"/>
          <exclude name="build/**" />
          <exclude name="src/gen-java/**" />
          <exclude name=".git/**" />
          <exclude name="venv/**" />
          <exclude name="src/resources/org/apache/cassandra/config/version.properties" />
          <exclude name="conf/hotspot_compiler" />
          <exclude name="doc/cql3/CQL.html" />
          <exclude name="bin/*" /> <!-- handled separately below -->
          <!-- exclude Eclipse files -->
          <exclude name=".project" />
          <exclude name=".classpath" />
          <exclude name=".settings/**" />
          <exclude name=".externalToolBuilders/**" />
        </tarfileset>

        <!-- Shell includes and batch files in bin/ -->
        <tarfileset dir="${basedir}" prefix="${final.name}-src">
          <include name="bin/*.in.sh" />
          <include name="bin/*.bat" />
        </tarfileset>
        <!-- Everything else (assumed to be scripts), is executable -->
        <tarfileset dir="${basedir}" prefix="${final.name}-src" mode="755">
          <include name="bin/*"/>
          <exclude name="bin/*.in.sh" />
          <exclude name="bin/*.bat" />
        </tarfileset>
      </tar>

      <checksum forceOverwrite="yes" todir="${build.dir}" fileext=".sha256" algorithm="SHA-256">
        <fileset dir="${build.dir}">
          <include name="${final.name}-bin.tar.gz" />
          <include name="${final.name}-src.tar.gz" />
        </fileset>
      </checksum>
      <checksum forceOverwrite="yes" todir="${build.dir}" fileext=".sha512" algorithm="SHA-512">
        <fileset dir="${build.dir}">
          <include name="${final.name}-bin.tar.gz" />
          <include name="${final.name}-src.tar.gz" />
        </fileset>
      </checksum>
    </target>

    <target name="rat" depends="rat-init" description="License checks on artifacts">
      <rat:report xmlns:rat="antlib:org.apache.rat.anttasks"
                  reportFile="${build.dir}/${final.name}-bin.rat.txt">
        <tarfileset>
          <gzipresource>
            <file file="${build.dir}/${final.name}-bin.tar.gz" />
          </gzipresource>
        </tarfileset>
      </rat:report>
      <rat:report xmlns:rat="antlib:org.apache.rat.anttasks"
                  reportFile="${build.dir}/${final.name}-src.rat.txt">
        <tarfileset>
          <gzipresource>
            <file file="${build.dir}/${final.name}-src.tar.gz" />
          </gzipresource>
        </tarfileset>
      </rat:report>
    </target>

    <target name="rat-report" depends="rat-init" description="License checks on source" >
      <rat:report xmlns:rat="antlib:org.apache.rat.anttasks"
                  reportFile="${build.dir}/src.rat.txt">
        <fileset dir="src/java"/>
        <fileset dir="test/unit"/>
        <fileset dir="test/distributed"/>
      </rat:report>
      <fail message="Some files have missing or incorrect license information. Check RAT report in ${build.dir}/src.rat.txt for more details!">
        <condition>
          <and>
            <not>
              <resourcecontains resource="${build.dir}/src.rat.txt" substring="0 Unknown Licenses" casesensitive="false" />
            </not>
          </and>
        </condition>
      </fail>
    </target>

  <target name="build-jmh" depends="build-test" description="Create JMH uber jar">
      <jar jarfile="${build.test.dir}/deps.jar">
          <zipgroupfileset dir="${build.dir.lib}/jars">
              <include name="*jmh*.jar"/>
              <include name="jopt*.jar"/>
              <include name="commons*.jar"/>
          </zipgroupfileset>
          <zipgroupfileset dir="${build.lib}" includes="*.jar"/>
      </jar>
      <jar jarfile="${build.test.dir}/benchmarks.jar">
          <manifest>
              <attribute name="Main-Class" value="org.openjdk.jmh.Main"/>
          </manifest>
          <zipfileset src="${build.test.dir}/deps.jar" excludes="META-INF/*.SF" />
          <fileset dir="${build.classes.main}"/>
          <fileset dir="${test.classes}"/>
      </jar>
  </target>

  <target name="build-test" depends="build" description="Compile test classes">
    <javac
     compiler="modern"
     debug="true"
     debuglevel="${debuglevel}"
     destdir="${test.classes}"
     includeantruntime="true"
     source="${source.version}"
     target="${target.version}"
     encoding="utf-8">
     <classpath>
        <path refid="cassandra.classpath"/>
     </classpath>
     <compilerarg value="-XDignore.symbol.file"/>
     <src path="${test.unit.src}"/>
     <src path="${test.long.src}"/>
     <src path="${test.burn.src}"/>
     <src path="${test.microbench.src}"/>
     <src path="${test.distributed.src}"/>
    </javac>

    <!-- Non-java resources needed by the test suite -->
    <copy todir="${test.classes}">
      <fileset dir="${test.resources}"/>
    </copy>
  </target>

  <!-- Defines how to run a set of tests. If you change the defaults for attributes
       you should also update them in testmacro.,
       The two are split because the helper doesn't generate
       a junit report or fail on errors, since this is called in parallel to run tests
       when we choose to run tests in parallel -->
  <macrodef name="testmacrohelper">
    <attribute name="inputdir" />
    <attribute name="timeout" default="${test.timeout}" />
    <attribute name="forkmode" default="perTest"/>
    <element name="optjvmargs" implicit="true" optional="true" />
    <attribute name="filter" default="**/${test.name}.java"/>
    <attribute name="exclude" default="" />
    <attribute name="filelist" default="" />
    <attribute name="poffset" default="0"/>
    <attribute name="testtag" default=""/>
    <attribute name="usejacoco" default="no"/>
    <attribute name="showoutput" default="false"/>

    <sequential>
      <condition property="additionalagent"
                 value="-javaagent:${build.dir.lib}/jars/jacocoagent.jar=destfile=${jacoco.partialexecfile}"
                 else="">
        <istrue value="${usejacoco}"/>
      </condition>
      <!-- use https://github.com/krummas/jstackjunit to get thread dumps when unit tests time out -->
      <taskdef name="junit-timeout" classname="org.krummas.junit.JStackJUnitTask" classpath="lib/jstackjunit-0.0.1.jar"/>
      <mkdir dir="${build.test.dir}/cassandra"/>
      <mkdir dir="${build.test.dir}/output"/>
      <mkdir dir="${build.test.dir}/output/@{testtag}"/>
      <junit-timeout fork="on" forkmode="@{forkmode}" failureproperty="testfailed" maxmemory="1024m" timeout="@{timeout}" showoutput="@{showoutput}">
        <formatter classname="org.apache.cassandra.CassandraXMLJUnitResultFormatter" extension=".xml" usefile="true"/>
        <formatter classname="org.apache.cassandra.CassandraBriefJUnitResultFormatter" usefile="false"/>
        <jvmarg value="-Dstorage-config=${test.conf}"/>
        <jvmarg value="-Djava.awt.headless=true"/>
        <!-- Cassandra 3.0+ needs <jvmarg line="... ${additionalagent}" /> here! (not value=) -->
        <jvmarg line="-javaagent:${basedir}/lib/jamm-0.3.0.jar ${additionalagent}" />
        <jvmarg value="-ea"/>
        <jvmarg value="-Djava.io.tmpdir=${tmp.dir}"/>
        <jvmarg value="-Dcassandra.debugrefcount=true"/>
        <jvmarg value="-Xss256k"/>
        <!-- When we do classloader manipulation SoftReferences can cause memory leaks
             that can OOM our test runs. The next two settings informs our GC
             algorithm to limit the metaspace size and clean up SoftReferences
             more aggressively rather than waiting. See CASSANDRA-14922 for more details.
        -->
        <jvmarg value="-XX:MaxMetaspaceSize=384M" />
        <jvmarg value="-XX:SoftRefLRUPolicyMSPerMB=0" />
        <jvmarg value="-Dcassandra.memtable_row_overhead_computation_step=100"/>
        <jvmarg value="-Dcassandra.test.use_prepared=${cassandra.test.use_prepared}"/>
        <jvmarg value="-Dcassandra.test.offsetseed=@{poffset}"/>
        <jvmarg value="-Dcassandra.test.sstableformatdevelopment=true"/>
        <!-- The first time SecureRandom initializes can be slow if it blocks on /dev/random -->
        <jvmarg value="-Djava.security.egd=file:/dev/urandom" />
        <jvmarg value="-Dcassandra.testtag=@{testtag}"/>
        <jvmarg value="-Dcassandra.keepBriefBrief=${cassandra.keepBriefBrief}" />
        <jvmarg value="-Dcassandra.strict.runtime.checks=true" />
	<optjvmargs/>
        <classpath>
          <pathelement path="${java.class.path}"/>
          <pathelement location="${stress.build.classes}"/>
          <path refid="cassandra.classpath" />
          <pathelement location="${test.classes}"/>
          <pathelement location="${stress.test.classes}"/>
          <pathelement location="${test.conf}"/>
          <fileset dir="${test.lib}">
            <include name="**/*.jar" />
          </fileset>
        </classpath>
        <batchtest todir="${build.test.dir}/output/@{testtag}">
            <fileset dir="@{inputdir}" includes="@{filter}" excludes="@{exclude}"/>
            <filelist dir="@{inputdir}" files="@{filelist}"/>
        </batchtest>
      </junit-timeout>

      <condition property="fileSep" value=";">
        <os family="windows"/>
      </condition>
      <condition property="fileSep" else=":">
        <isset property="fileSep"/>
      </condition>
      <fail unless="fileSep">Failed to set File Separator. This shouldn't happen.</fail>

      <delete quiet="true" failonerror="false" dir="${build.test.dir}/cassandra/commitlog${fileSep}@{poffset}"/>
      <delete quiet="true" failonerror="false" dir="${build.test.dir}/cassandra/cdc_raw${fileSep}@{poffset}"/>
      <delete quiet="true" failonerror="false" dir="${build.test.dir}/cassandra/data${fileSep}@{poffset}"/>
      <delete quiet="true" failonerror="false" dir="${build.test.dir}/cassandra/saved_caches${fileSep}@{poffset}"/>
      <delete quiet="true" failonerror="false" dir="${build.test.dir}/cassandra/hints${fileSep}@{poffset}"/>
    </sequential>
  </macrodef>

  <target name="testold" depends="build-test" description="Execute unit tests">
    <testmacro inputdir="${test.unit.src}" timeout="${test.timeout}">
      <jvmarg value="-Dlegacy-sstable-root=${test.data}/legacy-sstables"/>
      <jvmarg value="-Dinvalid-legacy-sstable-root=${test.data}/invalid-legacy-sstables"/>
      <jvmarg value="-Dmigration-sstable-root=${test.data}/migration-sstables"/>
      <jvmarg value="-Dcassandra.ring_delay_ms=1000"/>
      <jvmarg value="-Dcassandra.tolerate_sstable_size=true"/>
      <jvmarg value="-Dcassandra.skip_sync=true" />
    </testmacro>
    <fileset dir="${test.unit.src}" />
  </target>

  <!-- Will not generate a junit report or fail on error since it is called in parallel for test-compression
       That is taken care of by testparallel -->
  <macrodef name="testlist">
    <attribute name="test.file.list"/>
    <attribute name="testlist.offset"/>
    <sequential>
      <testmacrohelper inputdir="${test.dir}/${test.classlistprefix}" filelist="@{test.file.list}" poffset="@{testlist.offset}" exclude="**/*.java" timeout="${test.timeout}">
        <jvmarg value="-Dlegacy-sstable-root=${test.data}/legacy-sstables"/>
        <jvmarg value="-Dinvalid-legacy-sstable-root=${test.data}/invalid-legacy-sstables"/>
        <jvmarg value="-Dmigration-sstable-root=${test.data}/migration-sstables"/>
        <jvmarg value="-Dcassandra.ring_delay_ms=1000"/>
        <jvmarg value="-Dcassandra.tolerate_sstable_size=true"/>
        <jvmarg value="-Dcassandra.config.loader=org.apache.cassandra.OffsetAwareConfigurationLoader"/>
        <jvmarg value="-Dcassandra.skip_sync=true" />
      </testmacrohelper>
    </sequential>
  </macrodef>

  <!-- Will not generate a junit report or fail on error since it is called in parallel for test-compression
       That is taken care of by testparallel -->
  <macrodef name="testlist-compression">
    <attribute name="test.file.list" />
    <attribute name="testlist.offset" />
    <sequential>
      <property name="compressed_yaml" value="${build.test.dir}/cassandra.compressed.yaml"/>
      <concat destfile="${compressed_yaml}">
          <fileset file="${test.conf}/cassandra.yaml"/>
          <fileset file="${test.conf}/commitlog_compression.yaml"/>
      </concat>
      <testmacrohelper inputdir="${test.unit.src}" filelist="@{test.file.list}" poffset="@{testlist.offset}"
                       exclude="**/*.java" timeout="${test.timeout}" testtag="compression">
        <jvmarg value="-Dlegacy-sstable-root=${test.data}/legacy-sstables"/>
        <jvmarg value="-Dinvalid-legacy-sstable-root=${test.data}/invalid-legacy-sstables"/>
        <jvmarg value="-Dmigration-sstable-root=${test.data}/migration-sstables"/>
        <jvmarg value="-Dcassandra.test.compression=true"/>
        <jvmarg value="-Dcassandra.ring_delay_ms=1000"/>
        <jvmarg value="-Dcassandra.tolerate_sstable_size=true"/>
        <jvmarg value="-Dcassandra.config=file:///${compressed_yaml}"/>
        <jvmarg value="-Dcassandra.skip_sync=true" />
        <jvmarg value="-Dcassandra.config.loader=org.apache.cassandra.OffsetAwareConfigurationLoader"/>
      </testmacrohelper>
    </sequential>
  </macrodef>

  <macrodef name="testlist-cdc">
    <attribute name="test.file.list" />
    <attribute name="testlist.offset" />
    <sequential>
      <property name="cdc_yaml" value="${build.test.dir}/cassandra.cdc.yaml"/>
      <concat destfile="${cdc_yaml}">
        <fileset file="${test.conf}/cassandra.yaml"/>
        <fileset file="${test.conf}/cdc.yaml"/>
      </concat>
      <testmacrohelper inputdir="${test.unit.src}" filelist="@{test.file.list}" poffset="@{testlist.offset}"
                       exclude="**/*.java" timeout="${test.timeout}" testtag="cdc">
        <jvmarg value="-Dlegacy-sstable-root=${test.data}/legacy-sstables"/>
        <jvmarg value="-Dinvalid-legacy-sstable-root=${test.data}/invalid-legacy-sstables"/>
        <jvmarg value="-Dmigration-sstable-root=${test.data}/migration-sstables"/>
        <jvmarg value="-Dcassandra.ring_delay_ms=1000"/>
        <jvmarg value="-Dcassandra.tolerate_sstable_size=true"/>
        <jvmarg value="-Dcassandra.config=file:///${cdc_yaml}"/>
        <jvmarg value="-Dcassandra.skip_sync=true" />
        <jvmarg value="-Dcassandra.config.loader=org.apache.cassandra.OffsetAwareConfigurationLoader"/>
      </testmacrohelper>
    </sequential>
  </macrodef>

  <!--
    Run named ant task with jacoco, such as "ant jacoco-run -Dtaskname=test"
    the target run must enable the jacoco agent if usejacoco is 'yes' -->
  <target name="jacoco-run" description="run named task with jacoco instrumentation">
    <condition property="runtask" value="${taskname}" else="test">
      <isset property="taskname"/>
    </condition>
    <antcall target="${runtask}">
      <param name="usejacoco" value="yes"/>
    </antcall>
  </target>

  <!-- Use this with an FQDN for test class, and a csv list of methods like this:
    ant testsome -Dtest.name=org.apache.cassandra.service.StorageServiceServerTest -Dtest.methods=testRegularMode,testGetAllRangesEmpty
  -->
  <target name="testsome" depends="build-test" description="Execute specific unit tests" >
    <testmacro inputdir="${test.unit.src}" timeout="${test.timeout}">
      <test name="${test.name}" methods="${test.methods}" outfile="build/test/output/TEST-${test.name}-${test.methods}"/>
      <jvmarg value="-Dlegacy-sstable-root=${test.data}/legacy-sstables"/>
      <jvmarg value="-Dinvalid-legacy-sstable-root=${test.data}/invalid-legacy-sstables"/>
      <jvmarg value="-Dmigration-sstable-root=${test.data}/migration-sstables"/>
      <jvmarg value="-Dcassandra.ring_delay_ms=1000"/>
      <jvmarg value="-Dcassandra.tolerate_sstable_size=true"/>
      <jvmarg value="-Dcassandra.skip_sync=true" />
    </testmacro>
  </target>

  <!-- Use this with an FQDN for test class, and a csv list of methods like this:
    ant burn-testsome -Dtest.name=org.apache.cassandra.utils.memory.LongBufferPoolTest -Dtest.methods=testAllocate
  -->
  <target name="burn-testsome" depends="build-test" description="Execute specific burn unit tests" >
    <testmacro inputdir="${test.burn.src}" timeout="${test.burn.timeout}">
      <test name="${test.name}" methods="${test.methods}"/>
    </testmacro>
  </target>
  <target name="test-compression" depends="build-test,stress-build" description="Execute unit tests with sstable compression enabled">
    <path id="all-test-classes-path">
      <fileset dir="${test.unit.src}" includes="**/${test.name}.java" />
      <fileset dir="${test.distributed.src}" includes="**/${test.name}.java" />
    </path>
    <property name="all-test-classes" refid="all-test-classes-path"/>
    <testparallel testdelegate="testlist-compression" />
  </target>

  <target name="test-cdc" depends="build-test" description="Execute unit tests with change-data-capture enabled">
    <path id="all-test-classes-path">
      <fileset dir="${test.unit.src}" includes="**/${test.name}.java" />
    </path>
    <property name="all-test-classes" refid="all-test-classes-path"/>
    <testparallel testdelegate="testlist-cdc" />
  </target>

  <target name="msg-ser-gen-test" depends="build-test" description="Generates message serializations">
    <testmacro inputdir="${test.unit.src}"
        timeout="${test.timeout}" filter="**/SerializationsTest.java">
      <jvmarg value="-Dcassandra.test-serialization-writes=True"/>
    </testmacro>
  </target>

  <target name="msg-ser-test" depends="build-test" description="Tests message serializations">
      <testmacro inputdir="${test.unit.src}" timeout="${test.timeout}"
               filter="**/SerializationsTest.java"/>
  </target>

  <target name="msg-ser-test-7" depends="build-test" description="Generates message serializations">
    <testmacro inputdir="${test.unit.src}"
        timeout="${test.timeout}" filter="**/SerializationsTest.java">
      <jvmarg value="-Dcassandra.version=0.7"/>
    </testmacro>
  </target>

  <target name="msg-ser-test-10" depends="build-test" description="Tests message serializations on 1.0 messages">
    <testmacro inputdir="${test.unit.src}"
        timeout="${test.timeout}" filter="**/SerializationsTest.java">
      <jvmarg value="-Dcassandra.version=1.0"/>
    </testmacro>
  </target>

  <target name="test-burn" depends="build-test" description="Execute functional tests">
    <testmacro inputdir="${test.burn.src}"
               timeout="${test.burn.timeout}">
    </testmacro>
  </target>

  <target name="long-test" depends="build-test" description="Execute functional tests">
    <testmacro inputdir="${test.long.src}"
               timeout="${test.long.timeout}">
      <jvmarg value="-Dcassandra.ring_delay_ms=1000"/>
      <jvmarg value="-Dcassandra.tolerate_sstable_size=true"/>
    </testmacro>
  </target>

  <target name="cql-test" depends="build-test" description="Execute CQL tests">
    <sequential>
      <echo message="running CQL tests"/>
      <mkdir dir="${build.test.dir}/cassandra"/>
      <mkdir dir="${build.test.dir}/output"/>
      <junit fork="on" forkmode="once" failureproperty="testfailed" maxmemory="1024m" timeout="${test.timeout}">
        <formatter type="brief" usefile="false"/>
        <jvmarg value="-Dstorage-config=${test.conf}"/>
        <jvmarg value="-Djava.awt.headless=true"/>
        <jvmarg value="-javaagent:${basedir}/lib/jamm-0.3.0.jar" />
        <jvmarg value="-ea"/>
        <jvmarg value="-Xss256k"/>
        <jvmarg value="-Dcassandra.memtable_row_overhead_computation_step=100"/>
        <jvmarg value="-Dcassandra.test.use_prepared=${cassandra.test.use_prepared}"/>
        <jvmarg value="-Dcassandra.skip_sync=true" />
        <classpath>
          <path refid="cassandra.classpath" />
          <pathelement location="${test.classes}"/>
          <pathelement location="${test.conf}"/>
          <fileset dir="${test.lib}">
            <include name="**/*.jar" />
          </fileset>
        </classpath>
        <batchtest todir="${build.test.dir}/output">
            <fileset dir="${test.unit.src}" includes="**/cql3/*Test.java">
                <contains text="CQLTester" casesensitive="yes"/>
            </fileset>
        </batchtest>
      </junit>
      <fail message="Some CQL test(s) failed.">
        <condition>
            <and>
            <isset property="testfailed"/>
            <not>
              <isset property="ant.test.failure.ignore"/>
            </not>
          </and>
        </condition>
      </fail>
    </sequential>
  </target>

  <target name="cql-test-some" depends="build-test" description="Execute specific CQL tests" >
    <sequential>
      <echo message="running ${test.methods} tests from ${test.name}"/>
      <mkdir dir="${build.test.dir}/cassandra"/>
      <mkdir dir="${build.test.dir}/output"/>
      <junit fork="on" forkmode="once" failureproperty="testfailed" maxmemory="1024m" timeout="${test.timeout}">
        <formatter type="brief" usefile="false"/>
        <jvmarg value="-Dstorage-config=${test.conf}"/>
        <jvmarg value="-Djava.awt.headless=true"/>
        <jvmarg value="-javaagent:${basedir}/lib/jamm-0.3.0.jar" />
        <jvmarg value="-ea"/>
        <jvmarg value="-Xss256k"/>
        <jvmarg value="-Dcassandra.test.use_prepared=${cassandra.test.use_prepared}"/>
        <jvmarg value="-Dcassandra.memtable_row_overhead_computation_step=100"/>
        <jvmarg value="-Dcassandra.skip_sync=true" />
        <classpath>
          <path refid="cassandra.classpath" />
          <pathelement location="${test.classes}"/>
          <pathelement location="${test.conf}"/>
          <fileset dir="${test.lib}">
            <include name="**/*.jar" />
          </fileset>
        </classpath>
        <test name="org.apache.cassandra.cql3.${test.name}" methods="${test.methods}" todir="${build.test.dir}/output"/>
      </junit>
    </sequential>
  </target>

  <!-- Use JaCoCo ant extension without needing externally saved lib -->
  <target name="jacoco-init" depends="maven-ant-tasks-init">
    <artifact:dependencies pathId="jacocoant.classpath">
      <dependency groupId="org.jacoco" artifactId="org.jacoco.ant" version="${jacoco.version}" />
    </artifact:dependencies>
    <typedef uri="antlib:org.jacoco.ant" classpathref="jacocoant.classpath"/>
  </target>

  <target name="jacoco-merge" depends="jacoco-init">
    <jacoco:merge destfile="${jacoco.finalexecfile}" xmlns:jacoco="antlib:org.jacoco.ant">
        <fileset dir="${jacoco.export.dir}" includes="*.exec,**/*.exec"/>
    </jacoco:merge>
  </target>

  <target name="jacoco-report" depends="jacoco-merge">
    <jacoco:report xmlns:jacoco="antlib:org.jacoco.ant">
      <executiondata>
        <file file="${jacoco.finalexecfile}" />
      </executiondata>
      <structure name="JaCoCo Cassandara Coverage Report">
        <classfiles>
          <fileset dir="${build.classes.main}">
            <include name="**/*.class"/>
          </fileset>
        </classfiles>
        <sourcefiles encoding="UTF-8">
          <dirset dir="${build.src}">
            <include name="java"/>
            <include name="gen-java"/>
          </dirset>
        </sourcefiles>
      </structure>
      <!-- to produce reports in different formats. -->
      <html destdir="${jacoco.export.dir}" />
      <csv destfile="${jacoco.export.dir}/report.csv" />
      <xml destfile="${jacoco.export.dir}/report.xml" />
    </jacoco:report>
  </target>

  <target name="jacoco-cleanup" description="Destroy JaCoCo exec data and reports">
    <delete file="${jacoco.partialexecfile}"/>
    <delete dir="${jacoco.export.dir}"/>
  </target>

  <!--
    License audit tool
  -->
  <target name="rat-init" depends="maven-ant-tasks-init">
    <artifact:dependencies pathId="rat.classpath">
      <dependency groupId="org.apache.rat" artifactId="apache-rat-tasks" version="0.6" />
      <remoteRepository refid="central"/>
      <remoteRepository refid="apache"/>
    </artifact:dependencies>
    <typedef uri="antlib:org.apache.rat.anttasks" classpathref="rat.classpath"/>
  </target>

  <target name="rat-check" depends="rat-init">
    <rat:report xmlns:rat="antlib:org.apache.rat.anttasks"
                reportFile="${build.dir}/rat-report.log">
      <fileset dir="."  excludesfile=".rat-excludes" />
    </rat:report>
    <condition property="rat.passed">
      <isfileselected file="${build.dir}/rat-report.log">
        <containsregexp expression="^0 Unknown Licenses"/>
      </isfileselected>
    </condition>
    <fail unless="rat.passed">Unknown licenses: See build/rat-report.log.</fail>
  </target>

  <target name="rat-write" depends="rat-init">
    <echo>RAT: invoking addLicense to write missing headers</echo>
    <java classname="org.apache.rat.Report" fork="true"
          output="${build.dir}/rat-report.log">
      <classpath refid="rat.classpath" />
      <arg value="-a" />
      <arg value="--force" />
      <arg value="." />
    </java>
  </target>

  <target name="javadoc" depends="init" description="Create javadoc" unless="no-javadoc">
    <create-javadoc destdir="${javadoc.dir}">
      <filesets>
      <fileset dir="${build.src.java}" defaultexcludes="yes">
        <include name="org/apache/**/*.java"/>
      </fileset>
      <fileset dir="${interface.thrift.gen-java}" defaultexcludes="yes">
        <include name="org/apache/**/*.java"/>
      </fileset>
      </filesets>
    </create-javadoc>
   </target>

  <!-- Run tests not in parallel and reports errors and generates a junit report after -->
  <macrodef name="testmacro">
    <attribute name="inputdir" />
    <attribute name="timeout" default="${test.timeout}" />
    <attribute name="forkmode" default="perTest"/>
    <attribute name="showoutput" default="true"/>
    <element name="optjvmargs" implicit="true" optional="true" />
    <attribute name="filter" default="**/${test.name}.java"/>
    <attribute name="exclude" default="" />
    <attribute name="filelist" default="" />
    <attribute name="poffset" default="0"/>
    <attribute name="testtag" default=""/>

    <sequential>
      <testmacrohelper inputdir="@{inputdir}" timeout="@{timeout}"
                       forkmode="@{forkmode}" filter="@{filter}"
                       exclude="@{exclude}" filelist="@{filelist}" poffset="@{poffset}"
                       testtag="@{testtag}" showoutput="false" >
          <optjvmargs/>
      </testmacrohelper>
      <fail message="Some test(s) failed.">
        <condition>
            <and>
            <isset property="testfailed"/>
            <not>
              <isset property="ant.test.failure.ignore"/>
            </not>
          </and>
        </condition>
      </fail>
    </sequential>
  </macrodef>

  <!-- Run tests in parallel and report errors after and generate a junit report -->
  <macrodef name="testparallel">
    <attribute name="testdelegate"/>
    <sequential>
      <testparallelhelper testdelegate="@{testdelegate}"/>
      <fail message="Some test(s) failed.">
        <condition>
            <and>
            <isset property="testfailed"/>
            <not>
              <isset property="ant.test.failure.ignore"/>
            </not>
          </and>
        </condition>
      </fail>
    </sequential>
  </macrodef>

  <!-- Run multiple junit tasks in parallel, but don't track errors or generate a report after
       If a test fails the testfailed property will be set. All the tests are run using te testdelegate
       macro that is specified as an attribute and they will be run concurrently in this ant process -->
  <scriptdef name="testparallelhelper" language="javascript">
    <attribute name="testdelegate"/>
    <![CDATA[
        sep = project.getProperty("path.separator");
        all = project.getProperty("all-test-classes").split(sep);
        runners = project.getProperty("test.runners")
        cores = project.getProperty("cores.count")
        mem = project.getProperty("mem.size")

        numRunners = 1
        if (runners != null) // there's test.runners override
            numRunners = parseInt(runners) || 1;
        else if (cores != null && mem != null) // only if cores and memory size is set
            numRunners = Math.min(Math.floor(Math.sqrt(parseInt(cores) || 1)),
                                  Math.floor((parseInt(mem) || 1)/(4*1024*1024*1024)));

        if (numRunners < 1)
            numRunners = 1

        var echo = project.createTask("echo");
        echo.setMessage("Number of test runners: " + numRunners);
        echo.perform();

        var p = project.createTask('parallel');
        p.setThreadCount(numRunners);

        for (i = 0; i < all.length; i++) {

            if (all[i] == undefined) continue;

            task = project.createTask( attributes.get("testdelegate") );

            task.setDynamicAttribute( "test.file.list", "" + all[i]);

            task.setDynamicAttribute( "testlist.offset", "" + i );

            p.addTask(task);
        }

        p.perform();
    ]]>
  </scriptdef>

  <target name="get-cores">
    <property environment="env"/>
    <!-- support for Windows -->
    <condition property="cores.count" value="${env.NUMBER_OF_PROCESSORS}">
      <os family="windows" />
    </condition>
    <!-- support for Linux and Solaris (package SUNWgnu-coreutils is required) -->
    <exec executable="nproc" outputproperty="cores.count" os="Linux,SunOS,Solaris" failifexecutionfails="false">
      <arg value="--all"/>
    </exec>
    <!-- support for Mac OS X -->
    <exec executable="sysctl" outputproperty="cores.count" os="Mac,Mac OS X,Darwin" failifexecutionfails="false">
      <arg value="-n"/>
      <arg value="hw.ncpu"/>
    </exec>
    <echo message="Number of cores: ${cores.count}"/>
  </target>

  <target name="get-mem">
    <condition property="mem.size" value="unknown">
      <os family="windows" />
    </condition>
    <!-- support for Linux and Solaris (package SUNWgnu-coreutils is required) -->
    <exec executable="bash" outputproperty="mem.size" os="Linux,SunOS,Solaris" failifexecutionfails="false">
      <arg value="-c"/>
      <arg value="free -b | grep Mem: | awk '{print $2}'"/>
    </exec>
    <!-- support for Mac OS X -->
    <exec executable="sysctl" outputproperty="mem.size" os="Mac,Mac OS X,Darwin" failifexecutionfails="false">
      <arg value="-n"/>
      <arg value="hw.memsize"/>
    </exec>
    <echo message="Mem size : ${mem.size}"/>
  </target>

  <target name="test" depends="eclipse-warnings,build-test,get-cores,get-mem" description="Parallel Test Runner">
    <path id="all-test-classes-path">
      <fileset dir="${test.unit.src}" includes="**/${test.name}.java" excludes="**/distributed/test/UpgradeTest*.java" />
    </path>
    <property name="all-test-classes" refid="all-test-classes-path"/>
    <testparallel testdelegate="testlist"/>
  </target>

  <target name="generate-test-report" description="Generates JUnit's HTML report from results already in build/output">
      <junitreport todir="${build.test.dir}">
        <fileset dir="${build.test.dir}/output">
          <include name="**/TEST-*.xml"/>
        </fileset>
        <report format="frames" todir="${build.test.dir}/junitreport"/>
      </junitreport>
  </target>

  <!-- run a list of tests as provided in -Dtest.classlistfile (or default of 'testnames.txt')
  The class list file should be one test class per line, with the path starting after test/unit
  e.g. org/apache/cassandra/hints/HintMessageTest.java -->
  <target name="testclasslist" depends="build-test" description="Parallel-run tests given in file -Dtest.classlistfile (one-class-per-line, e.g. org/apache/cassandra/db/SomeTest.java)">
    <path id="all-test-classes-path">
      <fileset dir="${test.dir}/${test.classlistprefix}" includesfile="${test.classlistfile}"/>
    </path>
    <property name="all-test-classes" refid="all-test-classes-path"/>
    <testparallel testdelegate="testlist"/>
  </target>
  <target name="testclasslist-compression" depends="build-test" description="Parallel-run tests given in file -Dtest.classlistfile (one-class-per-line, e.g. org/apache/cassandra/db/SomeTest.java)">
      <path id="all-test-classes-path">
          <fileset dir="${test.dir}/${test.classlistprefix}" includesfile="${test.classlistfile}"/>
      </path>
      <property name="all-test-classes" refid="all-test-classes-path"/>
      <testparallel testdelegate="testlist-compression"/>
  </target>
  <target name="testclasslist-cdc" depends="build-test" description="Parallel-run tests given in file -Dtest.classlistfile (one-class-per-line, e.g. org/apache/cassandra/db/SomeTest.java)">
      <path id="all-test-classes-path">
          <fileset dir="${test.dir}/${test.classlistprefix}" includesfile="${test.classlistfile}"/>
      </path>
      <property name="all-test-classes" refid="all-test-classes-path"/>
      <testparallel testdelegate="testlist-cdc"/>
  </target>

  <!-- In-JVM dtest targets -->
  <target name="list-jvm-dtests" depends="build-test">
    <java classname="org.apache.cassandra.distributed.test.TestLocator" fork="no">
          <classpath>
              <path refid="cassandra.classpath" />
              <pathelement location="${test.classes}"/>
              <pathelement location="${test.conf}"/>
              <fileset dir="${test.lib}">
                  <include name="**/*.jar" />
              </fileset>
          </classpath>
        <arg value="${test.distributed.listfile}"/>
    </java>
  </target>

  <target name="test-jvm-dtest-forking" depends="list-jvm-dtests" description="Execute In-JVM 'distributed' tests" >
    <chmod file="${test.distributed.listfile}" perm="+x"/>
    <exec executable="./${test.distributed.listfile}" failonerror="true"/>
    <delete file="${test.distributed.listfile}"/>
  </target>

  <target name="dtest-jar" depends="build-test, build" description="Create dtest-compatible jar, including all dependencies">
      <jar jarfile="${build.dir}/dtest-${base.version}.jar">
          <zipgroupfileset dir="${build.lib}" includes="*.jar" excludes="META-INF/*.SF"/>
          <fileset dir="${build.classes.main}"/>
          <fileset dir="${build.classes.thrift}"/>
          <fileset dir="${test.classes}"/>
          <fileset dir="${test.conf}" />
      </jar>
  </target>

  <target name="test-jvm-dtest" depends="build-test" description="Execute in-jvm dtests">
    <testmacro inputdir="${test.distributed.src}" timeout="${test.distributed.timeout}" forkmode="once" showoutput="true" filter="**/test/*Test.java">
      <jvmarg value="-Dlogback.configurationFile=test/conf/logback-dtest.xml"/>
      <jvmarg value="-Dcassandra.ring_delay_ms=10000"/>
      <jvmarg value="-Dcassandra.tolerate_sstable_size=true"/>
      <jvmarg value="-Dcassandra.skip_sync=true" />
    </testmacro>
  </target>

  <!-- In-JVM upgrade dtests -->
  <target name="list-jvm-upgrade-dtests" depends="build-test">
    <java classname="org.apache.cassandra.distributed.test.TestLocator" fork="no">
          <classpath>
              <path refid="cassandra.classpath" />
              <pathelement location="${test.classes}"/>
              <pathelement location="${test.conf}"/>
              <fileset dir="${test.lib}">
                  <include name="**/*.jar" />
              </fileset>
          </classpath>
          <arg value="${test.distributed.upgrade.listfile}"/>
          <arg value="${test.distributed.upgrade.package}"/>
    </java>
  </target>

  <target name="test-jvm-upgrade-dtest-forking" depends="list-jvm-upgrade-dtests" description="Execute In-JVM 'distributed' upgrade tests" >
    <chmod file="${test.distributed.upgrade.listfile}" perm="+x"/>
    <exec executable="./${test.distributed.upgrade.listfile}" failonerror="true"/>
    <delete file="${test.distributed.upgrade.listfile}"/>
  </target>

  <target name="test-jvm-upgrade-dtest" depends="build-test" description="Execute in-jvm dtests">
    <testmacro inputdir="${test.distributed.src}" timeout="${test.distributed.timeout}" forkmode="once" showoutput="true" filter="**/upgrade/*Test.java">
      <jvmarg value="-Dlogback.configurationFile=test/conf/logback-dtest.xml"/>
      <jvmarg value="-Dcassandra.ring_delay_ms=10000"/>
      <jvmarg value="-Dcassandra.tolerate_sstable_size=true"/>
      <jvmarg value="-Dcassandra.skip_sync=true" />
      <jvmarg value="-XX:MaxMetaspaceSize=512M"/>
    </testmacro>
  </target>

  <!-- Use this with an FQDN for test class, and a csv list of methods like this:
      ant test-jvm-dtest-some -Dtest.name=org.apache.cassandra.distributed.test.ResourceLeakTest -Dtest.methods=looperTest
    -->
  <target name="test-jvm-dtest-some" depends="build-test" description="Execute some in-jvm dtests">
    <testmacro inputdir="${test.distributed.src}" timeout="${test.distributed.timeout}" forkmode="once" showoutput="true">
      <test name="${test.name}" methods="${test.methods}" outfile="build/test/output/TEST-${test.name}-${test.methods}"/>
      <jvmarg value="-Dlogback.configurationFile=test/conf/logback-dtest.xml"/>
      <jvmarg value="-Dcassandra.ring_delay_ms=10000"/>
      <jvmarg value="-Dcassandra.tolerate_sstable_size=true"/>
      <jvmarg value="-Dcassandra.skip_sync=true" />
    </testmacro>
  </target>

  <!-- run microbenchmarks suite -->
  <target name="microbench" depends="build-jmh">
      <java classname="org.openjdk.jmh.Main"
            fork="true"
            failonerror="true">
          <classpath>
              <path refid="cassandra.classpath" />
              <pathelement location="${test.classes}"/>
              <pathelement location="${test.conf}"/>
              <fileset dir="${test.lib}">
                  <include name="**/*.jar" />
              </fileset>
          </classpath>
          <arg value=".*microbench.*${benchmark.name}"/>
      </java>
  </target>

  <!-- run arbitrary mains in tests, for example to run the long running memory tests with lots of memory pressure
      ant run-main -Dmainclass=org.apache.cassandra.utils.memory.LongBufferPoolTest -Dvmargs="-Xmx30m -XX:-UseGCOverheadLimit"
  -->
  <target name="run-main" depends="build-test">
      <property name="mainclass" value="" />
      <property name="vmargs" value="" />
      <property name="args" value="" />
      <java classname="${mainclass}"
            fork="true"
            failonerror="true">
          <jvmarg value="-server" />
          <jvmarg value="-ea" />
          <jvmarg line="${vmargs}" />
          <arg line="${args}" />
          <classpath>
              <path refid="cassandra.classpath" />
              <pathelement location="${test.classes}"/>
              <pathelement location="${test.conf}"/>
              <fileset dir="${test.lib}">
                  <include name="**/*.jar" />
              </fileset>
          </classpath>
      </java>
  </target>

  <!-- Generate IDEA project description files -->
  <target name="generate-idea-files" depends="build-test" description="Generate IDEA files">
    <mkdir dir=".idea"/>
    <mkdir dir=".idea/libraries"/>
    <copy todir=".idea">
        <fileset dir="ide/idea"/>
    </copy>
    <copy tofile="${eclipse.project.name}.iml" file="ide/idea-iml-file.xml"/>
    <echo file=".idea/.name">Apache Cassandra ${eclipse.project.name}</echo>
    <echo file=".idea/modules.xml"><![CDATA[<?xml version="1.0" encoding="UTF-8"?>
<project version="4">
  <component name="ProjectModuleManager">
    <modules>
      <module fileurl="file://$PROJECT_DIR$/]]>${eclipse.project.name}<![CDATA[.iml" filepath="$PROJECT_DIR$/]]>${eclipse.project.name}<![CDATA[.iml" />
    </modules>
  </component>
</project>]]></echo>
  </target>

  <!-- Generate Eclipse project description files -->
  <target name="generate-eclipse-files" depends="build-test" description="Generate eclipse files">
    <echo file=".project"><![CDATA[<?xml version="1.0" encoding="UTF-8"?>
<projectDescription>
  <name>${eclipse.project.name}</name>
  <comment></comment>
  <projects>
  </projects>
  <buildSpec>
    <buildCommand>
      <name>org.eclipse.jdt.core.javabuilder</name>
    </buildCommand>
  </buildSpec>
  <natures>
    <nature>org.eclipse.jdt.core.javanature</nature>
  </natures>
</projectDescription>]]>
    </echo>
	<echo file=".classpath"><![CDATA[<?xml version="1.0" encoding="UTF-8"?>
<classpath>
  <classpathentry kind="src" path="src/java"/>
  <classpathentry kind="src" path="src/resources"/>
  <classpathentry kind="src" path="src/gen-java"/>
  <classpathentry kind="src" path="conf" including="hotspot_compiler"/>
  <classpathentry kind="src" path="interface/thrift/gen-java"/>
  <classpathentry kind="src" output="build/test/classes" path="test/unit"/>
  <classpathentry kind="src" output="build/test/classes" path="test/long"/>
  <classpathentry kind="src" output="build/test/classes" path="test/distributed"/>
  <classpathentry kind="src" output="build/test/classes" path="test/resources" />
  <classpathentry kind="src" path="tools/stress/src"/>
  <classpathentry kind="src" output="build/test/stress-classes" path="tools/stress/test/unit" />
  <classpathentry kind="con" path="org.eclipse.jdt.launching.JRE_CONTAINER"/>
  <classpathentry kind="output" path="build/classes/eclipse"/>
  <classpathentry kind="lib" path="build/classes/thrift" sourcepath="interface/thrift/gen-java/"/>
  <classpathentry kind="lib" path="test/conf"/>
  <classpathentry kind="lib" path="${java.home}/../lib/tools.jar"/>
]]>
	</echo>
  	<path id="eclipse-project-libs-path">
  	 <fileset dir="lib">
  	    <include name="**/*.jar" />
     </fileset>
 	 <fileset dir="build/lib/jars">
  	    <include name="**/*.jar" />
  	 </fileset>
  	</path>
  	<property name="eclipse-project-libs" refid="eclipse-project-libs-path"/>
  	<script language="javascript" classpathref="cassandra.classpath"> <![CDATA[
  		var File = java.io.File;
  		var FilenameUtils = Packages.org.apache.commons.io.FilenameUtils;
  		jars = project.getProperty("eclipse-project-libs").split(project.getProperty("path.separator"));

  		cp = "";
  	    for (i=0; i< jars.length; i++) {
  	       srcjar = FilenameUtils.getBaseName(jars[i]) + '-sources.jar';
  		   srcdir = FilenameUtils.concat(project.getProperty("build.dir.lib"), 'sources');
  		   srcfile = new File(FilenameUtils.concat(srcdir, srcjar));

  		   cp += ' <classpathentry kind="lib" path="' + jars[i] + '"';
  		   if (srcfile.exists()) {
  		      cp += ' sourcepath="' + srcfile.getAbsolutePath() + '"';
  		   }
  		   cp += '/>\n';
  		}

  		cp += '</classpath>';

  		echo = project.createTask("echo");
  	    echo.setMessage(cp);
  		echo.setFile(new File(".classpath"));
  		echo.setAppend(true);
  	    echo.perform();
  	]]> </script>
    <mkdir dir=".settings" />
  </target>

  <pathconvert property="eclipse.project.name">
    <path path="${basedir}" />
    <regexpmapper from="^.*/([^/]+)$$" to="\1" handledirsep="yes" />
  </pathconvert>

  <!-- Clean Eclipse project description files -->
  <target name="clean-eclipse-files">
    <delete file=".project" />
    <delete file=".classpath" />
    <delete dir=".settings" />
  	<delete dir=".externalToolBuilders" />
  	<delete dir="build/eclipse-classes" />
  </target>


  <target name="eclipse-warnings" depends="build" description="Run eclipse compiler code analysis">
        <property name="ecj.log.dir" value="${build.dir}/ecj" />
        <property name="ecj.warnings.file" value="${ecj.log.dir}/eclipse_compiler_checks.txt"/>
        <mkdir  dir="${ecj.log.dir}" />

        <property name="ecj.properties" value="${basedir}/eclipse_compiler.properties" />

        <echo message="Running Eclipse Code Analysis.  Output logged to ${ecj.warnings.file}" />

	<java
	    jar="${build.dir.lib}/jars/ecj-${ecj.version}.jar"
            fork="true"
	    failonerror="true"
            maxmemory="512m">
            <arg value="-source"/>
	    <arg value="${source.version}" />
	    <arg value="-target"/>
	    <arg value="${target.version}" />
	    <arg value="-d" />
            <arg value="none" />
	    <arg value="-proc:none" />
            <arg value="-log" />
            <arg value="${ecj.warnings.file}" />
            <arg value="-properties" />
            <arg value="${ecj.properties}" />
            <arg value="-cp" />
            <arg value="${toString:cassandra.classpath}" />
            <arg value="${build.src.java}" />
        </java>
  </target>


  <!-- Installs artifacts to local Maven repository -->
  <target name="mvn-install"
          depends="maven-declare-dependencies,jar,sources-jar,javadoc-jar"
          description="Installs the artifacts in the Maven Local Repository">

    <!-- the parent -->
    <install pomFile="${build.dir}/${final.name}-parent.pom"
             file="${build.dir}/${final.name}-parent.pom"
             packaging="pom"/>

    <!-- the cassandra-thrift jar -->
    <install pomFile="${build.dir}/${ant.project.name}-thrift-${version}.pom"
             file="${build.dir}/${ant.project.name}-thrift-${version}.jar"/>
    <install pomFile="${build.dir}/${ant.project.name}-thrift-${version}.pom"
             file="${build.dir}/${ant.project.name}-thrift-${version}-sources.jar"
             classifier="sources"/>
    <install pomFile="${build.dir}/${ant.project.name}-thrift-${version}.pom"
             file="${build.dir}/${ant.project.name}-thrift-${version}-javadoc.jar"
             classifier="javadoc"/>

    <!-- the cassandra-all jar -->
    <install pomFile="${build.dir}/${final.name}.pom"
             file="${build.dir}/${final.name}.jar"/>
    <install pomFile="${build.dir}/${final.name}.pom"
             file="${build.dir}/${final.name}-sources.jar"
             classifier="sources"/>
    <install pomFile="${build.dir}/${final.name}.pom"
             file="${build.dir}/${final.name}-javadoc.jar"
             classifier="javadoc"/>
  </target>

  <!-- Publish artifacts to remote Maven repository -->
  <target name="publish"
          depends="mvn-install,artifacts"
          if="release"
          description="Publishes the artifacts to the Maven repository">

    <!-- the parent -->
    <deploy pomFile="${build.dir}/${final.name}-parent.pom"
            file="${build.dir}/${final.name}-parent.pom"
            packaging="pom"/>

    <!-- the cassandra-thrift jar -->
    <deploy pomFile="${build.dir}/${ant.project.name}-thrift-${version}.pom"
            file="${build.dir}/${ant.project.name}-thrift-${version}.jar"/>
    <deploy pomFile="${build.dir}/${ant.project.name}-thrift-${version}.pom"
            file="${build.dir}/${ant.project.name}-thrift-${version}-sources.jar"
            classifier="sources"/>
    <deploy pomFile="${build.dir}/${ant.project.name}-thrift-${version}.pom"
            file="${build.dir}/${ant.project.name}-thrift-${version}-javadoc.jar"
            classifier="javadoc"/>

    <!-- the cassandra-all jar -->
    <deploy pomFile="${build.dir}/${final.name}.pom"
            file="${build.dir}/${final.name}.jar"/>
    <deploy pomFile="${build.dir}/${final.name}.pom"
            file="${build.dir}/${final.name}-sources.jar"
            classifier="sources"/>
    <deploy pomFile="${build.dir}/${final.name}.pom"
            file="${build.dir}/${final.name}-javadoc.jar"
            classifier="javadoc"/>

    <!-- the distribution -->
    <sign-dist file="${build.dir}/${final.name}-bin.tar.gz" />
    <sign-dist file="${build.dir}/${final.name}-src.tar.gz" />

  </target>

</project><|MERGE_RESOLUTION|>--- conflicted
+++ resolved
@@ -572,8 +572,8 @@
                 version="${version}"/>
         <dependency groupId="junit" artifactId="junit"/>
         <dependency groupId="org.mockito" artifactId="mockito-core" />
-<<<<<<< HEAD
         <dependency groupId="org.apache.cassandra" artifactId="dtest-api" />
+        <dependency groupId="org.reflections" artifactId="reflections" />
         <dependency groupId="com.datastax.cassandra" artifactId="cassandra-driver-core" classifier="shaded">
           <exclusion groupId="io.netty" artifactId="netty-buffer"/>
           <exclusion groupId="io.netty" artifactId="netty-codec"/>
@@ -581,10 +581,6 @@
           <exclusion groupId="io.netty" artifactId="netty-transport"/>
         </dependency>
         <dependency groupId="io.netty" artifactId="netty-all"/>
-=======
-        <dependency groupId="org.reflections" artifactId="reflections" />
-        <dependency groupId="com.datastax.cassandra" artifactId="cassandra-driver-core" classifier="shaded"/>
->>>>>>> 42989cee
         <dependency groupId="org.eclipse.jdt.core.compiler" artifactId="ecj"/>
         <dependency groupId="org.caffinitas.ohc" artifactId="ohc-core"/>
         <dependency groupId="org.openjdk.jmh" artifactId="jmh-core"/>
