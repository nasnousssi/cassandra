<!--
  Licensed to the Apache Software Foundation (ASF) under one or more
  contributor license agreements.  See the NOTICE file distributed with
  this work for additional information regarding copyright ownership.
  The ASF licenses this file to You under the Apache License, Version 2.0
  (the "License"); you may not use this file except in compliance with
  the License.  You may obtain a copy of the License at

      http://www.apache.org/licenses/LICENSE-2.0

  Unless required by applicable law or agreed to in writing, software
  distributed under the License is distributed on an "AS IS" BASIS,
  WITHOUT WARRANTIES OR CONDITIONS OF ANY KIND, either express or implied.
  See the License for the specific language governing permissions and
  limitations under the License.
-->
<project basedir="." default="check" name="apache-cassandra"
         xmlns:if="ant:if"
         xmlns:unless="ant:unless">

    <fail message="You need to use Ant of version at least 1.10 to continue.">
      <condition>
        <not>
          <antversion atleast="1.10"/>
        </not>
      </condition>
    </fail>

    <property environment="env"/>
    <property file="build.properties" />
    <property file="build.properties.default" />
    <property name="debuglevel" value="source,lines,vars"/>

    <!-- default version and SCM information -->
    <property name="base.version" value="5.0-alpha2"/>
    <property name="scm.connection" value="scm:https://gitbox.apache.org/repos/asf/cassandra.git"/>
    <property name="scm.developerConnection" value="scm:https://gitbox.apache.org/repos/asf/cassandra.git"/>
    <property name="scm.url" value="https://gitbox.apache.org/repos/asf?p=cassandra.git;a=tree"/>

    <!-- JDKs supported.
        All releases are built with the default JDK.
        Builds with non-default JDKs are considered experimental and for development and testing purposes.
        When building, javac's source and target flags are set to the jdk used, so lower JDKs are not supported at runtime.
        The use of both CASSANDRA_USE_JDK11 and use-jdk11 is deprecated.
    -->
    <property name="java.default" value="11" />
    <property name="java.supported" value="11,17" />

    <!-- directory details -->
    <property name="basedir" value="."/>
    <property name="build.helpers.dir" value="${basedir}/.build"/>
    <property name="build.src" value="${basedir}/src"/>
    <property name="build.src.java" value="${basedir}/src/java"/>
    <property name="build.src.antlr" value="${basedir}/src/antlr"/>
    <property name="build.src.resources" value="${basedir}/src/resources"/>
    <property name="build.src.gen-java" value="${basedir}/src/gen-java"/>
    <property name="build.lib" value="${basedir}/lib"/>
    <property name="build.dir" value="${basedir}/build"/>
    <property name="build.dir.lib" value="${build.dir}/lib"/>
    <property name="build.test.dir" value="${build.dir}/test"/>
    <property name="build.classes" value="${build.dir}/classes"/>
    <property name="build.classes.main" value="${build.classes}/main" />
    <property name="javadoc.dir" value="${build.dir}/javadoc"/>
    <property name="interface.dir" value="${basedir}/interface"/>
    <property name="test.dir" value="${basedir}/test"/>
    <property name="test.resources" value="${test.dir}/resources"/>
    <property name="test.lib" value="${build.dir}/test/lib"/>
    <property name="test.classes" value="${build.dir}/test/classes"/>
    <property name="test.conf" value="${test.dir}/conf"/>
    <property name="test.data" value="${test.dir}/data"/>
    <property name="test.name" value="*Test"/>
    <property name="test.classlistfile" value="testlist.txt"/>
    <property name="test.classlistprefix" value="unit"/>
    <property name="benchmark.name" value=""/>
    <property name="jmh.args" value=""/>
    <property name="test.methods" value=""/>
    <property name="test.anttasks.src" value="${test.dir}/anttasks"/>
    <property name="test.unit.src" value="${test.dir}/unit"/>
    <property name="test.long.src" value="${test.dir}/long"/>
    <property name="test.burn.src" value="${test.dir}/burn"/>
    <property name="test.memory.src" value="${test.dir}/memory"/>
    <property name="test.microbench.src" value="${test.dir}/microbench"/>
    <property name="test.distributed.src" value="${test.dir}/distributed"/>
    <property name="test.compression.algo" value="LZ4"/>
    <property name="test.simulator.src" value="${test.dir}/simulator/main"/>
    <property name="test.simulator-asm.src" value="${test.dir}/simulator/asm"/>
    <property name="test.simulator-bootstrap.src" value="${test.dir}/simulator/bootstrap"/>
    <property name="test.simulator-test.src" value="${test.dir}/simulator/test"/>
    <property name="test.driver.connection_timeout_ms" value="10000"/>
    <property name="test.driver.read_timeout_ms" value="24000"/>
    <property name="test.jvm.args" value="" />
    <property name="testtag.extra" value="" />
    <property name="dist.dir" value="${build.dir}/dist"/>

    <!-- Use build/tmp for temp files if not otherwise specified. Because Ant properties are immutable, this has no effect if
         the user specifies the tmp.dir property -->
    <property name="tmp.dir" value="${build.dir}/tmp"/>

    <property name="doc.dir" value="${basedir}/doc"/>

    <condition property="version" value="${base.version}">
      <isset property="release"/>
    </condition>
    <property name="version" value="${base.version}-SNAPSHOT"/>
    <property name="version.properties.dir"
              value="${build.src.resources}/org/apache/cassandra/config/" />
    <property name="final.name" value="${ant.project.name}-${version}"/>

    <property name="local.repository" value="${user.home}/.m2/repository" />

    <!-- details of how and which Maven repository we publish to -->
    <property name="maven.version" value="3.0.3" />
    <condition property="maven-repository-url" value="https://repository.apache.org/service/local/staging/deploy/maven2">
      <isset property="release"/>
    </condition>
    <condition property="maven-repository-id" value="apache.releases.https">
      <isset property="release"/>
    </condition>
    <property name="maven-repository-url" value="https://repository.apache.org/content/repositories/snapshots"/>
    <property name="maven-repository-id" value="apache.snapshots.https"/>

    <property name="test.timeout" value="480000" />
    <property name="test.memory.timeout" value="480000" />
    <property name="test.long.timeout" value="600000" />
    <property name="test.burn.timeout" value="60000000" />
    <property name="test.distributed.timeout" value="900000" />
    <property name="test.simulation.timeout" value="1800000" />

    <!-- default for cql tests. Can be overridden by -Dcassandra.test.use_prepared=false -->
    <property name="cassandra.test.use_prepared" value="true" />

    <!-- The number of active processors seen by JVM -->
    <property name="cassandra.test.processorCount" value="2"/>

    <!-- skip flushing schema tables during tests -->
    <property name="cassandra.test.flush_local_schema_changes" value="false" />

    <!-- fast shutdown of messaging service -->
    <property name="cassandra.test.messagingService.nonGracefulShutdown" value="true"/>

    <!-- https://www.eclemma.org/jacoco/ -->
    <property name="jacoco.version" value="0.8.8"/>
    <property name="jacoco.export.dir" value="${build.dir}/jacoco/" />
    <property name="jacoco.partials.dir" value="${jacoco.export.dir}/partials" />
    <property name="jacoco.partialexecfile" value="${jacoco.partials.dir}/partial.exec" />
    <property name="jacoco.finalexecfile" value="${jacoco.export.dir}/jacoco.exec" />

<<<<<<< HEAD
=======
    <condition property="isMac" value="true">
        <os family="mac"/>
    </condition>
    <condition property="isLinux" value="true">
        <and>
            <os family="unix"/>
            <not>
                <os family="mac"/>
            </not>
        </and>
    </condition>

    <property name="byteman.version" value="4.0.6"/>
    <property name="jamm.version" value="0.3.2"/>
    <property name="ecj.version" value="4.6.1"/>
    <property name="ohc.version" value="0.5.1"/>
    <property name="asm.version" value="9.1"/>
    <property name="allocation-instrumenter.version" value="3.1.0"/>
    <property name="bytebuddy.version" value="1.10.10"/>
>>>>>>> 2747dbf0
    <property name="jflex.version" value="1.8.2"/>
    <property name="jamm.version" value="0.4.0"/>
    <property name="ecj.version" value="3.33.0"/>
    <!-- When updating ASM, please, do consider whether you might need to update also FBUtilities#ASM_BYTECODE_VERSION
      and the simulator InterceptClasses#BYTECODE_VERSION, in particular if we are looking to provide Cassandra support
      for newer JDKs (CASSANDRA-17873). -->
    <property name="asm.version" value="9.4"/>
    <property name="allocation-instrumenter.version" value="3.1.0"/>

    <condition property="is.source.artifact">
      <available file="${build.src.java}" type="dir" />
    </condition>

    <condition property="cassandra.use_nix_recursive_delete" value="false" else="true">
        <os family="windows" />
    </condition>

    <!-- Check if all tests are being run or just one (check testclasslist target). If it's all tests don't spam the
         console with test output.
         If it's an individual test print the output from the test under the assumption someone is debugging the test
         and wants to know what is going on without having to context switch to the log file that is generated.
         Debug level output still needs to be retrieved from the log file.  -->
    <macrodef name="set-keepbrief-property">
        <attribute name="test-name" />
        <sequential>
            <condition property="cassandra.keepBriefBrief" value="false" else="true">
                <not>
                    <equals arg1="@{test-name}" arg2="*Test"/>
                </not>
            </condition>
        </sequential>
    </macrodef>
    <set-keepbrief-property test-name="${test.name}" />

    <fail message="Unsupported JDK version used: ${ant.java.version}">
        <condition><not><contains string="${java.supported}" substring="${ant.java.version}"/></not></condition>
    </fail>
    <condition property="is.java.default"><equals arg1="${ant.java.version}" arg2="${java.default}"/></condition>
    <echo unless:true="${is.java.default}" message="Non default JDK version used: ${ant.java.version}"/>

    <condition property="arch_x86">
      <equals arg1="${os.arch}" arg2="x86" />
    </condition>
    <!-- On non-X86 JDK 8 (such as M1 Mac) the smallest allowed Xss is 384k; so need a larger value
    when on these platforms. -->
    <condition property="jvm_xss" value="-Xss256k" else="-Xss384k">
      <isset property="arch_x86" />
    </condition>

    <resources id="_jvm11_arg_items">
        <string>-Djdk.attach.allowAttachSelf=true</string>
        <string>-XX:+UseConcMarkSweepGC</string>
        <string>-XX:+CMSParallelRemarkEnabled</string>
        <string>-XX:SurvivorRatio=8</string>
        <string>-XX:MaxTenuringThreshold=1</string>
        <string>-XX:CMSInitiatingOccupancyFraction=75</string>
        <string>-XX:+UseCMSInitiatingOccupancyOnly</string>
        <string>-XX:CMSWaitDuration=10000</string>
        <string>-XX:+CMSParallelInitialMarkEnabled</string>
        <string>-XX:+CMSEdenChunksRecordAlways</string>


        <string>--add-exports java.base/jdk.internal.misc=ALL-UNNAMED</string>
        <string>--add-exports java.base/jdk.internal.ref=ALL-UNNAMED</string>
        <string>--add-exports java.base/sun.nio.ch=ALL-UNNAMED</string>
        <string>--add-exports java.management.rmi/com.sun.jmx.remote.internal.rmi=ALL-UNNAMED</string>
        <string>--add-exports java.rmi/sun.rmi.registry=ALL-UNNAMED</string>
        <string>--add-exports java.rmi/sun.rmi.server=ALL-UNNAMED</string>
        <string>--add-exports java.rmi/sun.rmi.transport.tcp=ALL-UNNAMED</string>
        <string>--add-exports java.sql/java.sql=ALL-UNNAMED</string>

        <string>--add-opens java.base/java.lang.module=ALL-UNNAMED</string>
        <string>--add-opens java.base/java.net=ALL-UNNAMED</string>
        <string>--add-opens java.base/jdk.internal.loader=ALL-UNNAMED</string>
        <string>--add-opens java.base/jdk.internal.ref=ALL-UNNAMED</string>
        <string>--add-opens java.base/jdk.internal.reflect=ALL-UNNAMED</string>
        <string>--add-opens java.base/jdk.internal.math=ALL-UNNAMED</string>
        <string>--add-opens java.base/jdk.internal.module=ALL-UNNAMED</string>
        <string>--add-opens java.base/jdk.internal.util.jar=ALL-UNNAMED</string>
        <string>--add-opens jdk.management/com.sun.management.internal=ALL-UNNAMED</string>
    </resources>
    <pathconvert property="_jvm11_args_concat" refid="_jvm11_arg_items" pathsep=" "/>
    <condition property="java-jvmargs" value="${_jvm11_args_concat}">
        <equals arg1="${ant.java.version}" arg2="11"/>
    </condition>

    <resources id="_jvm17_arg_items">
        <string>-Djdk.attach.allowAttachSelf=true</string>
        <string>-XX:+UseG1GC</string>
        <string>-XX:+ParallelRefProcEnabled</string>
        <string>-XX:MaxTenuringThreshold=1</string>
        <string>-XX:G1HeapRegionSize=16m</string>

        <string>--add-exports java.base/jdk.internal.misc=ALL-UNNAMED</string>
        <string>--add-exports java.management.rmi/com.sun.jmx.remote.internal.rmi=ALL-UNNAMED</string>
        <string>--add-exports java.rmi/sun.rmi.registry=ALL-UNNAMED</string>
        <string>--add-exports java.rmi/sun.rmi.server=ALL-UNNAMED</string>
        <string>--add-exports java.rmi/sun.rmi.transport.tcp=ALL-UNNAMED</string>
        <string>--add-exports java.sql/java.sql=ALL-UNNAMED</string>
        <string>--add-exports java.base/java.lang.ref=ALL-UNNAMED</string>
        <string>--add-exports jdk.unsupported/sun.misc=ALL-UNNAMED</string>
        <string>--add-exports jdk.compiler/com.sun.tools.javac.file=ALL-UNNAMED</string>
        <string>--add-exports jdk.attach/sun.tools.attach=ALL-UNNAMED</string>

        <string>--add-opens java.base/java.lang.module=ALL-UNNAMED</string>
        <string>--add-opens java.base/jdk.internal.loader=ALL-UNNAMED</string>
        <string>--add-opens java.base/jdk.internal.ref=ALL-UNNAMED</string>
        <string>--add-opens java.base/jdk.internal.reflect=ALL-UNNAMED</string>
        <string>--add-opens java.base/jdk.internal.math=ALL-UNNAMED</string>
        <string>--add-opens java.base/jdk.internal.module=ALL-UNNAMED</string>
        <string>--add-opens java.base/jdk.internal.util.jar=ALL-UNNAMED</string>
        <string>--add-opens jdk.management/com.sun.management.internal=ALL-UNNAMED</string>
        <string>--add-opens java.base/sun.nio.ch=ALL-UNNAMED</string>
        <string>--add-opens java.base/java.io=ALL-UNNAMED</string>
        <string>--add-opens java.base/java.lang.reflect=ALL-UNNAMED</string>
        <string>--add-opens jdk.compiler/com.sun.tools.javac=ALL-UNNAMED</string>
        <string>--add-opens java.base/java.lang=ALL-UNNAMED</string>
        <string>--add-opens java.base/java.util=ALL-UNNAMED</string>
        <string>--add-opens java.base/java.nio=ALL-UNNAMED</string>

        <string>--add-opens java.rmi/sun.rmi.transport.tcp=ALL-UNNAMED</string>
    </resources>
    <pathconvert property="_jvm17_args_concat" refid="_jvm17_arg_items" pathsep=" "/>
    <condition property="java-jvmargs" value="${_jvm17_args_concat}">
        <equals arg1="${ant.java.version}" arg2="17"/>
    </condition>

    <!--
      JVM arguments for tests.

      There is a race condition bug in java 11 (see CASSANDRA-15981) which causes a crash of the
      JVM; this race is between CMS and class unloading.  In java 8 we can cap the metaspace to
      make tests stable on low resource environments, but in java 11 we need to make it unlimited
      (don't define MaxMetaspaceSize) and disable class unloading in CMS outside of a
      stop-the-world pause.

      In java 11 we also need to set a system property to enable netty to use Unsafe direct byte
      buffer construction (see CASSANDRA-16493)
    -->
    <resources id="_jvm11_test_arg_items">
        <string>-XX:-CMSClassUnloadingEnabled</string>
        <string>-Dio.netty.tryReflectionSetAccessible=true</string>
    </resources>
    <pathconvert property="_jvm11_test_arg_items_concat" refid="_jvm11_test_arg_items" pathsep=" "/>
    <resources id="_jvm17_test_arg_items">
        <string>-Dio.netty.tryReflectionSetAccessible=true</string>
    </resources>
    <pathconvert property="_jvm17_test_arg_items_concat" refid="_jvm17_test_arg_items" pathsep=" "/>
    <condition property="_std-test-jvmargs" value="${_jvm11_test_arg_items_concat}">
            <equals arg1="${ant.java.version}" arg2="11"/>
    </condition>
    <condition property="_std-test-jvmargs" value="${_jvm17_test_arg_items_concat}">
        <equals arg1="${ant.java.version}" arg2="17"/>
    </condition>

    <!-- needed to compile org.apache.cassandra.utils.JMXServerUtils -->
    <!-- needed to compile org.apache.cassandra.distributed.impl.Instance-->
    <!-- needed to compile org.apache.cassandra.utils.memory.BufferPool -->
    <property name="jdk11plus-javac-exports" value="--add-exports java.rmi/sun.rmi.registry=ALL-UNNAMED --add-exports java.rmi/sun.rmi.transport.tcp=ALL-UNNAMED --add-exports java.base/jdk.internal.ref=ALL-UNNAMED --add-exports java.base/sun.nio.ch=ALL-UNNAMED" />

    <!--
         Add all the dependencies.
    -->
    <path id="cassandra.classpath">
        <pathelement location="${build.classes.main}" />
        <fileset dir="${build.dir.lib}">
            <include name="**/*.jar" />
        </fileset>
    </path>
    <path id="cassandra.classpath.test">
        <file file="${build.dir}/${final.name}.jar"/> <!-- we need the jar for tests and benchmarks (multi-version jar) -->
        <fileset dir="${build.dir.lib}">
            <include name="**/*.jar" />
        </fileset>
        <fileset dir="${test.lib}/jars">
            <include name="**/*.jar" />
            <exclude name="**/ant-*.jar"/>
        </fileset>
    </path>

  <macrodef name="create-javadoc">
    <attribute name="destdir"/>
    <element name="filesets"/>
    <sequential>
      <javadoc destdir="@{destdir}" author="true" version="true" use="true"
        windowtitle="${ant.project.name} API" classpathref="cassandra.classpath"
        bottom="Copyright &amp;copy; 2009- The Apache Software Foundation"
        useexternalfile="yes" encoding="UTF-8" failonerror="false"
        maxmemory="256m" additionalparam="${jdk11plus-javac-exports}">
        <filesets/>
      </javadoc>
      <fail message="javadoc failed">
        <condition>
            <not>
                <available file="@{destdir}/index-all.html" />
            </not>
        </condition>
      </fail>
    </sequential>
  </macrodef>

    <!--
        Setup the output directories.
    -->
    <target name="init" >
        <fail unless="is.source.artifact"
            message="Not a source artifact, stopping here." />
        <mkdir dir="${build.classes.main}"/>
        <mkdir dir="${test.lib}"/>
        <mkdir dir="${test.classes}"/>
        <mkdir dir="${stress.test.classes}"/>
        <mkdir dir="${fqltool.test.classes}"/>
        <mkdir dir="${build.src.gen-java}"/>
        <mkdir dir="${build.dir.lib}"/>
        <mkdir dir="${jacoco.export.dir}"/>
        <mkdir dir="${jacoco.partials.dir}"/>

        <!-- Set up jdk specific properties -->
        <javac includes="**/JdkProperties.java,**/SetSystemProperty.java" srcdir="test/anttasks" destdir="${test.classes}" includeantruntime="true" source="${java.default}" target="${java.default}">
          <compilerarg value="-Xlint:-options"/>
        </javac>
        <taskdef name="JdkProperties" classname="org.apache.cassandra.anttasks.JdkProperties" classpath="${test.classes}"/>
        <taskdef name="SetSystemProperty" classname="org.apache.cassandra.anttasks.SetSystemProperty" classpath="${test.classes}"/>

        <JdkProperties/>

        <!-- https://issues.apache.org/jira/browse/CASSANDRA-16391?focusedCommentId=17310803&page=com.atlassian.jira.plugin.system.issuetabpanels%3Acomment-tabpanel#comment-17310803 -->
        <SetSystemProperty name="jmc5.path" value="/tmp"/>
        <SetSystemProperty name="jmc6.path" value="/tmp"/>
        <SetSystemProperty name="visualvm.path" value="/tmp"/>
    </target>

    <target name="clean" description="Remove all locally created artifacts">
        <delete dir="${build.test.dir}" />
        <delete dir="${build.dir}/tmp" />
        <delete dir="${build.classes}" />
        <delete dir="${build.src.gen-java}" />
        <delete dir="${version.properties.dir}" />
        <delete dir="${jacoco.export.dir}" />
        <delete dir="${jacoco.partials.dir}"/>
    </target>
    <target depends="clean" name="cleanall"/>

    <target name="realclean" depends="clean" description="Remove the entire build directory and all downloaded artifacts">
        <delete>
          <fileset dir="${build.lib}" excludes="cassandra-driver-internal-only-*,puresasl-internal-only-*"/>
        </delete>
        <delete dir="${build.dir}" />
        <delete dir="${doc.dir}/build" />
        <delete dir="${doc.dir}/source/tools/nodetool" />
    </target>

    <!--
       This generates the CQL grammar files from Cql.g
    -->
    <target name="check-gen-cql3-grammar">
        <uptodate property="cql3current"
                targetfile="${build.src.gen-java}/org/apache/cassandra/cql3/Cql.tokens">
            <srcfiles dir="${build.src.antlr}">
                <include name="*.g"/>
            </srcfiles>
        </uptodate>
    </target>

    <target name="gen-cql3-grammar" depends="check-gen-cql3-grammar" unless="cql3current">
      <echo>Building Grammar ${build.src.antlr}/Cql.g  ...</echo>
      <java classname="org.antlr.Tool"
            classpathref="cql3-grammar.classpath"
            failonerror="true">
         <arg value="-Xconversiontimeout" />
         <arg value="10000" />
         <arg value="${build.src.antlr}/Cql.g" />
         <arg value="-fo" />
         <arg value="${build.src.gen-java}/org/apache/cassandra/cql3/" />
         <arg value="-Xmaxinlinedfastates"/>
         <arg value="10"/> <!-- default is 60 -->
      </java>
    </target>

    <target name="generate-cql-html" depends="resolver-init" description="Generate HTML from textile source">
        <taskdef classpathref="wikitext.classpath" resource="wikitexttasks.properties" />
        <wikitext-to-html markupLanguage="Textile">
            <fileset dir="${basedir}">
                <include name="doc/cql3/*.textile"/>
            </fileset>
        </wikitext-to-html>
    </target>

    <target name="gen-asciidoc" description="Generate dynamic asciidoc pages" depends="jar" unless="ant.gen-doc.skip">
        <exec executable="make" osfamily="unix" dir="${doc.dir}">
            <arg value="gen-asciidoc"/>
        </exec>
    </target>

    <target name="gen-doc" description="Generate documentation" depends="gen-asciidoc,generate-cql-html" unless="ant.gen-doc.skip">
        <exec executable="make" osfamily="unix" dir="${doc.dir}">
            <arg value="html"/>
        </exec>
    </target>

    <!--
        Generates Java sources for tokenization support from jflex
        grammar files
    -->
    <target name="generate-jflex-java" description="Generate Java from jflex grammar">
        <taskdef classname="jflex.anttask.JFlexTask" classpathref="jflex.classpath" name="jflex" />
        <jflex file="${build.src.java}/org/apache/cassandra/index/sasi/analyzer/StandardTokenizerImpl.jflex" destdir="${build.src.gen-java}/" />
    </target>

<<<<<<< HEAD
=======
    <!--
       Fetch Maven Ant Tasks and Cassandra's dependencies
       These targets are intentionally free of dependencies so that they
       can be run stand-alone from a binary release artifact.
    -->
    <target name="maven-ant-tasks-localrepo" unless="maven-ant-tasks.jar.exists" if="maven-ant-tasks.jar.local"
            depends="init" description="Fetch Maven ANT Tasks from Maven Local Repository">
      <copy file="${maven-ant-tasks.local}/${maven-ant-tasks.version}/maven-ant-tasks-${maven-ant-tasks.version}.jar"
           tofile="${build.dir}/maven-ant-tasks-${maven-ant-tasks.version}.jar"/>
      <property name="maven-ant-tasks.jar.exists" value="true"/>
    </target>

    <target name="maven-ant-tasks-download" depends="init,maven-ant-tasks-localrepo" unless="maven-ant-tasks.jar.exists"
            description="Fetch Maven ANT Tasks from Maven Central Repositroy">
      <echo>Downloading Maven ANT Tasks...</echo>
      <get src="${maven-ant-tasks.url}/${maven-ant-tasks.version}/maven-ant-tasks-${maven-ant-tasks.version}.jar"
           dest="${build.dir}/maven-ant-tasks-${maven-ant-tasks.version}.jar" usetimestamp="true" />
      <copy file="${build.dir}/maven-ant-tasks-${maven-ant-tasks.version}.jar"
            tofile="${maven-ant-tasks.local}/${maven-ant-tasks.version}/maven-ant-tasks-${maven-ant-tasks.version}.jar"/>
    </target>

    <target name="maven-ant-tasks-init" depends="maven-ant-tasks-download,resolver-init" unless="maven-ant-tasks.initialized"
            description="Initialize Maven ANT Tasks">
      <typedef uri="antlib:org.apache.maven.artifact.ant" classpathref="maven-ant-tasks.classpath" />
      <property name="maven-ant-tasks.initialized" value="true"/>
    </target>

    <!-- this task defines the dependencies that will be fetched by Maven ANT Tasks
         the dependencies are re-used for publishing artifacts to Maven Central
         in order to keep everything consistent -->
    <target name="maven-declare-dependencies" depends="maven-ant-tasks-init"
            description="Define dependencies and dependency versions">
      <!-- The parent pom defines the versions of all dependencies -->
      <artifact:pom id="parent-pom"
                    groupId="org.apache.cassandra"
                    artifactId="cassandra-parent"
                    packaging="pom"
                    version="${version}"
                    url="https://cassandra.apache.org"
                    name="Apache Cassandra"
                    inceptionYear="2009"
                    description="The Apache Cassandra Project develops a highly scalable second-generation distributed database, bringing together Dynamo's fully distributed design and Bigtable's ColumnFamily-based data model.">

        <!-- Inherit from the ASF template pom file, ref http://maven.apache.org/pom/asf/ -->
        <parent groupId="org.apache" artifactId="apache" version="22"/>
        <license name="The Apache Software License, Version 2.0" url="https://www.apache.org/licenses/LICENSE-2.0.txt"/>
        <scm connection="${scm.connection}" developerConnection="${scm.developerConnection}" url="${scm.url}"/>
        <dependencyManagement>
          <dependency groupId="org.xerial.snappy" artifactId="snappy-java" version="1.1.10.1"/>
          <dependency groupId="org.lz4" artifactId="lz4-java" version="1.8.0"/>
          <dependency groupId="com.ning" artifactId="compress-lzf" version="0.8.4" scope="provided"/>
          <dependency groupId="com.github.luben" artifactId="zstd-jni" version="1.5.5-1"/>
          <dependency groupId="com.google.guava" artifactId="guava" version="27.0-jre">
            <exclusion groupId="com.google.code.findbugs" artifactId="jsr305" />
            <exclusion groupId="org.codehaus.mojo" artifactId="animal-sniffer-annotations" />
            <exclusion groupId="com.google.guava" artifactId="listenablefuture" />
            <exclusion groupId="com.google.guava" artifactId="failureaccess" />
            <exclusion groupId="org.checkerframework" artifactId="checker-qual" />
            <exclusion groupId="com.google.errorprone" artifactId="error_prone_annotations" />
          </dependency>
          <dependency groupId="com.google.jimfs" artifactId="jimfs" version="1.1"/>
          <dependency groupId="org.hdrhistogram" artifactId="HdrHistogram" version="2.1.9"/>
          <dependency groupId="commons-cli" artifactId="commons-cli" version="1.1"/>
          <dependency groupId="commons-codec" artifactId="commons-codec" version="1.9"/>
          <dependency groupId="commons-io" artifactId="commons-io" version="2.6"/>
          <dependency groupId="org.apache.commons" artifactId="commons-lang3" version="3.11"/>
          <dependency groupId="org.apache.commons" artifactId="commons-math3" version="3.2"/>
          <dependency groupId="org.antlr" artifactId="antlr" version="3.5.2" scope="provided">
            <exclusion groupId="org.antlr" artifactId="stringtemplate"/>
          </dependency>
          <dependency groupId="org.antlr" artifactId="ST4" version="4.0.8"/>
          <dependency groupId="org.antlr" artifactId="antlr-runtime" version="3.5.2">
            <exclusion groupId="org.antlr" artifactId="stringtemplate"/>
          </dependency>
          <dependency groupId="org.slf4j" artifactId="slf4j-api" version="1.7.25"/>
          <dependency groupId="org.slf4j" artifactId="log4j-over-slf4j" version="1.7.25"/>
          <dependency groupId="org.slf4j" artifactId="jcl-over-slf4j" version="1.7.25" />
          <dependency groupId="ch.qos.logback" artifactId="logback-core" version="1.2.9"/>
          <dependency groupId="ch.qos.logback" artifactId="logback-classic" version="1.2.9"/>
          <dependency groupId="com.fasterxml.jackson.core" artifactId="jackson-core" version="2.13.2"/>
          <dependency groupId="com.fasterxml.jackson.core" artifactId="jackson-databind" version="2.13.2.2"/>
          <dependency groupId="com.fasterxml.jackson.core" artifactId="jackson-annotations" version="2.13.2"/>
          <dependency groupId="com.fasterxml.jackson.datatype" artifactId="jackson-datatype-jsr310" version="2.13.2"/>
          <dependency groupId="com.fasterxml.jackson.dataformat" artifactId="jackson-dataformat-yaml" version="2.13.2"  scope="test">
            <exclusion groupId="org.yaml" artifactId="snakeyaml"/>
          </dependency>
          <dependency groupId="com.googlecode.json-simple" artifactId="json-simple" version="1.1"/>
          <dependency groupId="com.boundary" artifactId="high-scale-lib" version="1.0.6"/>
          <dependency groupId="com.github.jbellis" artifactId="jamm" version="${jamm.version}"/>
          <dependency groupId="org.yaml" artifactId="snakeyaml" version="1.26"/>
          <dependency groupId="junit" artifactId="junit" version="4.12" scope="test">
            <exclusion groupId="org.hamcrest" artifactId="hamcrest-core"/>
          </dependency>
          <dependency groupId="org.mockito" artifactId="mockito-core" version="3.2.4" scope="test"/>
          <dependency groupId="org.quicktheories" artifactId="quicktheories" version="0.26" scope="test"/>
          <dependency groupId="com.google.code.java-allocation-instrumenter" artifactId="java-allocation-instrumenter" version="${allocation-instrumenter.version}" scope="test">
            <exclusion groupId="com.google.guava" artifactId="guava"/>
          </dependency>
          <dependency groupId="org.apache.cassandra" artifactId="harry-core" version="0.0.1" scope="test"/>
          <dependency groupId="org.reflections" artifactId="reflections" version="0.10.2" scope="test"/>
          <dependency groupId="org.apache.cassandra" artifactId="dtest-api" version="${dtest-api.version}" scope="test"/>
          <dependency groupId="com.puppycrawl.tools" artifactId="checkstyle" version="8.40" scope="test"/>
          <dependency groupId="org.apache.hadoop" artifactId="hadoop-core" version="1.0.3" scope="provided">
            <exclusion groupId="org.mortbay.jetty" artifactId="servlet-api"/>
            <exclusion groupId="commons-logging" artifactId="commons-logging"/>
            <exclusion groupId="commons-lang" artifactId="commons-lang"/>
            <exclusion groupId="org.eclipse.jdt" artifactId="core"/>
            <exclusion groupId="ant" artifactId="ant"/>
            <exclusion groupId="junit" artifactId="junit"/>
            <exclusion groupId="org.codehaus.jackson" artifactId="jackson-mapper-asl"/>
            <exclusion groupId="org.slf4j" artifactId="slf4j-api"/>
          </dependency>
          <dependency groupId="org.apache.hadoop" artifactId="hadoop-minicluster" version="1.0.3" scope="provided">
            <exclusion groupId="asm" artifactId="asm"/> <!-- this is the outdated version 3.1 -->
            <exclusion groupId="org.codehaus.jackson" artifactId="jackson-mapper-asl"/>
            <exclusion groupId="org.slf4j" artifactId="slf4j-api"/>
          </dependency>
          <dependency groupId="net.java.dev.jna" artifactId="jna" version="5.9.0"/>

          <dependency groupId="org.jacoco" artifactId="org.jacoco.agent" version="${jacoco.version}" scope="test"/>
          <dependency groupId="org.jacoco" artifactId="org.jacoco.ant" version="${jacoco.version}" scope="test">
            <exclusion groupId="org.ow2.asm" artifactId="asm"/>
          </dependency>

          <dependency groupId="org.jboss.byteman" artifactId="byteman-install" version="${byteman.version}" scope="provided"/>
          <dependency groupId="org.jboss.byteman" artifactId="byteman" version="${byteman.version}" scope="provided"/>
          <dependency groupId="org.jboss.byteman" artifactId="byteman-submit" version="${byteman.version}" scope="provided"/>
          <dependency groupId="org.jboss.byteman" artifactId="byteman-bmunit" version="${byteman.version}" scope="provided"/>

          <dependency groupId="net.bytebuddy" artifactId="byte-buddy" version="${bytebuddy.version}" />
          <dependency groupId="net.bytebuddy" artifactId="byte-buddy-agent" version="${bytebuddy.version}" />

          <dependency groupId="org.openjdk.jmh" artifactId="jmh-core" version="1.37" scope="test"/>
          <dependency groupId="org.openjdk.jmh" artifactId="jmh-generator-annprocess" version="1.37" scope="test"/>

          <dependency groupId="org.apache.ant" artifactId="ant-junit" version="1.10.12" scope="test"/>

          <dependency groupId="org.apache.cassandra" artifactId="cassandra-all" version="${version}" />
          <dependency groupId="io.dropwizard.metrics" artifactId="metrics-core" version="3.1.5" />
          <dependency groupId="io.dropwizard.metrics" artifactId="metrics-jvm" version="3.1.5" />
          <dependency groupId="io.dropwizard.metrics" artifactId="metrics-logback" version="3.1.5" />
          <dependency groupId="com.addthis.metrics" artifactId="reporter-config3" version="3.0.3">
            <exclusion groupId="org.hibernate" artifactId="hibernate-validator" />
           </dependency>
          <dependency groupId="org.mindrot" artifactId="jbcrypt" version="0.4" />
          <dependency groupId="io.airlift" artifactId="airline" version="0.8">
            <exclusion groupId="com.google.code.findbugs" artifactId="jsr305" />
           </dependency>
          <dependency groupId="io.netty" artifactId="netty-bom" version="4.1.58.Final" type="pom" scope="provided"/>
          <dependency groupId="io.netty" artifactId="netty-all" version="4.1.58.Final" />
          <dependency groupId="io.netty" artifactId="netty-tcnative-boringssl-static" version="2.0.36.Final"/>
          <dependency groupId="net.openhft" artifactId="chronicle-queue" version="${chronicle-queue.version}">
            <exclusion groupId="com.sun" artifactId="tools" />
          </dependency>
          <dependency groupId="net.openhft" artifactId="chronicle-core" version="${chronicle-core.version}">
            <exclusion groupId="net.openhft" artifactId="chronicle-analytics" />
            <exclusion groupId="org.jetbrains" artifactId="annotations" />
          </dependency>
          <dependency groupId="net.openhft" artifactId="chronicle-bytes" version="${chronicle-bytes.version}">
            <exclusion groupId="org.jetbrains" artifactId="annotations" />
          </dependency>
          <dependency groupId="net.openhft" artifactId="chronicle-wire" version="${chronicle-wire.version}">
            <exclusion groupId="net.openhft" artifactId="compiler" />
          </dependency>
          <dependency groupId="net.openhft" artifactId="chronicle-threads" version="${chronicle-threads.version}">
            <exclusion groupId="net.openhft" artifactId="affinity" />
            <!-- Exclude JNA here, as we want to avoid breaking consumers of the cassandra-all jar -->
            <exclusion groupId="net.java.dev.jna" artifactId="jna" />
            <exclusion groupId="net.java.dev.jna" artifactId="jna-platform" />
          </dependency>
          <dependency groupId="com.google.code.findbugs" artifactId="jsr305" version="2.0.2"/>
          <dependency groupId="com.clearspring.analytics" artifactId="stream" version="2.5.2">
            <exclusion groupId="it.unimi.dsi" artifactId="fastutil" />
          </dependency>
          <dependency groupId="com.datastax.cassandra" artifactId="cassandra-driver-core" version="3.11.0" classifier="shaded">
            <exclusion groupId="io.netty" artifactId="netty-buffer"/>
            <exclusion groupId="io.netty" artifactId="netty-codec"/>
            <exclusion groupId="io.netty" artifactId="netty-handler"/>
            <exclusion groupId="io.netty" artifactId="netty-transport"/>
            <exclusion groupId="org.slf4j" artifactId="slf4j-api"/>
            <exclusion groupId="com.github.jnr" artifactId="jnr-ffi"/>
            <exclusion groupId="com.github.jnr" artifactId="jnr-posix"/>
          </dependency>
          <dependency groupId="org.eclipse.jdt.core.compiler" artifactId="ecj" version="${ecj.version}" />
          <dependency groupId="org.caffinitas.ohc" artifactId="ohc-core" version="${ohc.version}">
            <exclusion groupId="org.slf4j" artifactId="slf4j-api"/>
          </dependency>
          <dependency groupId="org.caffinitas.ohc" artifactId="ohc-core-j8" version="${ohc.version}" />
          <dependency groupId="net.ju-n.compile-command-annotations" artifactId="compile-command-annotations" version="1.2.0" scope="provided"/>
          <dependency groupId="org.fusesource" artifactId="sigar" version="1.6.4">
            <exclusion groupId="log4j" artifactId="log4j"/>
          </dependency>
          <dependency groupId="com.carrotsearch" artifactId="hppc" version="0.8.1" />
          <dependency groupId="de.jflex" artifactId="jflex" version="${jflex.version}">
            <exclusion groupId="org.apache.ant" artifactId="ant"/>
          </dependency>
          <dependency groupId="com.github.rholder" artifactId="snowball-stemmer" version="1.3.0.581.1" />
          <dependency groupId="com.googlecode.concurrent-trees" artifactId="concurrent-trees" version="2.4.0" />
          <dependency groupId="com.github.ben-manes.caffeine" artifactId="caffeine" version="2.9.2" />
          <dependency groupId="org.jctools" artifactId="jctools-core" version="3.1.0"/>
          <dependency groupId="org.ow2.asm" artifactId="asm" version="${asm.version}"/>
          <dependency groupId="org.ow2.asm" artifactId="asm-tree" version="${asm.version}" scope="test"/>
          <dependency groupId="org.ow2.asm" artifactId="asm-commons" version="${asm.version}" scope="test"/>
          <dependency groupId="org.ow2.asm" artifactId="asm-util" version="${asm.version}" scope="test"/>
          <dependency groupId="org.gridkit.jvmtool" artifactId="sjk-cli" version="0.14"/>
          <dependency groupId="org.gridkit.jvmtool" artifactId="sjk-core" version="0.14">
            <exclusion groupId="org.gridkit.jvmtool" artifactId="sjk-hflame"/>
            <exclusion groupId="org.perfkit.sjk.parsers" artifactId="sjk-hflame"/>
            <exclusion groupId="org.perfkit.sjk.parsers" artifactId="sjk-jfr-standalone"/>
            <exclusion groupId="org.perfkit.sjk.parsers" artifactId="sjk-nps"/>
            <exclusion groupId="org.perfkit.sjk.parsers" artifactId="sjk-jfr5"/>
            <exclusion groupId="org.perfkit.sjk.parsers" artifactId="sjk-jfr6"/>
          </dependency>
          <dependency groupId="org.gridkit.jvmtool" artifactId="sjk-stacktrace" version="0.14"/>
          <dependency groupId="org.gridkit.jvmtool" artifactId="mxdump" version="0.14"/>
          <dependency groupId="org.gridkit.lab" artifactId="jvm-attach-api" version="1.5"/>
          <dependency groupId="org.gridkit.jvmtool" artifactId="sjk-json" version="0.14"/>
          <dependency groupId="com.beust" artifactId="jcommander" version="1.30"/>
          <dependency groupId="org.psjava" artifactId="psjava" version="0.1.19"/>
          <dependency groupId="javax.inject" artifactId="javax.inject" version="1"/>
          <dependency groupId="com.google.j2objc" artifactId="j2objc-annotations" version="1.3"/>
          <!-- adding this dependency is necessary for assertj. When updating assertj, need to also update the version of
             this that the new assertj's `assertj-parent-pom` depends on. -->
          <dependency groupId="org.junit" artifactId="junit-bom" version="5.6.0" type="pom" scope="test"/>
          <!-- when updating assertj, make sure to also update the corresponding junit-bom dependency -->
          <dependency groupId="org.assertj" artifactId="assertj-core" version="3.15.0" scope="test"/>
          <dependency groupId="org.awaitility" artifactId="awaitility" version="4.0.3"  scope="test">
            <exclusion groupId="org.hamcrest" artifactId="hamcrest"/>
          </dependency>
          <dependency groupId="org.hamcrest" artifactId="hamcrest" version="2.2" scope="test"/>
          <dependency groupId="com.github.seancfoley" artifactId="ipaddress" version="5.3.3" />
        </dependencyManagement>
        <developer id="adelapena" name="Andres de la Peña"/>
        <developer id="alakshman" name="Avinash Lakshman"/>
        <developer id="aleksey" name="Aleksey Yeschenko"/>
        <developer id="amorton" name="Aaron Morton"/>
        <developer id="aweisberg" name="Ariel Weisberg"/>
        <developer id="bdeggleston" name="Blake Eggleston"/>
        <developer id="benedict" name="Benedict Elliott Smith"/>
        <developer id="benjamin" name="Benjamin Lerer"/>
        <developer id="blambov" name="Branimir Lambov"/>
        <developer id="brandonwilliams" name="Brandon Williams"/>
        <developer id="carl" name="Carl Yeksigian"/>
        <developer id="dbrosius" name="David Brosiusd"/>
        <developer id="dikang" name="Dikang Gu"/>
        <developer id="eevans" name="Eric Evans"/>
        <developer id="edimitrova" name="Ekaterina Dimitrova"/>
        <developer id="gdusbabek" name="Gary Dusbabek"/>
        <developer id="goffinet" name="Chris Goffinet"/>
        <developer id="ifesdjeen" name="Alex Petrov"/>
        <developer id="jaakko" name="Laine Jaakko Olavi"/>
        <developer id="jake" name="T Jake Luciani"/>
        <developer id="jasonbrown" name="Jason Brown"/>
        <developer id="jbellis" name="Jonathan Ellis"/>
        <developer id="jfarrell" name="Jake Farrell"/>
        <developer id="jjirsa" name="Jeff Jirsa"/>
        <developer id="jkni" name="Joel Knighton"/>
        <developer id="jmckenzie" name="Josh McKenzie"/>
        <developer id="johan" name="Johan Oskarsson"/>
        <developer id="junrao" name="Jun Rao"/>
        <developer id="jzhuang" name="Jay Zhuang"/>
        <developer id="kohlisankalp" name="Sankalp Kohli"/>
        <developer id="marcuse" name="Marcus Eriksson"/>
        <developer id="mck" name="Michael Semb Wever"/>
        <developer id="mishail" name="Mikhail Stepura"/>
        <developer id="mshuler" name="Michael Shuler"/>
        <developer id="paulo" name="Paulo Motta"/>
        <developer id="pmalik" name="Prashant Malik"/>
        <developer id="rstupp" name="Robert Stupp"/>
        <developer id="scode" name="Peter Schuller"/>
        <developer id="beobal" name="Sam Tunnicliffe"/>
        <developer id="slebresne" name="Sylvain Lebresne"/>
        <developer id="stefania" name="Stefania Alborghetti"/>
        <developer id="tylerhobbs" name="Tyler Hobbs"/>
        <developer id="vijay" name="Vijay Parthasarathy"/>
        <developer id="xedin" name="Pavel Yaskevich"/>
        <developer id="yukim" name="Yuki Morishita"/>
        <developer id="zznate" name="Nate McCall"/>
      </artifact:pom>

      <!-- each dependency set then defines the subset of the dependencies for that dependency set -->
      <artifact:pom id="build-deps-pom"
                    artifactId="cassandra-build-deps">
        <parent groupId="org.apache.cassandra"
                artifactId="cassandra-parent"
                version="${version}"
                relativePath="${final.name}-parent.pom"/>
        <dependency groupId="junit" artifactId="junit" scope="test"/>
        <dependency groupId="org.assertj" artifactId="assertj-core" scope="test"/>
        <dependency groupId="commons-io" artifactId="commons-io" scope="test"/>
        <dependency groupId="org.mockito" artifactId="mockito-core" scope="test"/>
        <dependency groupId="org.ow2.asm" artifactId="asm" version="${asm.version}"/>
        <dependency groupId="org.ow2.asm" artifactId="asm-tree" version="${asm.version}" scope="test"/>
        <dependency groupId="org.ow2.asm" artifactId="asm-commons" version="${asm.version}" scope="test"/>
        <dependency groupId="org.ow2.asm" artifactId="asm-util" version="${asm.version}" scope="test"/>
        <dependency groupId="com.google.jimfs" artifactId="jimfs" version="1.1" scope="test"/>
        <dependency groupId="com.puppycrawl.tools" artifactId="checkstyle" scope="test"/>
        <dependency groupId="org.quicktheories" artifactId="quicktheories" scope="test"/>
        <dependency groupId="org.reflections" artifactId="reflections" scope="test"/>
        <dependency groupId="com.google.code.java-allocation-instrumenter" artifactId="java-allocation-instrumenter" version="${allocation-instrumenter.version}" scope="test"/>
        <dependency groupId="org.apache.cassandra" artifactId="dtest-api" scope="test"/>
        <dependency groupId="org.openjdk.jmh" artifactId="jmh-core" scope="test"/>
        <dependency groupId="org.openjdk.jmh" artifactId="jmh-generator-annprocess" scope="test"/>
        <dependency groupId="net.ju-n.compile-command-annotations" artifactId="compile-command-annotations" scope="test"/>
        <dependency groupId="org.apache.ant" artifactId="ant-junit" scope="test"/>
        <dependency groupId="org.apache.cassandra" artifactId="harry-core"/>
        <!-- adding this dependency is necessary for assertj. When updating assertj, need to also update the version of
             this that the new assertj's `assertj-parent-pom` depends on. -->
        <dependency groupId="org.junit" artifactId="junit-bom" type="pom"/>
        <dependency groupId="org.awaitility" artifactId="awaitility"/>
        <dependency groupId="org.hamcrest" artifactId="hamcrest"/>
        <!-- coverage debs -->
        <dependency groupId="org.jacoco" artifactId="org.jacoco.agent"/>
        <dependency groupId="org.jacoco" artifactId="org.jacoco.ant"/>

        <dependency groupId="com.fasterxml.jackson.dataformat" artifactId="jackson-dataformat-yaml"/>
      </artifact:pom>

      <!-- now the pom's for artifacts being deployed to Maven Central -->
      <artifact:pom id="all-pom"
                    artifactId="cassandra-all"
                    url="https://cassandra.apache.org"
                    name="Apache Cassandra">
        <parent groupId="org.apache.cassandra"
                artifactId="cassandra-parent"
                version="${version}"
                relativePath="${final.name}-parent.pom"/>
        <scm connection="${scm.connection}" developerConnection="${scm.developerConnection}" url="${scm.url}"/>
        <dependency groupId="org.xerial.snappy" artifactId="snappy-java"/>
        <dependency groupId="org.lz4" artifactId="lz4-java"/>
        <dependency groupId="com.ning" artifactId="compress-lzf"/>
        <dependency groupId="com.google.guava" artifactId="guava"/>
        <dependency groupId="commons-cli" artifactId="commons-cli"/>
        <dependency groupId="commons-codec" artifactId="commons-codec"/>
        <dependency groupId="org.apache.commons" artifactId="commons-lang3"/>
        <dependency groupId="org.apache.commons" artifactId="commons-math3"/>
        <dependency groupId="org.antlr" artifactId="antlr" scope="provided"/>
        <dependency groupId="org.antlr" artifactId="ST4"/>
        <dependency groupId="org.antlr" artifactId="antlr-runtime"/>
        <dependency groupId="org.slf4j" artifactId="slf4j-api"/>
        <dependency groupId="org.slf4j" artifactId="log4j-over-slf4j"/>
        <dependency groupId="org.slf4j" artifactId="jcl-over-slf4j"/>
        <dependency groupId="com.fasterxml.jackson.core" artifactId="jackson-core"/>
        <dependency groupId="com.fasterxml.jackson.core" artifactId="jackson-databind"/>
        <dependency groupId="com.fasterxml.jackson.core" artifactId="jackson-annotations"/>
        <dependency groupId="com.fasterxml.jackson.datatype" artifactId="jackson-datatype-jsr310"/>
        <dependency groupId="com.googlecode.json-simple" artifactId="json-simple"/>
        <dependency groupId="com.boundary" artifactId="high-scale-lib"/>
        <dependency groupId="org.yaml" artifactId="snakeyaml"/>
        <dependency groupId="org.mindrot" artifactId="jbcrypt"/>
        <dependency groupId="io.airlift" artifactId="airline"/>
        <dependency groupId="io.dropwizard.metrics" artifactId="metrics-core"/>
        <dependency groupId="io.dropwizard.metrics" artifactId="metrics-jvm"/>
        <dependency groupId="io.dropwizard.metrics" artifactId="metrics-logback"/>
        <dependency groupId="com.addthis.metrics" artifactId="reporter-config3"/>
        <dependency groupId="com.clearspring.analytics" artifactId="stream"/>

        <dependency groupId="ch.qos.logback" artifactId="logback-core"/>
        <dependency groupId="ch.qos.logback" artifactId="logback-classic"/>

        <!-- don't need hadoop classes to run, but if you use the hadoop stuff -->
        <dependency groupId="org.apache.hadoop" artifactId="hadoop-core" optional="true"/>
        <dependency groupId="org.apache.hadoop" artifactId="hadoop-minicluster" optional="true"/>

        <!-- don't need the Java Driver to run, but if you use the hadoop stuff or UDFs -->
        <dependency groupId="com.datastax.cassandra" artifactId="cassandra-driver-core" classifier="shaded" optional="true"/>
          <!-- don't need jna to run, but nice to have -->
        <dependency groupId="net.java.dev.jna" artifactId="jna"/>

        <!-- don't need jamm unless running a server in which case it needs to be a -javagent to be used anyway -->
        <dependency groupId="com.github.jbellis" artifactId="jamm"/>

        <dependency groupId="io.netty" artifactId="netty-bom"  type="pom"  />
        <dependency groupId="io.netty" artifactId="netty-all"/>
        <dependency groupId="net.openhft" artifactId="chronicle-queue"/>
        <dependency groupId="net.openhft" artifactId="chronicle-core"/>
        <dependency groupId="net.openhft" artifactId="chronicle-bytes"/>
        <dependency groupId="net.openhft" artifactId="chronicle-wire"/>
        <dependency groupId="net.openhft" artifactId="chronicle-threads"/>
        <dependency groupId="org.fusesource" artifactId="sigar"/>
        <dependency groupId="org.eclipse.jdt.core.compiler" artifactId="ecj"/>
        <dependency groupId="org.caffinitas.ohc" artifactId="ohc-core"/>
        <dependency groupId="org.caffinitas.ohc" artifactId="ohc-core-j8"/>
        <dependency groupId="com.github.ben-manes.caffeine" artifactId="caffeine" />
        <dependency groupId="org.jctools" artifactId="jctools-core"/>
        <dependency groupId="org.ow2.asm" artifactId="asm" />
        <dependency groupId="com.carrotsearch" artifactId="hppc" />
        <dependency groupId="org.gridkit.jvmtool" artifactId="sjk-cli" />
        <dependency groupId="org.gridkit.jvmtool" artifactId="sjk-core" />
        <dependency groupId="org.gridkit.jvmtool" artifactId="sjk-stacktrace" />
        <dependency groupId="org.gridkit.jvmtool" artifactId="mxdump" />
        <dependency groupId="org.gridkit.lab" artifactId="jvm-attach-api" />
        <dependency groupId="com.beust" artifactId="jcommander" />
        <dependency groupId="org.gridkit.jvmtool" artifactId="sjk-json"/>
        <dependency groupId="com.github.luben" artifactId="zstd-jni"/>
        <dependency groupId="org.psjava" artifactId="psjava"/>
        <dependency groupId="io.netty" artifactId="netty-tcnative-boringssl-static"/>
        <dependency groupId="javax.inject" artifactId="javax.inject"/>
        <dependency groupId="com.google.j2objc" artifactId="j2objc-annotations"/>
        <dependency groupId="org.hdrhistogram" artifactId="HdrHistogram"/>

        <!-- sasi deps -->
        <dependency groupId="com.github.rholder" artifactId="snowball-stemmer" />
        <dependency groupId="com.googlecode.concurrent-trees" artifactId="concurrent-trees" />

        <!-- compile tools -->
        <dependency groupId="com.google.code.findbugs" artifactId="jsr305"/>
        <dependency groupId="net.ju-n.compile-command-annotations" artifactId="compile-command-annotations"/>
        <dependency groupId="org.assertj" artifactId="assertj-core"/>
        <dependency groupId="org.jboss.byteman" artifactId="byteman-install"/>
        <dependency groupId="org.jboss.byteman" artifactId="byteman"/>
        <dependency groupId="org.jboss.byteman" artifactId="byteman-submit"/>
        <dependency groupId="org.jboss.byteman" artifactId="byteman-bmunit"/>
        <dependency groupId="com.github.seancfoley" artifactId="ipaddress" />
      </artifact:pom>
    </target>

    <!-- deprecated: legacy compatibility for build scripts in other repositories -->
    <target name="maven-ant-tasks-retrieve-build" depends="resolver-retrieve-build"/>

    <target name="echo-base-version">
        <echo message="${base.version}" />
    </target>

>>>>>>> 2747dbf0
    <!-- create properties file with C version -->
    <target name="_createVersionPropFile" depends="_get-git-sha,set-cqlsh-version">
      <taskdef name="propertyfile" classname="org.apache.tools.ant.taskdefs.optional.PropertyFile"/>
      <mkdir dir="${version.properties.dir}"/>
      <propertyfile file="${version.properties.dir}/version.properties">
        <entry key="CassandraVersion" value="${version}"/>
        <entry key="GitSHA" value="${git.sha}"/>
      </propertyfile>
    </target>

    <target name="test-run" depends="jar"
            description="Run in test mode.  Not for production use!">
      <java classname="org.apache.cassandra.service.CassandraDaemon" fork="true">
        <classpath>
          <path refid="cassandra.classpath.test"/>
          <pathelement location="${test.conf}"/>
        </classpath>
        <jvmarg value="-Dstorage-config=${test.conf}"/>
        <jvmarg value="-Dcassandra.reads.thresholds.coordinator.defensive_checks_enabled=true" /> <!-- enable defensive checks -->
        <jvmarg value="-javaagent:${build.dir.lib}/jars/jamm-${jamm.version}.jar" />
        <jvmarg value="-ea"/>
        <jvmarg line="${java-jvmargs}"/>
      </java>
    </target>

    <!--
        The build target builds all the .class files
    -->
    <target name="build" depends="resolver-retrieve-build,build-project" description="Compile Cassandra classes"/>
    <target name="codecoverage" depends="jacoco-run,jacoco-report" description="Create code coverage report"/>

    <target name="_build_java">
        <!-- Note: we cannot use javac's 'release' option, as that does not allow accessing sun.misc.Unsafe nor
        Nashorn's ClassFilter class as any javac modules option is invalid for release 8. -->
        <echo message="Compiling for Java ${ant.java.version}..."/>
        <javac
               debug="true" debuglevel="${debuglevel}" encoding="utf-8"
               destdir="${build.classes.main}" includeantruntime="false" source="${ant.java.version}" target="${ant.java.version}">
            <src path="${build.src.java}"/>
            <src path="${build.src.gen-java}"/>
            <compilerarg value="-XDignore.symbol.file"/>
            <compilerarg line="${jdk11plus-javac-exports}"/>
            <classpath>
                <path refid="cassandra.classpath"/>
            </classpath>
        </javac>
    </target>

    <target depends="init,gen-cql3-grammar,generate-cql-html,generate-jflex-java"
            name="build-project">
        <echo message="${ant.project.name}: ${ant.file}"/>
        <!-- Order matters! -->
        <antcall target="_build_java"/>
        <antcall target="_createVersionPropFile"/>
        <copy todir="${build.classes.main}">
            <fileset dir="${build.src.resources}" />
        </copy>
        <copy todir="${basedir}/conf" file="${build.classes.main}/META-INF/hotspot_compiler"/>
    </target>

    <target name="check" depends="_main-jar,build-test" description="Verifies the source code and dependencies. This task is intended to run on pre-commit and locally. It should verify mostly modified files compared to the upstream base branch." unless="check.skip">
        <antcall target="rat-check" inheritrefs="true"/>
        <antcall target="checkstyle" inheritrefs="true"/>
        <antcall target="checkstyle-test" inheritrefs="true"/>
    </target>

    <!-- Stress build file -->
    <property name="stress.build.src" value="${basedir}/tools/stress/src" />
    <property name="stress.test.src" value="${basedir}/tools/stress/test/unit" />
    <property name="stress.build.classes" value="${build.classes}/stress" />
    <property name="stress.test.classes" value="${build.dir}/test/stress-classes" />
	<property name="stress.manifest" value="${stress.build.classes}/MANIFEST.MF" />

    <target name="stress-build-test" depends="stress-build" description="Compile stress tests">
        <javac debug="true" debuglevel="${debuglevel}" destdir="${stress.test.classes}"
               source="${ant.java.version}" target="${ant.java.version}"
               includeantruntime="false" encoding="utf-8">
            <classpath>
                <path refid="cassandra.classpath.test"/>
                <pathelement location="${stress.build.classes}" />
            </classpath>
            <src path="${stress.test.src}"/>
        </javac>
    </target>

    <target name="stress-build" depends="build" description="build stress tool">
        <antcall target="_stress_build"/>
    </target>

    <target name="_stress_build">
    	<mkdir dir="${stress.build.classes}" />
        <javac compiler="modern" debug="true" debuglevel="${debuglevel}"
               source="${ant.java.version}" target="${ant.java.version}"
               encoding="utf-8" destdir="${stress.build.classes}" includeantruntime="true">
            <src path="${stress.build.src}" />
            <classpath>
                <path refid="cassandra.classpath" />
            </classpath>
        </javac>
        <copy todir="${stress.build.classes}">
            <fileset dir="${stress.build.src}/resources" />
        </copy>
    </target>

    <target name="stress-test" depends="maybe-build-test" description="Runs stress tests">
        <testmacro inputdir="${stress.test.src}"
                       timeout="${test.timeout}">
        </testmacro>
    </target>

    <!-- Use this with an FQDN for test class, and an optional csv list of methods like this:
      ant stress-test-some -Dtest.name=org.apache.cassandra.stress.generate.DistributionGaussianTest
      ant stress-test-some -Dtest.name=org.apache.cassandra.stress.generate.DistributionGaussianTest -Dtest.methods=simpleGaussian
    -->
    <target name="stress-test-some" depends="maybe-build-test" description="Runs stress tests">
        <testmacro inputdir="${stress.test.src}" timeout="${test.timeout}">
          <test unless:blank="${test.methods}" name="${test.name}" methods="${test.methods}" todir="${build.test.dir}/output/" outfile="TEST-${test.name}-${test.methods}"/>
          <test if:blank="${test.methods}" name="${test.name}" todir="${build.test.dir}/output/" outfile="TEST-${test.name}"/>
        </testmacro>
    </target>

    <!--
        fqltool build file
        -->
    <property name="fqltool.build.src" value="${basedir}/tools/fqltool/src" />
    <property name="fqltool.test.src" value="${basedir}/tools/fqltool/test/unit" />
    <property name="fqltool.build.classes" value="${build.classes}/fqltool" />
    <property name="fqltool.test.classes" value="${build.dir}/test/fqltool-classes" />
    <property name="fqltool.manifest" value="${fqltool.build.classes}/MANIFEST.MF" />

    <target name="fqltool-build-test" depends="fqltool-build" description="Compile fqltool tests">
        <javac debug="true" debuglevel="${debuglevel}" destdir="${fqltool.test.classes}"
               source="${ant.java.version}" target="${ant.java.version}"
               includeantruntime="false" encoding="utf-8">
            <classpath>
                <path refid="cassandra.classpath.test"/>
                <pathelement location="${fqltool.build.classes}" />
            </classpath>
            <src path="${fqltool.test.src}"/>
        </javac>
    </target>

    <target name="fqltool-build" depends="build" description="build fqltool">
        <antcall target="_fqltool_build"/>
    </target>

    <target name="_fqltool_build">
    	<mkdir dir="${fqltool.build.classes}" />
        <javac compiler="modern" debug="true" debuglevel="${debuglevel}"
               source="${ant.java.version}" target="${ant.java.version}"
               encoding="utf-8" destdir="${fqltool.build.classes}" includeantruntime="true">
            <src path="${fqltool.build.src}" />
            <classpath>
                <path refid="cassandra.classpath" />
            </classpath>
        </javac>
    </target>

    <target name="fqltool-test" depends="fqltool-build-test, build-test" description="Runs fqltool tests">
        <testmacro inputdir="${fqltool.test.src}"
                       timeout="${test.timeout}">
        </testmacro>
    </target>

    <!--
        simulator asm build file
        -->
    <property name="simulator-asm.build.src" value="${test.simulator-asm.src}" />
    <property name="simulator-asm.build.classes" value="${build.classes}/simulator-asm" />
    <property name="simulator-asm.manifest" value="${simulator-asm.build.classes}/MANIFEST.MF" />

    <property name="simulator-bootstrap.build.src" value="${test.simulator-bootstrap.src}" />
    <property name="simulator-bootstrap.build.classes" value="${build.classes}/simulator-bootstrap" />
    <property name="simulator-bootstrap.manifest" value="${simulator-bootstrap.build.classes}/MANIFEST.MF" />

    <target name="simulator-asm-build" depends="build" description="build simulator-asm">
        <antcall target="_simulator-asm_build"/>
    </target>

    <target name="simulator-bootstrap-build" depends="build" description="build simulator-bootstrap">
        <antcall target="_simulator-bootstrap_build"/>
    </target>

    <target name="_simulator-asm_build">
    	<mkdir dir="${simulator-asm.build.classes}" />
        <javac compiler="modern" debug="true" debuglevel="${debuglevel}"
               source="${ant.java.version}" target="${ant.java.version}"
               encoding="utf-8" destdir="${simulator-asm.build.classes}" includeantruntime="true">
            <src path="${simulator-asm.build.src}" />
            <classpath>
                <fileset dir="${test.lib}">
                     <include name="**/asm-*${asm.version}.jar" />
                </fileset>
                <fileset dir="${build.lib}">
                     <include name="**/asm-*${asm.version}.jar" />
                </fileset>
            </classpath>
        </javac>
    </target>

    <target name="_simulator-bootstrap_build">
    	<mkdir dir="${simulator-bootstrap.build.classes}" />
        <javac compiler="modern" debug="true" debuglevel="${debuglevel}"
               source="${ant.java.version}" target="${ant.java.version}"
               encoding="utf-8" destdir="${simulator-bootstrap.build.classes}" includeantruntime="true">
            <src path="${simulator-bootstrap.build.src}" />
            <classpath>
                <fileset dir="${test.lib}">
                     <include name="**/asm-*${asm.version}.jar" />
                </fileset>
                <fileset dir="${build.lib}">
                     <include name="**/asm-*${asm.version}.jar" />
                </fileset>
            </classpath>
            <compilerarg value="-XDignore.symbol.file"/>
        </javac>
    </target>

    <target name="write-poms" unless="without.maven">
        <filterset id="pom-template">
            <filter token="version" value="${version}"/>
            <filter token="final.name" value="${final.name}"/>
            <filter token="jamm.version" value="${jamm.version}"/>
            <filter token="allocation-instrumenter.version" value="${allocation-instrumenter.version}"/>
            <filter token="ecj.version" value="${ecj.version}"/>
            <filter token="asm.version" value="${asm.version}"/>
            <filter token="jacoco.version" value="${jacoco.version}"/>
            <filter token="jflex.version" value="${jflex.version}"/>
        </filterset>

        <copy file=".build/cassandra-deps-template.xml" tofile="${build.dir}/${final.name}.pom">
            <filterset refid="pom-template"/>
        </copy>
        <copy file=".build/parent-pom-template.xml" tofile="${build.dir}/${final.name}-parent.pom">
            <filterset refid="pom-template"/>
        </copy>
        <copy file=".build/cassandra-build-deps-template.xml" tofile="${build.dir}/tmp-${final.name}-deps.pom">
            <filterset refid="pom-template"/>
        </copy>
    </target>

    <!--
        The jar target makes cassandra.jar output.
    -->
    <target name="_main-jar"
            depends="build"
            description="Assemble Cassandra JAR files">
      <mkdir dir="${build.classes.main}/META-INF" />
      <copy file="LICENSE.txt"
            tofile="${build.classes.main}/META-INF/LICENSE.txt"/>
      <copy file="NOTICE.txt"
            tofile="${build.classes.main}/META-INF/NOTICE.txt"/>

      <!-- Main Jar -->
      <jar jarfile="${build.dir}/${final.name}.jar">
        <fileset dir="${build.classes.main}">
        </fileset>
        <manifest>
        <!-- <section name="org/apache/cassandra/infrastructure"> -->
          <attribute name="Multi-Release" value="true"/>
          <attribute name="Implementation-Title" value="Cassandra"/>
          <attribute name="Implementation-Version" value="${version}"/>
          <attribute name="Implementation-Vendor" value="Apache"/>
          <attribute name="Implementation-Git-SHA" value="${git.sha}"/>
        <!-- </section> -->
        </manifest>
      </jar>
    </target>

    <target name="stress-jar"
            depends="stress-build"
            description="Assemble Cassandra JAR files">
        <!-- Stress jar -->
        <manifest file="${stress.manifest}">
            <attribute name="Built-By" value="Pavel Yaskevich"/>
            <attribute name="Main-Class" value="org.apache.cassandra.stress.Stress"/>
        </manifest>
        <mkdir dir="${stress.build.classes}/META-INF" />
        <mkdir dir="${build.dir}/tools/lib/" />
        <jar destfile="${build.dir}/tools/lib/stress.jar" manifest="${stress.manifest}">
            <fileset dir="${stress.build.classes}"/>
        </jar>
    </target>

    <target name="fqltool-jar"
            depends="fqltool-build"
            description="Assemble Cassandra JAR files">

        <!-- fqltool jar -->
        <manifest file="${fqltool.manifest}">
            <attribute name="Built-By" value="Marcus Eriksson"/>
            <attribute name="Main-Class" value="org.apache.cassandra.fqltool.FullQueryLogTool"/>
        </manifest>
        <mkdir dir="${fqltool.build.classes}/META-INF" />
        <mkdir dir="${build.dir}/tools/lib/" />
        <jar destfile="${build.dir}/tools/lib/fqltool.jar" manifest="${fqltool.manifest}">
            <fileset dir="${fqltool.build.classes}"/>
        </jar>
    </target>

    <target name="simulator-jars"
            depends="simulator-asm-build,simulator-bootstrap-build"
            description="Assemble Cassandra JAR files">

        <!-- simulator asm jar -->
        <manifest file="${simulator-asm.manifest}">
            <attribute name="Built-By" value="Benedict Elliott Smith"/>
            <attribute name="Premain-Class" value="org.apache.cassandra.simulator.asm.InterceptAgent"/>
            <attribute name="Agent-Class" value="org.apache.cassandra.simulator.asm.InterceptAgent"/>
            <attribute name="Can-Redefine-Classes" value="true"/>
            <attribute name="Can-Retransform-Classes" value="true"/>
        </manifest>
        <mkdir dir="${simulator-asm.build.classes}/META-INF" />
        <mkdir dir="${test.lib}/jars/" />
        <jar destfile="${test.lib}/jars/simulator-asm.jar" manifest="${simulator-asm.manifest}">
            <fileset dir="${simulator-asm.build.classes}"/>
            <fileset dir="${test.lib}/jars">
                <include name="**/asm-*${asm.version}.jar" />
            </fileset>
        </jar>

        <!-- simulator bootstrap jar -->
        <manifest file="${simulator-bootstrap.manifest}">
            <attribute name="Built-By" value="Benedict Elliott Smith"/>
        </manifest>
        <mkdir dir="${simulator-bootstrap.build.classes}/META-INF" />
        <mkdir dir="${test.lib}/jars/" />
        <jar destfile="${test.lib}/jars/simulator-bootstrap.jar" manifest="${simulator-bootstrap.manifest}">
            <fileset dir="${simulator-bootstrap.build.classes}"/>
            <fileset dir="${test.lib}/jars">
                <include name="**/asm-*${asm.version}.jar" />
            </fileset>
        </jar>
    </target>

    <target name="jar"
            depends="_main-jar,build-test,stress-jar,fqltool-jar,simulator-jars,write-poms"
            description="Assemble Cassandra JAR files">
    </target>

    <!--
        The javadoc-jar target makes cassandra-javadoc.jar output required for publishing to Maven central repository.
    -->
    <target name="javadoc-jar" depends="javadoc" unless="no-javadoc" description="Assemble Cassandra JavaDoc JAR file">
      <jar jarfile="${build.dir}/${final.name}-javadoc.jar" basedir="${javadoc.dir}"/>
      <!-- javadoc task always rebuilds so might as well remove the generated docs to prevent
           being pulled into the distribution by accident -->
      <delete quiet="true" dir="${javadoc.dir}"/>
    </target>

    <!--
        The sources-jar target makes cassandra-sources.jar output required for publishing to Maven central repository.
    -->
    <target name="sources-jar" depends="init" description="Assemble Cassandra Sources JAR file">
      <jar jarfile="${build.dir}/${final.name}-sources.jar">
        <fileset dir="${build.src.java}" defaultexcludes="yes">
          <include name="org/apache/**/*.java"/>
        </fileset>
        <fileset dir="${build.src.gen-java}" defaultexcludes="yes">
          <include name="org/apache/**/*.java"/>
        </fileset>
      </jar>
    </target>

    <target name="_artifacts-init" depends="jar">
      <mkdir dir="${dist.dir}"/>
      <!-- fix the control linefeed so that builds on windows works on linux -->
      <fixcrlf srcdir="bin" includes="**/*" eol="lf" eof="remove" />
      <fixcrlf srcdir="conf" includes="**/*" eol="lf" eof="remove" />
      <fixcrlf srcdir="tools/bin" includes="**/*" eol="lf" eof="remove" />
      <copy todir="${dist.dir}/lib">
        <fileset dir="${build.lib}"/>
        <fileset dir="${build.dir}">
          <include name="${final.name}.jar" />
        </fileset>
      </copy>
      <copy todir="${dist.dir}/doc" failonerror="false">
        <fileset dir="doc">
          <include name="cql3/CQL.html" />
          <include name="cql3/CQL.css" />
          <include name="SASI.md" />
        </fileset>
      </copy>
      <copy todir="${dist.dir}/doc/html" failonerror="false">
        <fileset dir="doc" />
        <globmapper from="build/html/*" to="*"/>
      </copy>
      <copy todir="${dist.dir}/bin">
        <fileset dir="bin"/>
      </copy>
      <copy todir="${dist.dir}/conf">
        <fileset dir="conf"/>
      </copy>
      <copy todir="${dist.dir}/pylib">
        <fileset dir="pylib">
          <include name="**" />
          <exclude name="**/*.pyc" />
        </fileset>
      </copy>
      <copy todir="${dist.dir}/">
        <fileset dir="${basedir}">
          <include name="*.txt" />
        </fileset>
      </copy>
      <copy todir="${dist.dir}/tools/bin">
        <fileset dir="${basedir}/tools/bin"/>
      </copy>
      <copy todir="${dist.dir}/tools/">
        <fileset dir="${basedir}/tools/">
            <include name="*.yaml"/>
	</fileset>
      </copy>
      <copy todir="${dist.dir}/tools/lib">
        <fileset dir="${build.dir}/tools/lib/">
            <include name="*.jar" />
        </fileset>
      </copy>
    </target>

    <!-- creates release tarballs -->
    <target name="artifacts" depends="_artifacts-init,check,gen-doc,sources-jar"
            description="Create Cassandra tarball and maven artifacts">
      <tar compression="gzip" longfile="gnu"
        destfile="${build.dir}/${final.name}-bin.tar.gz">

        <!-- Everything but bin/ (default mode) -->
        <tarfileset dir="${dist.dir}" prefix="${final.name}">
          <include name="**"/>
          <exclude name="bin/*" />
          <exclude name="tools/bin/*"/>
        </tarfileset>
        <!-- Shell includes in bin/ (default mode) -->
        <tarfileset dir="${dist.dir}" prefix="${final.name}">
          <include name="bin/*.in.sh" />
          <include name="tools/bin/*.in.sh" />
        </tarfileset>
        <!-- Executable scripts in bin/ -->
        <tarfileset dir="${dist.dir}" prefix="${final.name}" mode="755">
          <include name="bin/*"/>
          <include name="tools/bin/*"/>
          <exclude name="bin/*.in.sh" />
          <exclude name="tools/bin/*.in.sh" />
        </tarfileset>
      </tar>

      <tar compression="gzip" longfile="gnu"
           destfile="${build.dir}/${final.name}-src.tar.gz">

        <tarfileset dir="${basedir}"
                    prefix="${final.name}-src">
          <include name="**"/>
          <exclude name="build/**" />
          <exclude name="lib/**" />
          <exclude name="src/gen-java/**" />
          <exclude name=".git/**" />
          <exclude name="venv/**" />
          <exclude name="src/resources/org/apache/cassandra/config/version.properties" />
          <exclude name="conf/hotspot_compiler" />
          <exclude name="doc/cql3/CQL.html" />
          <exclude name="doc/build/**" />
          <exclude name="bin/*" /> <!-- handled separately below -->
          <exclude name="tools/bin/*" /> <!-- handled separately below -->
          <!-- exclude python generated files -->
          <exclude name="**/__pycache__/**" />
          <!-- exclude Eclipse files -->
          <exclude name=".project" />
          <exclude name=".classpath" />
          <exclude name=".settings/**" />
          <exclude name=".externalToolBuilders/**" />
          <!-- exclude NetBeans files -->
          <exclude name="ide/nbproject/private/**" />
        </tarfileset>

        <!-- python driver -->
        <tarfileset dir="${basedir}" prefix="${final.name}-src">
          <include name="lib/cassandra-driver-internal-only-**" />
        </tarfileset>

        <!-- Shell includes in bin/ and tools/bin/ -->
        <tarfileset dir="${basedir}" prefix="${final.name}-src">
          <include name="bin/*.in.sh" />
          <include name="tools/bin/*.in.sh" />
        </tarfileset>
        <!-- Everything else (assumed to be scripts), is executable -->
        <tarfileset dir="${basedir}" prefix="${final.name}-src" mode="755">
          <include name="bin/*"/>
          <exclude name="bin/*.in.sh" />
          <include name="tools/bin/*"/>
          <exclude name="tools/bin/*.in.sh" />
        </tarfileset>
      </tar>

      <checksum forceOverwrite="yes" todir="${build.dir}" fileext=".sha256" algorithm="SHA-256">
        <fileset dir="${build.dir}">
          <include name="${final.name}-bin.tar.gz" />
          <include name="${final.name}-src.tar.gz" />
        </fileset>
      </checksum>
      <checksum forceOverwrite="yes" todir="${build.dir}" fileext=".sha512" algorithm="SHA-512">
        <fileset dir="${build.dir}">
          <include name="${final.name}-bin.tar.gz" />
          <include name="${final.name}-src.tar.gz" />
        </fileset>
      </checksum>
    </target>

  <!-- Wrapper of build-test without dependencies, so both that target and its dependencies are skipped if the property
    no-build-test is true. This is meant to be used to run tests without actually building them, provided that they have
    been built before. All test targets depend on this, so one can run them using the no-build-test property.
    For example:

    ant test -Dno-build-test=true
    ant test -Dtest.name=StorageServiceServerTest -Dno-build-test=true
    ant testsome -Dtest.name=org.apache.cassandra.service.StorageServiceServerTest -Dno-build-test=true

    The property is false by default, so if it's not specified the tests would be built with all their dependencies.
    See CASSANDRA-16625 and CASSANDRA-18000 for further details.
     -->
  <target name="maybe-build-test" unless="no-build-test">
    <antcall target="build-test" inheritRefs="true"/>
  </target>

  <target name="build-test" depends="_main-jar,stress-build-test,fqltool-build,resolver-dist-lib,simulator-jars"
          description="Compile test classes">
    <antcall target="_build-test"/>
    <antcall target="_check-test-names"/>
  </target>

  <target name="_build-test">
    <javac
     compiler="modern"
     debug="true"
     debuglevel="${debuglevel}"
     destdir="${test.classes}"
     includeantruntime="true"
     source="${ant.java.version}"
     target="${ant.java.version}"
     encoding="utf-8">
     <classpath>
        <path refid="cassandra.classpath.test"/>
        <pathelement location="${fqltool.build.classes}"/>
     </classpath>
     <compilerarg value="-XDignore.symbol.file"/>
     <!-- needed to compile org.apache.cassandra.utils.memory.BufferPoolTest -->
     <compilerarg line="${jdk11plus-javac-exports}"/>
     <src path="${test.anttasks.src}"/>
     <src path="${test.unit.src}"/>
     <src path="${test.long.src}"/>
     <src path="${test.burn.src}"/>
     <src path="${test.memory.src}"/>
     <src path="${test.microbench.src}"/>
     <src path="${test.distributed.src}"/>
     <src path="${test.simulator.src}"/>
     <src path="${test.simulator-asm.src}"/>
     <src path="${test.simulator-bootstrap.src}"/>
     <src path="${test.simulator-test.src}"/>
     <compilerarg line="${jdk11plus-javac-exports}"/>
    </javac>

<<<<<<< HEAD
=======
    <antcall target="_check-test-names" inheritRefs="true"/>

>>>>>>> 2747dbf0
    <!-- Non-java resources needed by the test suite -->
    <copy todir="${test.classes}">
      <fileset dir="${test.resources}"/>
    </copy>
  </target>

<<<<<<< HEAD
  <target name="_check-test-names">
    <java taskname="check-test-names" fork="true" failonerror="yes" classname="org.apache.cassandra.anttasks.TestNameCheckTask" classpath="${test.classes}">
      <classpath>
        <path refid="cassandra.classpath" />
        <pathelement location="${test.classes}"/>
        <pathelement location="${fqltool.build.classes}" />
        <fileset dir="${test.lib}">
          <include name="**/*.jar" />
        </fileset>
      </classpath>
      <jvmarg line="${java-jvmargs}"/>
    </java>
=======
    <macrodef name="check-test-names">
        <attribute name="annotationName"/>
        <attribute name="regex"/>
        <attribute name="scanClassPath" default="${test.classes}:${fqltool.test.classes}:${stress.test.classes}"/>
        <attribute name="packageName" default="org.apache.cassandra"/>
        <attribute name="expand" default="true"/>
        <attribute name="normalize" default="true"/>
        <attribute name="verbose" default="false"/>

        <sequential>
            <java taskname="check-test-names" fork="true" failonerror="yes" classname="org.apache.cassandra.anttasks.TestNameCheckTask">
                <classpath>
                    <path refid="cassandra.classpath.test"/>
                    <pathelement location="${fqltool.build.classes}"/>
                    <pathelement location="${stress.build.classes}"/>
                    <pathelement location="${test.classes}"/>
                    <pathelement location="${fqltool.test.classes}"/>
                    <pathelement location="${stress.test.classes}"/>
                </classpath>
                <jvmarg line="${java11-jvmargs}"/>
                <jvmarg value="-DscanClassPath=@{scanClassPath}"/>
                <jvmarg value="-DpackageName=@{packageName}"/>
                <jvmarg value="-DannotationName=@{annotationName}"/>
                <jvmarg value="-Dexpand=@{expand}"/>
                <jvmarg value="-Dnormalize=@{normalize}"/>
                <jvmarg value="-Dverbose=@{verbose}"/>
                <jvmarg value="-Dregex=@{regex}"/>
            </java>
        </sequential>
    </macrodef>

  <target name="_check-test-names">
      <check-test-names annotationName="org.junit.Test" regex=".*Test$"/>
      <check-test-names annotationName="org.openjdk.jmh.annotations.Benchmark" regex=".*(Bench|_jmhType.*)$"/>
>>>>>>> 2747dbf0
  </target>

  <!-- Run tests separately and report errors after and generate a junit report -->
  <macrodef name="testhelper">
    <attribute name="testdelegate"/>
    <sequential>
        <taskdef name="testhelper_" classname="org.apache.cassandra.anttasks.TestHelper" classpath="${test.classes}"/>
        <testhelper_ property="@{testdelegate}"/>
      <fail message="Some test(s) failed.">
        <condition>
            <and>
            <isset property="testfailed"/>
            <not>
              <isset property="ant.test.failure.ignore"/>
            </not>
          </and>
        </condition>
      </fail>
    </sequential>
  </macrodef>

  <!-- Run a list of junit tasks but don't track errors or generate a report after
       If a test fails the testfailed property will be set. All the tests are run using the testdelegate
       macro that is specified as an attribute and they will be run sequentially in this ant process -->

  <!-- Defines how to run a set of tests. If you change the defaults for attributes
       you should also update them in testmacro.,
       The two are split because the helper doesn't generate
       a junit report or fail on errors -->
  <macrodef name="testmacrohelper">
    <attribute name="inputdir" />
    <attribute name="timeout" default="${test.timeout}" />
    <attribute name="forkmode" default="perTest"/>
    <element name="optjvmargs" implicit="true" optional="true" />
    <attribute name="filter" default="**/${test.name}.java"/>
    <attribute name="exclude" default="" />
    <attribute name="filelist" default="" />
    <attribute name="testtag" default=""/>
    <attribute name="usejacoco" default="no"/>
    <attribute name="showoutput" default="false"/>

    <sequential>
      <fail message="testing with build.test.dir (${build.test.dir}) not pointing to 'build/test/' will fail, test configurations are hardcoded.">
        <condition><not><equals arg1="${build.test.dir}" arg2="${basedir}/build/test"/></not></condition>
      </fail>
      <condition property="additionalagent"
                 value="-javaagent:${build.dir.lib}/jars/jacocoagent.jar=destfile=${jacoco.partialexecfile}"
                 else="">
        <istrue value="${usejacoco}"/>
      </condition>
      <taskdef name="junit-timeout" classname="org.apache.cassandra.JStackJUnitTask">
        <classpath>
          <pathelement location="${test.classes}"/>
        </classpath>
      </taskdef>
      <mkdir dir="${build.test.dir}/cassandra"/>
      <mkdir dir="${build.test.dir}/output"/>
      <mkdir dir="${build.test.dir}/output/@{testtag}"/>
      <mkdir dir="${tmp.dir}"/>
      <junit-timeout fork="on" forkmode="@{forkmode}" failureproperty="testfailed" maxmemory="1024m" timeout="@{timeout}" showoutput="@{showoutput}">
        <formatter classname="org.apache.cassandra.CassandraXMLJUnitResultFormatter" extension=".xml" usefile="true"/>
        <formatter classname="org.apache.cassandra.CassandraBriefJUnitResultFormatter" usefile="false"/>
        <jvmarg value="-Dstorage-config=${test.conf}"/>
        <jvmarg value="-Djava.awt.headless=true"/>
        <!-- Cassandra 3.0+ needs <jvmarg line="... ${additionalagent}" /> here! (not value=) -->
        <jvmarg line="-javaagent:${build.dir.lib}/jars/jamm-${jamm.version}.jar ${additionalagent}" />
        <jvmarg value="-ea"/>
        <jvmarg value="-Djava.io.tmpdir=${tmp.dir}"/>
        <jvmarg value="-Dcassandra.debugrefcount=true"/>
        <jvmarg value="${jvm_xss}"/>
        <!-- When we do classloader manipulation SoftReferences can cause memory leaks
             that can OOM our test runs. The next two settings informs our GC
             algorithm to limit the metaspace size and clean up SoftReferences
             more aggressively rather than waiting. See CASSANDRA-14922 for more details.
        -->
        <jvmarg value="-XX:SoftRefLRUPolicyMSPerMB=0" />
        <jvmarg value="-XX:ActiveProcessorCount=${cassandra.test.processorCount}" />
        <jvmarg value="-XX:HeapDumpPath=${build.test.dir}" />
        <jvmarg value="-Dcassandra.test.driver.connection_timeout_ms=${test.driver.connection_timeout_ms}"/>
        <jvmarg value="-Dcassandra.test.driver.read_timeout_ms=${test.driver.read_timeout_ms}"/>
        <jvmarg value="-Dcassandra.memtable_row_overhead_computation_step=100"/>
        <jvmarg value="-Dcassandra.test.use_prepared=${cassandra.test.use_prepared}"/>
        <jvmarg value="-Dcassandra.test.sstableformatdevelopment=true"/>
        <!-- The first time SecureRandom initializes can be slow if it blocks on /dev/random -->
        <jvmarg value="-Djava.security.egd=file:/dev/urandom" />
        <jvmarg value="-Dcassandra.testtag=@{testtag}.jdk${ant.java.version}${testtag.extra}"/>
        <jvmarg value="-Dcassandra.keepBriefBrief=${cassandra.keepBriefBrief}" />
        <jvmarg value="-Dcassandra.strict.runtime.checks=true" />
        <jvmarg value="-Dcassandra.reads.thresholds.coordinator.defensive_checks_enabled=true" /> <!-- enable defensive checks -->
        <jvmarg value="-Dcassandra.test.flush_local_schema_changes=${cassandra.test.flush_local_schema_changes}"/>
        <jvmarg value="-Dcassandra.test.messagingService.nonGracefulShutdown=${cassandra.test.messagingService.nonGracefulShutdown}"/>
        <jvmarg value="-Dcassandra.use_nix_recursive_delete=${cassandra.use_nix_recursive_delete}"/>
        <jvmarg value="-Dio.netty.allocator.useCacheForAllThreads=true"/>
        <jvmarg value="-Dio.netty.allocator.maxOrder=11"/>
        <jvmarg line="${java-jvmargs}"/>
        <!-- disable shrinks in quicktheories CASSANDRA-15554 -->
        <jvmarg value="-DQT_SHRINKS=0"/>
        <jvmarg line="${_std-test-jvmargs} " />
        <jvmarg line="${test.jvm.args}" />
        <optjvmargs/>
        <!-- Uncomment to debug unittest, attach debugger to port 1416 -->
        <!--
        <jvmarg line="-agentlib:jdwp=transport=dt_socket,address=localhost:1416,server=y,suspend=y" />
        -->
        <classpath>
          <pathelement path="${java.class.path}"/>
          <pathelement location="${stress.build.classes}"/>
          <pathelement location="${fqltool.build.classes}"/>
          <pathelement location="${test.classes}"/>
          <path refid="cassandra.classpath.test" />
          <pathelement location="${stress.test.classes}"/>
          <pathelement location="${fqltool.test.classes}"/>
          <pathelement location="${test.conf}"/>
          <pathelement path="${java.class.path}"/>
          <path refid="cassandra.classpath" />
          <fileset dir="${test.lib}">
            <include name="**/*.jar" />
              <exclude name="**/ant-*.jar"/>
          </fileset>
        </classpath>
        <batchtest todir="${build.test.dir}/output/@{testtag}">
            <fileset dir="@{inputdir}" includes="@{filter}" excludes="@{exclude}"/>
            <filelist dir="@{inputdir}" files="@{filelist}"/>
        </batchtest>
      </junit-timeout>

      <delete quiet="true" failonerror="false" dir="${build.test.dir}/cassandra/commitlog"/>
      <delete quiet="true" failonerror="false" dir="${build.test.dir}/cassandra/cdc_raw"/>
      <delete quiet="true" failonerror="false" dir="${build.test.dir}/cassandra/data"/>
      <delete quiet="true" failonerror="false" dir="${build.test.dir}/cassandra/ssl_upload_tables"/>
      <delete quiet="true" failonerror="false" dir="${build.test.dir}/cassandra/system_data"/>
      <delete quiet="true" failonerror="false" dir="${build.test.dir}/cassandra/saved_caches"/>
      <delete quiet="true" failonerror="false" dir="${build.test.dir}/cassandra/hints"/>
    </sequential>
  </macrodef>

  <target name="testold" depends="maybe-build-test" description="Execute unit tests">
    <testmacro inputdir="${test.unit.src}" timeout="${test.timeout}">
      <jvmarg value="-Dlegacy-sstable-root=${test.data}/legacy-sstables"/>
      <jvmarg value="-Dinvalid-legacy-sstable-root=${test.data}/invalid-legacy-sstables"/>
      <jvmarg value="-Dcassandra.ring_delay_ms=1000"/>
      <jvmarg value="-Dcassandra.tolerate_sstable_size=true"/>
      <jvmarg value="-Dcassandra.skip_sync=true" />
    </testmacro>
    <fileset dir="${test.unit.src}" />
  </target>

  <!-- Will not generate a junit report or fail on error  -->
  <macrodef name="testlist">
    <attribute name="test.file.list"/>
    <sequential>
      <testmacrohelper inputdir="${test.dir}/${test.classlistprefix}" filelist="@{test.file.list}" exclude="**/*.java" timeout="${test.timeout}">
        <jvmarg value="-Dlegacy-sstable-root=${test.data}/legacy-sstables"/>
        <jvmarg value="-Dinvalid-legacy-sstable-root=${test.data}/invalid-legacy-sstables"/>
        <jvmarg value="-Dcassandra.ring_delay_ms=1000"/>
        <jvmarg value="-Dcassandra.tolerate_sstable_size=true"/>
        <jvmarg value="-Dcassandra.skip_sync=true" />
      </testmacrohelper>
    </sequential>
  </macrodef>

  <!-- Will not generate a junit report  -->
  <macrodef name="testlist-compression">
    <attribute name="test.file.list" />
    <sequential>
      <property name="compressed_yaml" value="${build.test.dir}/cassandra.compressed.yaml"/>
      <concat destfile="${compressed_yaml}">
          <fileset file="${test.conf}/cassandra.yaml"/>
          <fileset file="${test.conf}/commitlog_compression_${test.compression.algo}.yaml"/>
      </concat>
      <testmacrohelper inputdir="${test.unit.src}" filelist="@{test.file.list}"
                       exclude="**/*.java" timeout="${test.timeout}" testtag="compression">
        <jvmarg value="-Dlegacy-sstable-root=${test.data}/legacy-sstables"/>
        <jvmarg value="-Dinvalid-legacy-sstable-root=${test.data}/invalid-legacy-sstables"/>
        <jvmarg value="-Dcassandra.test.compression=true"/>
        <jvmarg value="-Dcassandra.test.compression.algo=${test.compression.algo}"/>
        <jvmarg value="-Dcassandra.ring_delay_ms=1000"/>
        <jvmarg value="-Dcassandra.tolerate_sstable_size=true"/>
        <jvmarg value="-Dcassandra.config=file:///${compressed_yaml}"/>
        <jvmarg value="-Dcassandra.skip_sync=true" />
      </testmacrohelper>
    </sequential>
  </macrodef>

  <macrodef name="testlist-cdc">
    <attribute name="test.file.list" />
    <sequential>
      <property name="cdc_yaml" value="${build.test.dir}/cassandra.cdc.yaml"/>
      <concat destfile="${cdc_yaml}">
        <fileset file="${test.conf}/cassandra.yaml"/>
        <fileset file="${test.conf}/cdc.yaml"/>
      </concat>
      <testmacrohelper inputdir="${test.unit.src}" filelist="@{test.file.list}"
                       exclude="**/*.java" timeout="${test.timeout}" testtag="cdc">
        <jvmarg value="-Dlegacy-sstable-root=${test.data}/legacy-sstables"/>
        <jvmarg value="-Dinvalid-legacy-sstable-root=${test.data}/invalid-legacy-sstables"/>
        <jvmarg value="-Dcassandra.ring_delay_ms=1000"/>
        <jvmarg value="-Dcassandra.tolerate_sstable_size=true"/>
        <jvmarg value="-Dcassandra.config=file:///${cdc_yaml}"/>
        <jvmarg value="-Dcassandra.skip_sync=true" />
      </testmacrohelper>
    </sequential>
  </macrodef>

    <macrodef name="testlist-trie">
        <attribute name="test.file.list" />
        <sequential>
            <property name="trie_yaml" value="${build.test.dir}/cassandra.trie.yaml"/>
            <concat destfile="${trie_yaml}">
                <fileset file="${test.conf}/cassandra.yaml"/>
                <fileset file="${test.conf}/trie_memtable.yaml"/>
                <fileset file="${test.conf}/storage_compatibility_mode_none.yaml"/>
            </concat>
            <testmacrohelper inputdir="${test.unit.src}" filelist="@{test.file.list}"
                             exclude="**/*.java" timeout="${test.timeout}" testtag="trie">
                <jvmarg value="-Dlegacy-sstable-root=${test.data}/legacy-sstables"/>
                <jvmarg value="-Dinvalid-legacy-sstable-root=${test.data}/invalid-legacy-sstables"/>
                <jvmarg value="-Dcassandra.ring_delay_ms=1000"/>
                <jvmarg value="-Dcassandra.tolerate_sstable_size=true"/>
                <jvmarg value="-Dcassandra.config=file:///${trie_yaml}"/>
                <jvmarg value="-Dcassandra.junit_storage_compatibility_mode=NONE"/>
                <jvmarg value="-Dcassandra.skip_sync=true" />
            </testmacrohelper>
        </sequential>
    </macrodef>

    <macrodef name="testlist-oa">
    <attribute name="test.file.list"/>
    <sequential>
      <property name="scm_none_yaml" value="${build.test.dir}/cassandra.scm_none.yaml"/>
        <concat destfile="${scm_none_yaml}">
          <fileset file="${test.conf}/cassandra.yaml"/>
          <fileset file="${test.conf}/storage_compatibility_mode_none.yaml"/>
        </concat>
      <testmacrohelper inputdir="${test.dir}/${test.classlistprefix}" filelist="@{test.file.list}" 
                       exclude="**/*.java" timeout="${test.timeout}" testtag="oa">
        <jvmarg value="-Dlegacy-sstable-root=${test.data}/legacy-sstables"/>
        <jvmarg value="-Dinvalid-legacy-sstable-root=${test.data}/invalid-legacy-sstables"/>
        <jvmarg value="-Dcassandra.ring_delay_ms=1000"/>
        <jvmarg value="-Dcassandra.tolerate_sstable_size=true"/>
        <jvmarg value="-Dcassandra.config=file:///${scm_none_yaml}"/>
        <jvmarg value="-Dcassandra.junit_storage_compatibility_mode=NONE"/>
        <jvmarg value="-Dcassandra.skip_sync=true" />
      </testmacrohelper>
    </sequential>
  </macrodef>

    <macrodef name="testlist-system-keyspace-directory">
    <attribute name="test.file.list" />
    <sequential>
      <property name="system_keyspaces_directory_yaml" value="${build.test.dir}/cassandra.system.yaml"/>
      <concat destfile="${system_keyspaces_directory_yaml}">
        <fileset file="${test.conf}/cassandra.yaml"/>
        <fileset file="${test.conf}/system_keyspaces_directory.yaml"/>
      </concat>
      <testmacrohelper inputdir="${test.unit.src}" filelist="@{test.file.list}"
                       exclude="**/*.java" timeout="${test.timeout}" testtag="system_keyspace_directory">
        <jvmarg value="-Dlegacy-sstable-root=${test.data}/legacy-sstables"/>
        <jvmarg value="-Dinvalid-legacy-sstable-root=${test.data}/invalid-legacy-sstables"/>
        <jvmarg value="-Dcassandra.ring_delay_ms=1000"/>
        <jvmarg value="-Dcassandra.tolerate_sstable_size=true"/>
        <jvmarg value="-Dcassandra.config=file:///${system_keyspaces_directory_yaml}"/>
        <jvmarg value="-Dcassandra.skip_sync=true" />
      </testmacrohelper>
    </sequential>
  </macrodef>

  <!--
    Run named ant task with jacoco, such as "ant jacoco-run -Dtaskname=test"
    the target run must enable the jacoco agent if usejacoco is 'yes' -->
  <target name="jacoco-run" description="run named task with jacoco instrumentation">
    <condition property="runtask" value="${taskname}" else="test">
      <isset property="taskname"/>
    </condition>
    <antcall target="${runtask}">
      <param name="usejacoco" value="yes"/>
    </antcall>
  </target>

  <!-- Use this with an FQDN for test class, and an optional csv list of methods like this:
    ant testsome -Dtest.name=org.apache.cassandra.service.StorageServiceServerTest
    ant testsome -Dtest.name=org.apache.cassandra.service.StorageServiceServerTest -Dtest.methods=testRegularMode,testGetAllRangesEmpty
  -->
  <target name="testsome" depends="maybe-build-test" description="Execute specific unit tests" >
    <condition property="withoutMethods">
      <and>
        <equals arg1="${test.methods}" arg2=""/>
        <not>
          <contains string="${test.name}" substring="*"/>
        </not>
      </and>
    </condition>
    <condition property="withMethods">
      <and>
        <not>
         <equals arg1="${test.methods}" arg2=""/>
        </not>
        <not>
          <contains string="${test.name}" substring="*"/>
        </not>
      </and>
    </condition>
    <testmacro inputdir="${test.unit.src}" timeout="${test.timeout}">
      <test if="withMethods" name="${test.name}" methods="${test.methods}" todir="${build.test.dir}/output/" outfile="TEST-${test.name}-${test.methods}"/>
      <test if="withoutMethods" name="${test.name}" todir="${build.test.dir}/output/" outfile="TEST-${test.name}"/>
      <jvmarg value="-Dlegacy-sstable-root=${test.data}/legacy-sstables"/>
      <jvmarg value="-Dinvalid-legacy-sstable-root=${test.data}/invalid-legacy-sstables"/>
      <jvmarg value="-Dcassandra.ring_delay_ms=1000"/>
      <jvmarg value="-Dcassandra.tolerate_sstable_size=true"/>
      <jvmarg value="-Dcassandra.skip_sync=true" />
    </testmacro>
  </target>

  <!-- Use this with an FQDN for test class, and an optional csv list of methods like this:
    ant long-testsome -Dtest.name=org.apache.cassandra.cql3.ManyRowsTest
    ant long-testsome -Dtest.name=org.apache.cassandra.cql3.ManyRowsTest -Dtest.methods=testLargeCount
  -->
  <target name="long-testsome" depends="maybe-build-test" description="Execute specific long unit tests" >
    <testmacro inputdir="${test.long.src}" timeout="${test.long.timeout}">
      <test unless:blank="${test.methods}" name="${test.name}" methods="${test.methods}"/>
      <test if:blank="${test.methods}" name="${test.name}"/>
      <jvmarg value="-Dcassandra.ring_delay_ms=1000"/>
      <jvmarg value="-Dcassandra.tolerate_sstable_size=true"/>
    </testmacro>
  </target>

  <!-- Use this with an FQDN for test class, and an optional csv list of methods like this:
    ant burn-testsome -Dtest.name=org.apache.cassandra.utils.memory.LongBufferPoolTest
    ant burn-testsome -Dtest.name=org.apache.cassandra.utils.memory.LongBufferPoolTest -Dtest.methods=testPoolAllocateWithRecyclePartially
  -->
  <target name="burn-testsome" depends="maybe-build-test" description="Execute specific burn unit tests" >
    <testmacro inputdir="${test.burn.src}" timeout="${test.burn.timeout}">
      <test unless:blank="${test.methods}" name="${test.name}" methods="${test.methods}"/>
      <test if:blank="${test.methods}" name="${test.name}"/>
      <jvmarg value="-Dlogback.configurationFile=test/conf/logback-burntest.xml"/>
    </testmacro>
  </target>

  <target name="test-compression" depends="maybe-build-test,stress-build" description="Execute unit tests with sstable compression enabled">
    <path id="all-test-classes-path">
      <fileset dir="${test.unit.src}" includes="**/${test.name}.java" />
      <fileset dir="${test.distributed.src}" includes="**/${test.name}.java" />
    </path>
    <property name="all-test-classes" refid="all-test-classes-path"/>
    <testhelper testdelegate="testlist-compression" />
  </target>

  <target name="test-cdc" depends="maybe-build-test" description="Execute unit tests with change-data-capture enabled">
    <path id="all-test-classes-path">
      <fileset dir="${test.unit.src}" includes="**/${test.name}.java" />
    </path>
    <property name="all-test-classes" refid="all-test-classes-path"/>
    <testhelper testdelegate="testlist-cdc" />
  </target>

  <target name="test-trie" depends="maybe-build-test" description="Execute unit tests with trie memtables">
    <path id="all-test-classes-path">
      <fileset dir="${test.unit.src}" includes="**/${test.name}.java" />
    </path>
    <property name="all-test-classes" refid="all-test-classes-path"/>
    <testhelper testdelegate="testlist-trie" />
  </target>

  <target name="test-oa" depends="maybe-build-test" description="Test Runner for the oa sstable format">
    <path id="all-test-classes-path">
      <fileset dir="${test.unit.src}" includes="**/${test.name}.java" excludes="**/distributed/test/UpgradeTest*.java" />
    </path>
    <property name="all-test-classes" refid="all-test-classes-path"/>
    <testhelper testdelegate="testlist-oa"/>
  </target>

  <target name="test-system-keyspace-directory" depends="maybe-build-test" description="Execute unit tests with a system keyspaces directory configured">
    <path id="all-test-classes-path">
      <fileset dir="${test.unit.src}" includes="**/${test.name}.java" />
    </path>
    <property name="all-test-classes" refid="all-test-classes-path"/>
    <testhelper testdelegate="testlist-system-keyspace-directory" />
  </target>

  <target name="msg-ser-gen-test" depends="maybe-build-test" description="Generates message serializations">
    <testmacro inputdir="${test.unit.src}"
        timeout="${test.timeout}" filter="**/SerializationsTest.java">
      <jvmarg value="-Dcassandra.test-serialization-writes=True"/>
    </testmacro>
  </target>

  <target name="msg-ser-test" depends="maybe-build-test" description="Tests message serializations">
      <testmacro inputdir="${test.unit.src}" timeout="${test.timeout}"
               filter="**/SerializationsTest.java"/>
  </target>

  <target name="msg-ser-test-7" depends="maybe-build-test" description="Generates message serializations">
    <testmacro inputdir="${test.unit.src}"
        timeout="${test.timeout}" filter="**/SerializationsTest.java">
      <jvmarg value="-Dcassandra.version=0.7"/>
    </testmacro>
  </target>

  <target name="msg-ser-test-10" depends="maybe-build-test" description="Tests message serializations on 1.0 messages">
    <testmacro inputdir="${test.unit.src}"
        timeout="${test.timeout}" filter="**/SerializationsTest.java">
      <jvmarg value="-Dcassandra.version=1.0"/>
    </testmacro>
  </target>

  <target name="test-burn" depends="maybe-build-test" description="Execute functional tests">
    <testmacro inputdir="${test.burn.src}"
               timeout="${test.burn.timeout}">
    </testmacro>
  </target>

  <target name="long-test" depends="maybe-build-test" description="Execute functional tests">
    <testmacro inputdir="${test.long.src}"
               timeout="${test.long.timeout}">
      <jvmarg value="-Dcassandra.ring_delay_ms=1000"/>
      <jvmarg value="-Dcassandra.tolerate_sstable_size=true"/>
    </testmacro>
  </target>

  <target name="test-memory" depends="maybe-build-test" description="Execute functional tests">
      <testmacro inputdir="${test.memory.src}"
                 timeout="${test.memory.timeout}">
          <jvmarg value="-javaagent:${build.dir}/test/lib/jars/java-allocation-instrumenter-${allocation-instrumenter.version}.jar"/>
      </testmacro>
  </target>

  <target name="cql-test" depends="maybe-build-test" description="Execute CQL tests">
    <sequential>
      <echo message="running CQL tests"/>
      <mkdir dir="${build.test.dir}/cassandra"/>
      <mkdir dir="${build.test.dir}/output"/>
      <junit fork="on" forkmode="once" failureproperty="testfailed" maxmemory="1024m" timeout="${test.timeout}">
        <formatter type="brief" usefile="false"/>
        <jvmarg value="-Dstorage-config=${test.conf}"/>
        <jvmarg value="-Djava.awt.headless=true"/>
        <jvmarg value="-javaagent:${build.dir.lib}/jars/jamm-${jamm.version}.jar" />
        <jvmarg value="-ea"/>
        <jvmarg value="${jvm_xss}"/>
        <jvmarg value="-Dcassandra.memtable_row_overhead_computation_step=100"/>
        <jvmarg value="-Dcassandra.test.use_prepared=${cassandra.test.use_prepared}"/>
        <jvmarg value="-Dcassandra.skip_sync=true" />
        <classpath>
          <path refid="cassandra.classpath.test" />
          <pathelement location="${test.classes}"/>
          <pathelement location="${test.conf}"/>
          <fileset dir="${test.lib}">
            <include name="**/*.jar" />
          </fileset>
        </classpath>
        <batchtest todir="${build.test.dir}/output">
            <fileset dir="${test.unit.src}" includes="**/cql3/*Test.java">
                <contains text="CQLTester" casesensitive="yes"/>
            </fileset>
        </batchtest>
      </junit>
      <fail message="Some CQL test(s) failed.">
        <condition>
            <and>
            <isset property="testfailed"/>
            <not>
              <isset property="ant.test.failure.ignore"/>
            </not>
          </and>
        </condition>
      </fail>
    </sequential>
  </target>

  <!-- Use this with an simple class name for test class, and an optional csv list of methods like this:
    ant cql-test-some -Dtest.name=ListsTest
    ant cql-test-some -Dtest.name=ListsTest -Dtest.methods=testPrecisionTime_getNext_simple
  -->
  <target name="cql-test-some" depends="maybe-build-test" description="Execute specific CQL tests" >
    <sequential>
      <echo message="running ${test.methods} tests from ${test.name}"/>
      <mkdir dir="${build.test.dir}/cassandra"/>
      <mkdir dir="${build.test.dir}/output"/>
      <junit fork="on" forkmode="once" failureproperty="testfailed" maxmemory="1024m" timeout="${test.timeout}">
        <formatter type="brief" usefile="false"/>
        <jvmarg value="-Dstorage-config=${test.conf}"/>
        <jvmarg value="-Djava.awt.headless=true"/>
        <jvmarg value="-javaagent:${build.dir.lib}/jars/jamm-${jamm.version}.jar" />
        <jvmarg value="-ea"/>
        <jvmarg value="${jvm_xss}"/>
        <jvmarg value="-Dcassandra.test.use_prepared=${cassandra.test.use_prepared}"/>
        <jvmarg value="-Dcassandra.memtable_row_overhead_computation_step=100"/>
        <jvmarg value="-Dcassandra.skip_sync=true" />
        <classpath>
          <path refid="cassandra.classpath.test" />
          <pathelement location="${test.classes}"/>
          <pathelement location="${test.conf}"/>
          <fileset dir="${test.lib}">
            <include name="**/*.jar" />
          </fileset>
        </classpath>
        <test unless:blank="${test.methods}" name="org.apache.cassandra.cql3.${test.name}" methods="${test.methods}" todir="${build.test.dir}/output"/>
        <test if:blank="${test.methods}" name="org.apache.cassandra.cql3.${test.name}" todir="${build.test.dir}/output"/>
      </junit>
    </sequential>
  </target>

  <!-- Use JaCoCo ant extension without needing externally saved lib -->
  <target name="jacoco-init" depends="resolver-init">
    <typedef uri="antlib:org.jacoco.ant" classpathref="jacocoant.classpath"/>
  </target>

  <target name="jacoco-merge" depends="jacoco-init">
    <jacoco:merge destfile="${jacoco.finalexecfile}" xmlns:jacoco="antlib:org.jacoco.ant">
        <fileset dir="${jacoco.export.dir}" includes="*.exec,**/*.exec"/>
    </jacoco:merge>
  </target>

  <target name="jacoco-report" depends="jacoco-merge">
    <jacoco:report xmlns:jacoco="antlib:org.jacoco.ant">
      <executiondata>
        <file file="${jacoco.finalexecfile}" />
      </executiondata>
      <structure name="JaCoCo Cassandara Coverage Report">
        <classfiles>
          <fileset dir="${build.classes.main}">
            <include name="**/*.class"/>
          </fileset>
        </classfiles>
        <sourcefiles encoding="UTF-8">
          <dirset dir="${build.src}">
            <include name="java"/>
            <include name="gen-java"/>
          </dirset>
        </sourcefiles>
      </structure>
      <!-- to produce reports in different formats. -->
      <html destdir="${jacoco.export.dir}" />
      <csv destfile="${jacoco.export.dir}/report.csv" />
      <xml destfile="${jacoco.export.dir}/report.xml" />
    </jacoco:report>
  </target>

  <target name="jacoco-cleanup" description="Destroy JaCoCo exec data and reports">
    <delete file="${jacoco.partialexecfile}"/>
    <delete dir="${jacoco.export.dir}"/>
  </target>

  <target name="javadoc" depends="build" description="Create javadoc" unless="no-javadoc">
    <create-javadoc destdir="${javadoc.dir}">
      <filesets>
        <fileset dir="${build.src.java}" defaultexcludes="yes">
          <include name="org/apache/**/*.java"/>
        </fileset>
      </filesets>
    </create-javadoc>
   </target>

  <!-- Run tests and reports errors and generates a junit report after -->
  <macrodef name="testmacro">
    <attribute name="inputdir" />
    <attribute name="timeout" default="${test.timeout}" />
    <attribute name="forkmode" default="perTest"/>
    <attribute name="showoutput" default="true"/>
    <element name="optjvmargs" implicit="true" optional="true" />
    <attribute name="filter" default="**/${test.name}.java"/>
    <attribute name="exclude" default="" />
    <attribute name="filelist" default="" />
    <attribute name="testtag" default=""/>

    <sequential>
      <testmacrohelper inputdir="@{inputdir}" timeout="@{timeout}"
                       forkmode="@{forkmode}" filter="@{filter}"
                       exclude="@{exclude}" filelist="@{filelist}"
                       testtag="@{testtag}" showoutput="false" >
          <optjvmargs/>
      </testmacrohelper>
      <fail message="Some test(s) failed.">
        <condition>
            <and>
            <isset property="testfailed"/>
            <not>
              <isset property="ant.test.failure.ignore"/>
            </not>
          </and>
        </condition>
      </fail>
    </sequential>
  </macrodef>

  <target name="test" depends="maybe-build-test" description="Test Runner">
    <path id="all-test-classes-path">
      <fileset dir="${test.unit.src}" includes="**/${test.name}.java" excludes="**/distributed/test/UpgradeTest*.java" />
    </path>
    <property name="all-test-classes" refid="all-test-classes-path"/>
    <testhelper testdelegate="testlist"/>
  </target>

  <target name="generate-test-report" description="Generates JUnit's HTML report from results already in build/output">
      <junitreport todir="${build.test.dir}">
        <fileset dir="${build.test.dir}/output">
          <include name="**/TEST-*.xml"/>
        </fileset>
        <report format="frames" todir="${build.test.dir}/junitreport"/>
      </junitreport>
  </target>

  <!-- run a list of tests as provided in -Dtest.classlistfile (or default of 'testnames.txt')
  The class list file should be one test class per line, with the path starting after test/unit
  e.g. org/apache/cassandra/hints/HintMessageTest.java -->
  <target name="testclasslist" depends="maybe-build-test" description="Run tests given in file -Dtest.classlistfile (one-class-per-line, e.g. org/apache/cassandra/db/SomeTest.java)">
    <path id="all-test-classes-path">
      <fileset dir="${test.dir}/${test.classlistprefix}" includesfile="${test.classlistfile}"/>
    </path>
    <property name="all-test-classes" refid="all-test-classes-path"/>
    <testhelper testdelegate="testlist"/>
  </target>
  <target name="testclasslist-oa" depends="maybe-build-test" description="Run tests given in file -Dtest.classlistfile (one-class-per-line, e.g. org/apache/cassandra/db/SomeTest.java)">
    <path id="all-test-classes-path">
      <fileset dir="${test.dir}/${test.classlistprefix}" includesfile="${test.classlistfile}"/>
    </path>
    <property name="all-test-classes" refid="all-test-classes-path"/>
    <testhelper testdelegate="testlist-oa"/>
  </target>
  <target name="testclasslist-compression" depends="maybe-build-test" description="Run tests given in file -Dtest.classlistfile (one-class-per-line, e.g. org/apache/cassandra/db/SomeTest.java)">
      <path id="all-test-classes-path">
          <fileset dir="${test.dir}/${test.classlistprefix}" includesfile="${test.classlistfile}"/>
      </path>
      <property name="all-test-classes" refid="all-test-classes-path"/>
      <testhelper testdelegate="testlist-compression"/>
  </target>
  <target name="testclasslist-trie" depends="maybe-build-test" description="Run tests given in file -Dtest.classlistfile (one-class-per-line, e.g. org/apache/cassandra/db/SomeTest.java)">
    <path id="all-test-classes-path">
        <fileset dir="${test.dir}/${test.classlistprefix}" includesfile="${test.classlistfile}"/>
    </path>
    <property name="all-test-classes" refid="all-test-classes-path"/>
    <testhelper testdelegate="testlist-trie"/>
  </target>
  <target name="testclasslist-cdc" depends="maybe-build-test" description="Run tests given in file -Dtest.classlistfile (one-class-per-line, e.g. org/apache/cassandra/db/SomeTest.java)">
      <path id="all-test-classes-path">
          <fileset dir="${test.dir}/${test.classlistprefix}" includesfile="${test.classlistfile}"/>
      </path>
      <property name="all-test-classes" refid="all-test-classes-path"/>
      <testhelper testdelegate="testlist-cdc"/>
  </target>
  <target name="testclasslist-system-keyspace-directory" depends="maybe-build-test" description="Run tests given in file -Dtest.classlistfile (one-class-per-line, e.g. org/apache/cassandra/db/SomeTest.java)">
      <path id="all-test-classes-path">
          <fileset dir="${test.dir}/${test.classlistprefix}" includesfile="${test.classlistfile}"/>
      </path>
      <property name="all-test-classes" refid="all-test-classes-path"/>
      <testhelper testdelegate="testlist-system-keyspace-directory"/>
  </target>

  <!-- Build a self-contained jar for e.g. remote execution; not currently used for running burn tests with this build script -->
  <target name="burn-test-jar" depends="build-test, build" description="Create dtest-compatible jar, including all dependencies">
      <jar jarfile="${build.dir}/burntest.jar">
          <zipgroupfileset dir="${build.lib}" includes="*.jar" excludes="META-INF/*.SF"/>
          <fileset dir="${build.classes.main}"/>
          <fileset dir="${test.classes}"/>
          <fileset dir="${test.conf}" excludes="logback*.xml"/>
          <fileset dir="${basedir}/conf" includes="logback*.xml"/>
          <zipgroupfileset dir="${build.dir.lib}/jars">
              <include name="junit*.jar"/>
          </zipgroupfileset>
      </jar>
  </target>

  <target name="dtest-jar" depends="build-test, build" description="Create dtest-compatible jar, including all dependencies">
    <delete dir="${build.dir}/dtest/**" quiet="true"/>

    <copy todir="${build.dir}/dtest" quiet="true" overwrite="false">
      <fileset dir="${build.classes.main}"/>
      <fileset dir="${test.classes}"/>
      <fileset dir="${test.conf}"/>
    </copy>
    <unzip dest="${build.dir}/dtest" overwrite="false">
      <fileset dir="${test.lib}/jars" includes="jimfs-1.1.jar,dtest-api-*.jar,asm-*.jar,javassist-*.jar,reflections-*.jar,semver4j-*.jar"/>
      <patternset excludes="META-INF/license/**"/>
    </unzip>
    <unzip dest="${build.dir}/dtest" overwrite="false">
      <fileset dir="${build.dir.lib}/jars" includes="*.jar"/>
      <patternset excludes="META-INF/license/**"/>
    </unzip>

    <jar jarfile="${build.dir}/dtest-${base.version}.jar" duplicate="preserve">
      <fileset dir="${build.dir}/dtest">
        <exclude name="META-INF/*.SF"/>
        <exclude name="META-INF/*.DSA"/>
        <exclude name="META-INF/*.RSA"/>
        <exclude name="META-INF/license/**"/>
      </fileset>
    </jar>

    <delete dir="${build.dir}/dtest" quiet="true"/>
  </target>

  <target name="test-jvm-dtest" depends="maybe-build-test" description="Execute in-jvm dtests">
    <testmacro inputdir="${test.distributed.src}" timeout="${test.distributed.timeout}" forkmode="once" showoutput="true" filter="**/test/${test.name}.java">
      <jvmarg value="-Dlogback.configurationFile=test/conf/logback-dtest.xml"/>
      <jvmarg value="-Dcassandra.ring_delay_ms=10000"/>
      <jvmarg value="-Dcassandra.tolerate_sstable_size=true"/>
      <jvmarg value="-Dcassandra.skip_sync=true" />
    </testmacro>
  </target>

  <property name="simulator.asm.print" value="none"/> <!-- Supports: NONE, CLASS_SUMMARY, CLASS_DETAIL, METHOD_SUMMARY, METHOD_DETAIL, ASM; see org.apache.cassandra.simulator.asm.MethodLogger.Level -->
  <target name="test-simulator-dtest" depends="maybe-build-test" description="Execute simulator dtests">
    <testmacro inputdir="${test.simulator-test.src}" timeout="${test.simulation.timeout}" forkmode="perTest" showoutput="true" filter="**/test/${test.name}.java">
      <jvmarg value="-Dlogback.configurationFile=test/conf/logback-simulator.xml"/>
      <jvmarg value="-Dcassandra.ring_delay_ms=10000"/>
      <jvmarg value="-Dcassandra.tolerate_sstable_size=true"/>
      <jvmarg value="-Dcassandra.skip_sync=true" />
      <jvmarg value="-Dcassandra.debugrefcount=false"/>
      <jvmarg value="-Dcassandra.test.simulator.determinismcheck=strict"/>
      <jvmarg value="-Dcassandra.test.simulator.print_asm=${simulator.asm.print}" />
      <!-- Support Simulator Tests -->
      <jvmarg line="-javaagent:${test.lib}/jars/simulator-asm.jar"/>
      <jvmarg line="-Xbootclasspath/a:${test.lib}/jars/simulator-bootstrap.jar"/>
      <jvmarg line="-XX:ActiveProcessorCount=4"/>
      <jvmarg line="-XX:-TieredCompilation"/>
      <jvmarg line="-XX:-BackgroundCompilation"/>
      <jvmarg line="-XX:CICompilerCount=1"/>
      <jvmarg line="-XX:Tier4CompileThreshold=1000"/>
      <jvmarg line="-XX:ReservedCodeCacheSize=256M"/>
      <jvmarg line="-Xmx8G"/>
    </testmacro>
  </target>

  <!-- To run them you'll need to:
         - `ant dtest-jar` on each version involved, including your current feature branch
         - copy the build/dtest-*.jar for each version into your feature branch build folder
         - You can use 'test-jvm-dtest-some' if you only need to run one -->
  <target name="test-jvm-upgrade-dtest" depends="maybe-build-test" description="Execute in-jvm dtests">
    <testmacro inputdir="${test.distributed.src}" timeout="${test.distributed.timeout}" forkmode="once" showoutput="true" filter="**/upgrade/*Test.java">
      <jvmarg value="-Dlogback.configurationFile=test/conf/logback-dtest.xml"/>
      <jvmarg value="-Dcassandra.ring_delay_ms=10000"/>
      <jvmarg value="-Dcassandra.tolerate_sstable_size=true"/>
      <jvmarg value="-Dcassandra.skip_sync=true" />
    </testmacro>
  </target>

  <!-- Use this with an FQDN for test class or upgrade test, and an optional csv list of methods like this:
      ant test-jvm-dtest-some -Dtest.name=org.apache.cassandra.distributed.test.ResourceLeakTest
      ant test-jvm-dtest-some -Dtest.name=org.apache.cassandra.distributed.test.ResourceLeakTest -Dtest.methods=looperTest
    -->
  <target name="test-jvm-dtest-some" depends="maybe-build-test" description="Execute some in-jvm dtests">
    <testmacro inputdir="${test.distributed.src}" timeout="${test.distributed.timeout}" forkmode="once" showoutput="true">
      <test unless:blank="${test.methods}" name="${test.name}" methods="${test.methods}" todir="${build.test.dir}/output/" outfile="TEST-${test.name}-${test.methods}"/>
      <test if:blank="${test.methods}" name="${test.name}" todir="${build.test.dir}/output/" outfile="TEST-${test.name}"/>
      <jvmarg value="-Dlogback.configurationFile=test/conf/logback-dtest.xml"/>
      <jvmarg value="-Dcassandra.ring_delay_ms=10000"/>
      <jvmarg value="-Dcassandra.tolerate_sstable_size=true"/>
      <jvmarg value="-Dcassandra.skip_sync=true" />
    </testmacro>
  </target>

<<<<<<< HEAD
  <target name="generate-unified-test-report" description="Merge all unit xml files into one, generate html pages, and print summary test numbers">
      <junitreport todir="${build.dir}">
          <fileset dir="${build.test.dir}/output">
              <include name="**/TEST*.xml"/>
              <include name="**/cqlshlib.xml"/>
              <include name="**/nosetests.xml"/>
          </fileset>
          <!-- FIXME this can easily OOM, need a workaround-->
          <report todir="${build.test.dir}/html" />
      </junitreport>
      <!-- concat the report through a filter chain to extract what you want -->
      <concat>
          <fileset file="${build.test.dir}/html/overview-summary.html" />
          <filterchain>
              <linecontainsregexp>
                  <regexp pattern='title="Display all tests"' />
              </linecontainsregexp>
              <tokenfilter>
                  <!-- escaped values of < and > are "&gt;" and "&lt;" -->
                  <replaceregex pattern='.*all tests.*&gt;(\d+)&lt;.*all failures.*&gt;(\d+)&lt;.*all errors.*&gt;(\d+)&lt;.*all skipped test.*&gt;(\d+)&lt;.*$' replace="[Test Summary] Run: \1, Failed: \2, Errors: \3, Skipped: \4" />
              </tokenfilter>
          </filterchain>
      </concat>
  </target>

  <!-- run microbenchmarks suite -->
  <target name="microbench" depends="build-jmh">
      <java classname="org.openjdk.jmh.Main"
            fork="true"
            failonerror="true">
          <classpath>
              <path refid="cassandra.classpath.test" />
              <pathelement location="${test.classes}"/>
              <pathelement location="${test.conf}"/>
              <fileset dir="${test.lib}">
                  <include name="**/*.jar" />
              </fileset>
          </classpath>
          <arg value="-foe"/>
          <arg value="true"/>
          <arg value="-rf"/>
          <arg value="json"/>
          <arg value="-rff"/>
          <arg value="${build.test.dir}/jmh-result.json"/>
          <arg value="-v"/>
          <arg value="EXTRA"/>
          <jvmarg line="${java-jvmargs}"/>
          <jvmarg line="${_std-test-jvmargs}"/>
          <jvmarg line="${test.jvm.args}"/>

          <!-- Broken: ZeroCopyStreamingBench,MutationBench,FastThreadLocalBench  (FIXME) -->
          <arg value="-e"/><arg value="ZeroCopyStreamingBench|MutationBench|FastThreadLocalBench"/>

          <arg value=".*microbench.*${benchmark.name}"/>
      </java>
=======
  <target name="microbench" depends="jar">
    <antcall target="-microbench" inheritrefs="true"/>
  </target>

  <target name="microbench-with-profiler" depends="jar">
    <antcall target="-microbench-with-profiler" inheritrefs="true"/>
>>>>>>> 2747dbf0
  </target>

  <!-- run arbitrary mains in tests, for example to run the long running memory tests with lots of memory pressure
      ant run-main -Dmainclass=org.apache.cassandra.utils.memory.LongBufferPoolTest -Dvmargs="-Xmx30m -XX:-UseGCOverheadLimit"
  -->
  <target name="run-main" depends="maybe-build-test">
      <property name="mainclass" value="" />
      <property name="vmargs" value="" />
      <property name="args" value="" />
      <java classname="${mainclass}"
            fork="true"
            failonerror="true">
          <jvmarg value="-server" />
          <jvmarg value="-ea" />
          <jvmarg line="${vmargs}" />
          <arg line="${args}" />
          <classpath>
              <path refid="cassandra.classpath" />
              <pathelement location="${test.classes}"/>
              <pathelement location="${test.conf}"/>
              <fileset dir="${test.lib}">
                  asm-<include name="**/*.jar" />
              </fileset>
          </classpath>
      </java>
  </target>

  <target name="_maybe_update_idea_to_java11plus" depends="init">
    <replace file="${eclipse.project.name}.iml" token="JDK_11" value="JDK_${ant.java.version}"/>
    <replace file=".idea/misc.xml" token="JDK_11" value="JDK_${ant.java.version}"/>
    <replace file=".idea/misc.xml" token="11" value="${ant.java.version}"/>
    <replaceregexp file=".idea/workspace.xml"
                   match="name=&quot;VM_PARAMETERS&quot; value=&quot;(.*)"
                   replace="name=&quot;VM_PARAMETERS&quot; value=&quot;\1 ${java-jvmargs} ${_std-test-jvmargs}"
                   byline="true"/>

      <echo file=".idea/compiler.xml"><![CDATA[<?xml version="1.0" encoding="UTF-8"?>
<project version="4">
  <component name="JavacSettings">
    <option name="ADDITIONAL_OPTIONS_STRING" value="--add-exports java.rmi/sun.rmi.registry=ALL-UNNAMED
                                                    --add-exports java.rmi/sun.rmi.transport=ALL-UNNAMED
                                                    --add-exports java.rmi/sun.rmi.transport.tcp=ALL-UNNAMED
                                                    --add-exports java.base/jdk.internal.ref=ALL-UNNAMED
                                                    --add-exports java.base/sun.nio.ch=ALL-UNNAMED" />
  </component>
</project>]]></echo>
  </target>

  <!-- Generate IDEA project description files -->
  <target name="generate-idea-files" depends="init,resolver-dist-lib,gen-cql3-grammar,generate-jflex-java,_createVersionPropFile" description="Generate IDEA files">
    <delete dir=".idea"/>
    <delete file="${eclipse.project.name}.iml"/>
    <mkdir dir=".idea"/>
    <mkdir dir=".idea/libraries"/>
    <copy todir=".idea" overwrite="true">
        <fileset dir="ide/idea"/>
    </copy>
    <replace file=".idea/workspace.xml" token="trunk" value="${eclipse.project.name}"/>
    <replace file=".idea/workspace.xml" token="-Dcassandra.use_nix_recursive_delete=true" value="-Dcassandra.use_nix_recursive_delete=${cassandra.use_nix_recursive_delete}"/>
    <copy tofile="${eclipse.project.name}.iml" file="ide/idea-iml-file.xml"/>
    <echo file=".idea/.name">Apache Cassandra ${eclipse.project.name}</echo>
    <echo file=".idea/modules.xml"><![CDATA[<?xml version="1.0" encoding="UTF-8"?>
<project version="4">
  <component name="ProjectModuleManager">
    <modules>
      <module fileurl="file://$PROJECT_DIR$/]]>${eclipse.project.name}<![CDATA[.iml" filepath="$PROJECT_DIR$/]]>${eclipse.project.name}<![CDATA[.iml" />
    </modules>
  </component>
</project>]]></echo>
      <antcall target="_maybe_update_idea_to_java11plus"/>
      <echo>
      IDE configuration in .idea/ updated for use with JDK${ant.java.version}.

      In IntelliJ verify that the SDK is ${ant.java.version}, and its path is valid.
      This can be verified in 'Project Structure/Project Setting/Project' and 'Project Structure/Platform Setting/SDKs'.
      </echo>
  </target>

  <!-- Generate Eclipse project description files -->
  <target name="generate-eclipse-files" depends="build-test" description="Generate eclipse files">
    <echo file=".project"><![CDATA[<?xml version="1.0" encoding="UTF-8"?>
<projectDescription>
  <name>${eclipse.project.name}</name>
  <comment></comment>
  <projects>
  </projects>
  <buildSpec>
    <buildCommand>
      <name>org.eclipse.jdt.core.javabuilder</name>
    </buildCommand>
  </buildSpec>
  <natures>
    <nature>org.eclipse.jdt.core.javanature</nature>
  </natures>
</projectDescription>]]>
    </echo>
    <path id="eclipse-project-libs-path">
        <fileset dir="lib">
            <include name="**/*.jar" />
        </fileset>
        <fileset dir="${build.dir.lib}/jars">
            <include name="**/*.jar" />
        </fileset>
        <fileset dir="${test.lib}/jars">
            <include name="**/*.jar" />
        </fileset>
    </path>
    <pathconvert property="eclipse-libs-list" refid="eclipse-project-libs-path" pathsep="${line.separator}">
        <mapper>
            <regexpmapper from="^(.*)$$" to='&lt;classpathentry kind="lib" path="\1\" \/&gt;'/>
        </mapper>
    </pathconvert>
    <property name="eclipse-project-libs" refid="eclipse-project-libs-path"/>
    <echo file=".classpath"><![CDATA[<?xml version="1.0" encoding="UTF-8"?>
<classpath>
  <classpathentry kind="src" path="src/java"/>
  <classpathentry kind="src" path="src/resources"/>
  <classpathentry kind="src" path="src/gen-java"/>
  <classpathentry kind="src" path="conf" including="hotspot_compiler"/>
  <classpathentry kind="src" output="${test.classes}" path="test/unit"/>
  <classpathentry kind="src" output="${test.classes}" path="test/long"/>
  <classpathentry kind="src" output="${test.classes}" path="test/distributed"/>
  <classpathentry kind="src" output="${test.classes}" path="test/simulator/asm"/>
  <classpathentry kind="src" output="${test.classes}" path="test/simulator/main"/>
  <classpathentry kind="src" output="${test.classes}" path="test/resources" />
  <classpathentry kind="src" path="tools/stress/src"/>
  <classpathentry kind="src" path="tools/fqltool/src"/>
  <classpathentry kind="src" output="build/test/stress-classes" path="tools/stress/test/unit" />
  <classpathentry kind="src" output="build/test/fqltool-classes" path="tools/fqltool/test/unit" />
  <classpathentry kind="con" path="org.eclipse.jdt.launching.JRE_CONTAINER"/>
  <classpathentry kind="output" path="build/classes/eclipse"/>
  <classpathentry kind="lib" path="test/conf"/>
  <classpathentry kind="lib" path="${java.home}/../lib/tools.jar"/>
  ${eclipse-libs-list}
</classpath>
]]>
	</echo>
    <taskdef name="echoeclipseprojectslibs" classname="org.apache.cassandra.anttasks.EchoEclipseProjectLibs" classpath="${test.classes}">
        <classpath>
            <path refid="cassandra.classpath"/>
            <path refid="cassandra.classpath.test"/>
        </classpath>
    </taskdef>
    <mkdir dir=".settings" />
  </target>

  <pathconvert property="eclipse.project.name">
    <path path="${basedir}" />
    <regexpmapper from="^.*/([^/]+)$$" to="\1" handledirsep="yes" />
  </pathconvert>

  <!-- Clean Eclipse project description files -->
  <target name="clean-eclipse-files">
    <delete file=".project" />
    <delete file=".classpath" />
    <delete dir=".settings" />
  	<delete dir=".externalToolBuilders" />
  	<delete dir="build/eclipse-classes" />
  </target>

  <!-- Empty fake task until we remove it from Jenkins. eclipse-warnings removed in favor of using CheckerFramework
      For more information - CASSANDRA-18190 and CASSANDDRA-18239-->
  <target name="eclipse-warnings" depends="build" description="Run eclipse compiler code analysis" if="java.version.8">  </target>

  <!-- Installs artifacts to local Maven repository -->
  <target name="mvn-install"
          depends="jar,sources-jar,javadoc-jar"
          description="Installs the artifacts in the Maven Local Repository">

    <!-- the parent -->
    <install pomFile="${build.dir}/${final.name}-parent.pom"
             file="${build.dir}/${final.name}-parent.pom"
             packaging="pom"/>

    <!-- the cassandra-all jar -->
    <install pomFile="${build.dir}/${final.name}.pom"
             file="${build.dir}/${final.name}.jar"/>
    <install pomFile="${build.dir}/${final.name}.pom"
             file="${build.dir}/${final.name}-sources.jar"
             classifier="sources"/>
    <install pomFile="${build.dir}/${final.name}.pom"
             file="${build.dir}/${final.name}-javadoc.jar"
             classifier="javadoc"/>
  </target>

  <!-- Publish artifacts to remote Maven repository -->
  <target name="publish"
          depends="mvn-install,artifacts"
          description="Publishes the artifacts to the Maven repository">

    <!-- the parent -->
    <deploy pomFile="${build.dir}/${final.name}-parent.pom"
            file="${build.dir}/${final.name}-parent.pom"
            packaging="pom"/>

    <!-- the cassandra-all jar -->
    <deploy pomFile="${build.dir}/${final.name}.pom"
            file="${build.dir}/${final.name}.jar"/>
    <deploy pomFile="${build.dir}/${final.name}.pom"
            file="${build.dir}/${final.name}-sources.jar"
            classifier="sources"/>
    <deploy pomFile="${build.dir}/${final.name}.pom"
            file="${build.dir}/${final.name}-javadoc.jar"
            classifier="javadoc"/>

    <!-- the distribution -->
    <sign-dist file="${build.dir}/${final.name}-bin.tar.gz" />
    <sign-dist file="${build.dir}/${final.name}-src.tar.gz" />

  </target>

  <import file="${build.helpers.dir}/build-resolver.xml"/>
  <import file="${build.helpers.dir}/build-rat.xml"/>
  <import file="${build.helpers.dir}/build-owasp.xml"/>
  <import file="${build.helpers.dir}/build-git.xml"/>
  <import file="${build.helpers.dir}/build-checkstyle.xml"/>
  <import file="${build.helpers.dir}/build-cqlsh.xml"/>
  <import file="${build.helpers.dir}/build-bench.xml"/>
</project><|MERGE_RESOLUTION|>--- conflicted
+++ resolved
@@ -145,8 +145,6 @@
     <property name="jacoco.partialexecfile" value="${jacoco.partials.dir}/partial.exec" />
     <property name="jacoco.finalexecfile" value="${jacoco.export.dir}/jacoco.exec" />
 
-<<<<<<< HEAD
-=======
     <condition property="isMac" value="true">
         <os family="mac"/>
     </condition>
@@ -159,14 +157,6 @@
         </and>
     </condition>
 
-    <property name="byteman.version" value="4.0.6"/>
-    <property name="jamm.version" value="0.3.2"/>
-    <property name="ecj.version" value="4.6.1"/>
-    <property name="ohc.version" value="0.5.1"/>
-    <property name="asm.version" value="9.1"/>
-    <property name="allocation-instrumenter.version" value="3.1.0"/>
-    <property name="bytebuddy.version" value="1.10.10"/>
->>>>>>> 2747dbf0
     <property name="jflex.version" value="1.8.2"/>
     <property name="jamm.version" value="0.4.0"/>
     <property name="ecj.version" value="3.33.0"/>
@@ -476,433 +466,6 @@
         <jflex file="${build.src.java}/org/apache/cassandra/index/sasi/analyzer/StandardTokenizerImpl.jflex" destdir="${build.src.gen-java}/" />
     </target>
 
-<<<<<<< HEAD
-=======
-    <!--
-       Fetch Maven Ant Tasks and Cassandra's dependencies
-       These targets are intentionally free of dependencies so that they
-       can be run stand-alone from a binary release artifact.
-    -->
-    <target name="maven-ant-tasks-localrepo" unless="maven-ant-tasks.jar.exists" if="maven-ant-tasks.jar.local"
-            depends="init" description="Fetch Maven ANT Tasks from Maven Local Repository">
-      <copy file="${maven-ant-tasks.local}/${maven-ant-tasks.version}/maven-ant-tasks-${maven-ant-tasks.version}.jar"
-           tofile="${build.dir}/maven-ant-tasks-${maven-ant-tasks.version}.jar"/>
-      <property name="maven-ant-tasks.jar.exists" value="true"/>
-    </target>
-
-    <target name="maven-ant-tasks-download" depends="init,maven-ant-tasks-localrepo" unless="maven-ant-tasks.jar.exists"
-            description="Fetch Maven ANT Tasks from Maven Central Repositroy">
-      <echo>Downloading Maven ANT Tasks...</echo>
-      <get src="${maven-ant-tasks.url}/${maven-ant-tasks.version}/maven-ant-tasks-${maven-ant-tasks.version}.jar"
-           dest="${build.dir}/maven-ant-tasks-${maven-ant-tasks.version}.jar" usetimestamp="true" />
-      <copy file="${build.dir}/maven-ant-tasks-${maven-ant-tasks.version}.jar"
-            tofile="${maven-ant-tasks.local}/${maven-ant-tasks.version}/maven-ant-tasks-${maven-ant-tasks.version}.jar"/>
-    </target>
-
-    <target name="maven-ant-tasks-init" depends="maven-ant-tasks-download,resolver-init" unless="maven-ant-tasks.initialized"
-            description="Initialize Maven ANT Tasks">
-      <typedef uri="antlib:org.apache.maven.artifact.ant" classpathref="maven-ant-tasks.classpath" />
-      <property name="maven-ant-tasks.initialized" value="true"/>
-    </target>
-
-    <!-- this task defines the dependencies that will be fetched by Maven ANT Tasks
-         the dependencies are re-used for publishing artifacts to Maven Central
-         in order to keep everything consistent -->
-    <target name="maven-declare-dependencies" depends="maven-ant-tasks-init"
-            description="Define dependencies and dependency versions">
-      <!-- The parent pom defines the versions of all dependencies -->
-      <artifact:pom id="parent-pom"
-                    groupId="org.apache.cassandra"
-                    artifactId="cassandra-parent"
-                    packaging="pom"
-                    version="${version}"
-                    url="https://cassandra.apache.org"
-                    name="Apache Cassandra"
-                    inceptionYear="2009"
-                    description="The Apache Cassandra Project develops a highly scalable second-generation distributed database, bringing together Dynamo's fully distributed design and Bigtable's ColumnFamily-based data model.">
-
-        <!-- Inherit from the ASF template pom file, ref http://maven.apache.org/pom/asf/ -->
-        <parent groupId="org.apache" artifactId="apache" version="22"/>
-        <license name="The Apache Software License, Version 2.0" url="https://www.apache.org/licenses/LICENSE-2.0.txt"/>
-        <scm connection="${scm.connection}" developerConnection="${scm.developerConnection}" url="${scm.url}"/>
-        <dependencyManagement>
-          <dependency groupId="org.xerial.snappy" artifactId="snappy-java" version="1.1.10.1"/>
-          <dependency groupId="org.lz4" artifactId="lz4-java" version="1.8.0"/>
-          <dependency groupId="com.ning" artifactId="compress-lzf" version="0.8.4" scope="provided"/>
-          <dependency groupId="com.github.luben" artifactId="zstd-jni" version="1.5.5-1"/>
-          <dependency groupId="com.google.guava" artifactId="guava" version="27.0-jre">
-            <exclusion groupId="com.google.code.findbugs" artifactId="jsr305" />
-            <exclusion groupId="org.codehaus.mojo" artifactId="animal-sniffer-annotations" />
-            <exclusion groupId="com.google.guava" artifactId="listenablefuture" />
-            <exclusion groupId="com.google.guava" artifactId="failureaccess" />
-            <exclusion groupId="org.checkerframework" artifactId="checker-qual" />
-            <exclusion groupId="com.google.errorprone" artifactId="error_prone_annotations" />
-          </dependency>
-          <dependency groupId="com.google.jimfs" artifactId="jimfs" version="1.1"/>
-          <dependency groupId="org.hdrhistogram" artifactId="HdrHistogram" version="2.1.9"/>
-          <dependency groupId="commons-cli" artifactId="commons-cli" version="1.1"/>
-          <dependency groupId="commons-codec" artifactId="commons-codec" version="1.9"/>
-          <dependency groupId="commons-io" artifactId="commons-io" version="2.6"/>
-          <dependency groupId="org.apache.commons" artifactId="commons-lang3" version="3.11"/>
-          <dependency groupId="org.apache.commons" artifactId="commons-math3" version="3.2"/>
-          <dependency groupId="org.antlr" artifactId="antlr" version="3.5.2" scope="provided">
-            <exclusion groupId="org.antlr" artifactId="stringtemplate"/>
-          </dependency>
-          <dependency groupId="org.antlr" artifactId="ST4" version="4.0.8"/>
-          <dependency groupId="org.antlr" artifactId="antlr-runtime" version="3.5.2">
-            <exclusion groupId="org.antlr" artifactId="stringtemplate"/>
-          </dependency>
-          <dependency groupId="org.slf4j" artifactId="slf4j-api" version="1.7.25"/>
-          <dependency groupId="org.slf4j" artifactId="log4j-over-slf4j" version="1.7.25"/>
-          <dependency groupId="org.slf4j" artifactId="jcl-over-slf4j" version="1.7.25" />
-          <dependency groupId="ch.qos.logback" artifactId="logback-core" version="1.2.9"/>
-          <dependency groupId="ch.qos.logback" artifactId="logback-classic" version="1.2.9"/>
-          <dependency groupId="com.fasterxml.jackson.core" artifactId="jackson-core" version="2.13.2"/>
-          <dependency groupId="com.fasterxml.jackson.core" artifactId="jackson-databind" version="2.13.2.2"/>
-          <dependency groupId="com.fasterxml.jackson.core" artifactId="jackson-annotations" version="2.13.2"/>
-          <dependency groupId="com.fasterxml.jackson.datatype" artifactId="jackson-datatype-jsr310" version="2.13.2"/>
-          <dependency groupId="com.fasterxml.jackson.dataformat" artifactId="jackson-dataformat-yaml" version="2.13.2"  scope="test">
-            <exclusion groupId="org.yaml" artifactId="snakeyaml"/>
-          </dependency>
-          <dependency groupId="com.googlecode.json-simple" artifactId="json-simple" version="1.1"/>
-          <dependency groupId="com.boundary" artifactId="high-scale-lib" version="1.0.6"/>
-          <dependency groupId="com.github.jbellis" artifactId="jamm" version="${jamm.version}"/>
-          <dependency groupId="org.yaml" artifactId="snakeyaml" version="1.26"/>
-          <dependency groupId="junit" artifactId="junit" version="4.12" scope="test">
-            <exclusion groupId="org.hamcrest" artifactId="hamcrest-core"/>
-          </dependency>
-          <dependency groupId="org.mockito" artifactId="mockito-core" version="3.2.4" scope="test"/>
-          <dependency groupId="org.quicktheories" artifactId="quicktheories" version="0.26" scope="test"/>
-          <dependency groupId="com.google.code.java-allocation-instrumenter" artifactId="java-allocation-instrumenter" version="${allocation-instrumenter.version}" scope="test">
-            <exclusion groupId="com.google.guava" artifactId="guava"/>
-          </dependency>
-          <dependency groupId="org.apache.cassandra" artifactId="harry-core" version="0.0.1" scope="test"/>
-          <dependency groupId="org.reflections" artifactId="reflections" version="0.10.2" scope="test"/>
-          <dependency groupId="org.apache.cassandra" artifactId="dtest-api" version="${dtest-api.version}" scope="test"/>
-          <dependency groupId="com.puppycrawl.tools" artifactId="checkstyle" version="8.40" scope="test"/>
-          <dependency groupId="org.apache.hadoop" artifactId="hadoop-core" version="1.0.3" scope="provided">
-            <exclusion groupId="org.mortbay.jetty" artifactId="servlet-api"/>
-            <exclusion groupId="commons-logging" artifactId="commons-logging"/>
-            <exclusion groupId="commons-lang" artifactId="commons-lang"/>
-            <exclusion groupId="org.eclipse.jdt" artifactId="core"/>
-            <exclusion groupId="ant" artifactId="ant"/>
-            <exclusion groupId="junit" artifactId="junit"/>
-            <exclusion groupId="org.codehaus.jackson" artifactId="jackson-mapper-asl"/>
-            <exclusion groupId="org.slf4j" artifactId="slf4j-api"/>
-          </dependency>
-          <dependency groupId="org.apache.hadoop" artifactId="hadoop-minicluster" version="1.0.3" scope="provided">
-            <exclusion groupId="asm" artifactId="asm"/> <!-- this is the outdated version 3.1 -->
-            <exclusion groupId="org.codehaus.jackson" artifactId="jackson-mapper-asl"/>
-            <exclusion groupId="org.slf4j" artifactId="slf4j-api"/>
-          </dependency>
-          <dependency groupId="net.java.dev.jna" artifactId="jna" version="5.9.0"/>
-
-          <dependency groupId="org.jacoco" artifactId="org.jacoco.agent" version="${jacoco.version}" scope="test"/>
-          <dependency groupId="org.jacoco" artifactId="org.jacoco.ant" version="${jacoco.version}" scope="test">
-            <exclusion groupId="org.ow2.asm" artifactId="asm"/>
-          </dependency>
-
-          <dependency groupId="org.jboss.byteman" artifactId="byteman-install" version="${byteman.version}" scope="provided"/>
-          <dependency groupId="org.jboss.byteman" artifactId="byteman" version="${byteman.version}" scope="provided"/>
-          <dependency groupId="org.jboss.byteman" artifactId="byteman-submit" version="${byteman.version}" scope="provided"/>
-          <dependency groupId="org.jboss.byteman" artifactId="byteman-bmunit" version="${byteman.version}" scope="provided"/>
-
-          <dependency groupId="net.bytebuddy" artifactId="byte-buddy" version="${bytebuddy.version}" />
-          <dependency groupId="net.bytebuddy" artifactId="byte-buddy-agent" version="${bytebuddy.version}" />
-
-          <dependency groupId="org.openjdk.jmh" artifactId="jmh-core" version="1.37" scope="test"/>
-          <dependency groupId="org.openjdk.jmh" artifactId="jmh-generator-annprocess" version="1.37" scope="test"/>
-
-          <dependency groupId="org.apache.ant" artifactId="ant-junit" version="1.10.12" scope="test"/>
-
-          <dependency groupId="org.apache.cassandra" artifactId="cassandra-all" version="${version}" />
-          <dependency groupId="io.dropwizard.metrics" artifactId="metrics-core" version="3.1.5" />
-          <dependency groupId="io.dropwizard.metrics" artifactId="metrics-jvm" version="3.1.5" />
-          <dependency groupId="io.dropwizard.metrics" artifactId="metrics-logback" version="3.1.5" />
-          <dependency groupId="com.addthis.metrics" artifactId="reporter-config3" version="3.0.3">
-            <exclusion groupId="org.hibernate" artifactId="hibernate-validator" />
-           </dependency>
-          <dependency groupId="org.mindrot" artifactId="jbcrypt" version="0.4" />
-          <dependency groupId="io.airlift" artifactId="airline" version="0.8">
-            <exclusion groupId="com.google.code.findbugs" artifactId="jsr305" />
-           </dependency>
-          <dependency groupId="io.netty" artifactId="netty-bom" version="4.1.58.Final" type="pom" scope="provided"/>
-          <dependency groupId="io.netty" artifactId="netty-all" version="4.1.58.Final" />
-          <dependency groupId="io.netty" artifactId="netty-tcnative-boringssl-static" version="2.0.36.Final"/>
-          <dependency groupId="net.openhft" artifactId="chronicle-queue" version="${chronicle-queue.version}">
-            <exclusion groupId="com.sun" artifactId="tools" />
-          </dependency>
-          <dependency groupId="net.openhft" artifactId="chronicle-core" version="${chronicle-core.version}">
-            <exclusion groupId="net.openhft" artifactId="chronicle-analytics" />
-            <exclusion groupId="org.jetbrains" artifactId="annotations" />
-          </dependency>
-          <dependency groupId="net.openhft" artifactId="chronicle-bytes" version="${chronicle-bytes.version}">
-            <exclusion groupId="org.jetbrains" artifactId="annotations" />
-          </dependency>
-          <dependency groupId="net.openhft" artifactId="chronicle-wire" version="${chronicle-wire.version}">
-            <exclusion groupId="net.openhft" artifactId="compiler" />
-          </dependency>
-          <dependency groupId="net.openhft" artifactId="chronicle-threads" version="${chronicle-threads.version}">
-            <exclusion groupId="net.openhft" artifactId="affinity" />
-            <!-- Exclude JNA here, as we want to avoid breaking consumers of the cassandra-all jar -->
-            <exclusion groupId="net.java.dev.jna" artifactId="jna" />
-            <exclusion groupId="net.java.dev.jna" artifactId="jna-platform" />
-          </dependency>
-          <dependency groupId="com.google.code.findbugs" artifactId="jsr305" version="2.0.2"/>
-          <dependency groupId="com.clearspring.analytics" artifactId="stream" version="2.5.2">
-            <exclusion groupId="it.unimi.dsi" artifactId="fastutil" />
-          </dependency>
-          <dependency groupId="com.datastax.cassandra" artifactId="cassandra-driver-core" version="3.11.0" classifier="shaded">
-            <exclusion groupId="io.netty" artifactId="netty-buffer"/>
-            <exclusion groupId="io.netty" artifactId="netty-codec"/>
-            <exclusion groupId="io.netty" artifactId="netty-handler"/>
-            <exclusion groupId="io.netty" artifactId="netty-transport"/>
-            <exclusion groupId="org.slf4j" artifactId="slf4j-api"/>
-            <exclusion groupId="com.github.jnr" artifactId="jnr-ffi"/>
-            <exclusion groupId="com.github.jnr" artifactId="jnr-posix"/>
-          </dependency>
-          <dependency groupId="org.eclipse.jdt.core.compiler" artifactId="ecj" version="${ecj.version}" />
-          <dependency groupId="org.caffinitas.ohc" artifactId="ohc-core" version="${ohc.version}">
-            <exclusion groupId="org.slf4j" artifactId="slf4j-api"/>
-          </dependency>
-          <dependency groupId="org.caffinitas.ohc" artifactId="ohc-core-j8" version="${ohc.version}" />
-          <dependency groupId="net.ju-n.compile-command-annotations" artifactId="compile-command-annotations" version="1.2.0" scope="provided"/>
-          <dependency groupId="org.fusesource" artifactId="sigar" version="1.6.4">
-            <exclusion groupId="log4j" artifactId="log4j"/>
-          </dependency>
-          <dependency groupId="com.carrotsearch" artifactId="hppc" version="0.8.1" />
-          <dependency groupId="de.jflex" artifactId="jflex" version="${jflex.version}">
-            <exclusion groupId="org.apache.ant" artifactId="ant"/>
-          </dependency>
-          <dependency groupId="com.github.rholder" artifactId="snowball-stemmer" version="1.3.0.581.1" />
-          <dependency groupId="com.googlecode.concurrent-trees" artifactId="concurrent-trees" version="2.4.0" />
-          <dependency groupId="com.github.ben-manes.caffeine" artifactId="caffeine" version="2.9.2" />
-          <dependency groupId="org.jctools" artifactId="jctools-core" version="3.1.0"/>
-          <dependency groupId="org.ow2.asm" artifactId="asm" version="${asm.version}"/>
-          <dependency groupId="org.ow2.asm" artifactId="asm-tree" version="${asm.version}" scope="test"/>
-          <dependency groupId="org.ow2.asm" artifactId="asm-commons" version="${asm.version}" scope="test"/>
-          <dependency groupId="org.ow2.asm" artifactId="asm-util" version="${asm.version}" scope="test"/>
-          <dependency groupId="org.gridkit.jvmtool" artifactId="sjk-cli" version="0.14"/>
-          <dependency groupId="org.gridkit.jvmtool" artifactId="sjk-core" version="0.14">
-            <exclusion groupId="org.gridkit.jvmtool" artifactId="sjk-hflame"/>
-            <exclusion groupId="org.perfkit.sjk.parsers" artifactId="sjk-hflame"/>
-            <exclusion groupId="org.perfkit.sjk.parsers" artifactId="sjk-jfr-standalone"/>
-            <exclusion groupId="org.perfkit.sjk.parsers" artifactId="sjk-nps"/>
-            <exclusion groupId="org.perfkit.sjk.parsers" artifactId="sjk-jfr5"/>
-            <exclusion groupId="org.perfkit.sjk.parsers" artifactId="sjk-jfr6"/>
-          </dependency>
-          <dependency groupId="org.gridkit.jvmtool" artifactId="sjk-stacktrace" version="0.14"/>
-          <dependency groupId="org.gridkit.jvmtool" artifactId="mxdump" version="0.14"/>
-          <dependency groupId="org.gridkit.lab" artifactId="jvm-attach-api" version="1.5"/>
-          <dependency groupId="org.gridkit.jvmtool" artifactId="sjk-json" version="0.14"/>
-          <dependency groupId="com.beust" artifactId="jcommander" version="1.30"/>
-          <dependency groupId="org.psjava" artifactId="psjava" version="0.1.19"/>
-          <dependency groupId="javax.inject" artifactId="javax.inject" version="1"/>
-          <dependency groupId="com.google.j2objc" artifactId="j2objc-annotations" version="1.3"/>
-          <!-- adding this dependency is necessary for assertj. When updating assertj, need to also update the version of
-             this that the new assertj's `assertj-parent-pom` depends on. -->
-          <dependency groupId="org.junit" artifactId="junit-bom" version="5.6.0" type="pom" scope="test"/>
-          <!-- when updating assertj, make sure to also update the corresponding junit-bom dependency -->
-          <dependency groupId="org.assertj" artifactId="assertj-core" version="3.15.0" scope="test"/>
-          <dependency groupId="org.awaitility" artifactId="awaitility" version="4.0.3"  scope="test">
-            <exclusion groupId="org.hamcrest" artifactId="hamcrest"/>
-          </dependency>
-          <dependency groupId="org.hamcrest" artifactId="hamcrest" version="2.2" scope="test"/>
-          <dependency groupId="com.github.seancfoley" artifactId="ipaddress" version="5.3.3" />
-        </dependencyManagement>
-        <developer id="adelapena" name="Andres de la Peña"/>
-        <developer id="alakshman" name="Avinash Lakshman"/>
-        <developer id="aleksey" name="Aleksey Yeschenko"/>
-        <developer id="amorton" name="Aaron Morton"/>
-        <developer id="aweisberg" name="Ariel Weisberg"/>
-        <developer id="bdeggleston" name="Blake Eggleston"/>
-        <developer id="benedict" name="Benedict Elliott Smith"/>
-        <developer id="benjamin" name="Benjamin Lerer"/>
-        <developer id="blambov" name="Branimir Lambov"/>
-        <developer id="brandonwilliams" name="Brandon Williams"/>
-        <developer id="carl" name="Carl Yeksigian"/>
-        <developer id="dbrosius" name="David Brosiusd"/>
-        <developer id="dikang" name="Dikang Gu"/>
-        <developer id="eevans" name="Eric Evans"/>
-        <developer id="edimitrova" name="Ekaterina Dimitrova"/>
-        <developer id="gdusbabek" name="Gary Dusbabek"/>
-        <developer id="goffinet" name="Chris Goffinet"/>
-        <developer id="ifesdjeen" name="Alex Petrov"/>
-        <developer id="jaakko" name="Laine Jaakko Olavi"/>
-        <developer id="jake" name="T Jake Luciani"/>
-        <developer id="jasonbrown" name="Jason Brown"/>
-        <developer id="jbellis" name="Jonathan Ellis"/>
-        <developer id="jfarrell" name="Jake Farrell"/>
-        <developer id="jjirsa" name="Jeff Jirsa"/>
-        <developer id="jkni" name="Joel Knighton"/>
-        <developer id="jmckenzie" name="Josh McKenzie"/>
-        <developer id="johan" name="Johan Oskarsson"/>
-        <developer id="junrao" name="Jun Rao"/>
-        <developer id="jzhuang" name="Jay Zhuang"/>
-        <developer id="kohlisankalp" name="Sankalp Kohli"/>
-        <developer id="marcuse" name="Marcus Eriksson"/>
-        <developer id="mck" name="Michael Semb Wever"/>
-        <developer id="mishail" name="Mikhail Stepura"/>
-        <developer id="mshuler" name="Michael Shuler"/>
-        <developer id="paulo" name="Paulo Motta"/>
-        <developer id="pmalik" name="Prashant Malik"/>
-        <developer id="rstupp" name="Robert Stupp"/>
-        <developer id="scode" name="Peter Schuller"/>
-        <developer id="beobal" name="Sam Tunnicliffe"/>
-        <developer id="slebresne" name="Sylvain Lebresne"/>
-        <developer id="stefania" name="Stefania Alborghetti"/>
-        <developer id="tylerhobbs" name="Tyler Hobbs"/>
-        <developer id="vijay" name="Vijay Parthasarathy"/>
-        <developer id="xedin" name="Pavel Yaskevich"/>
-        <developer id="yukim" name="Yuki Morishita"/>
-        <developer id="zznate" name="Nate McCall"/>
-      </artifact:pom>
-
-      <!-- each dependency set then defines the subset of the dependencies for that dependency set -->
-      <artifact:pom id="build-deps-pom"
-                    artifactId="cassandra-build-deps">
-        <parent groupId="org.apache.cassandra"
-                artifactId="cassandra-parent"
-                version="${version}"
-                relativePath="${final.name}-parent.pom"/>
-        <dependency groupId="junit" artifactId="junit" scope="test"/>
-        <dependency groupId="org.assertj" artifactId="assertj-core" scope="test"/>
-        <dependency groupId="commons-io" artifactId="commons-io" scope="test"/>
-        <dependency groupId="org.mockito" artifactId="mockito-core" scope="test"/>
-        <dependency groupId="org.ow2.asm" artifactId="asm" version="${asm.version}"/>
-        <dependency groupId="org.ow2.asm" artifactId="asm-tree" version="${asm.version}" scope="test"/>
-        <dependency groupId="org.ow2.asm" artifactId="asm-commons" version="${asm.version}" scope="test"/>
-        <dependency groupId="org.ow2.asm" artifactId="asm-util" version="${asm.version}" scope="test"/>
-        <dependency groupId="com.google.jimfs" artifactId="jimfs" version="1.1" scope="test"/>
-        <dependency groupId="com.puppycrawl.tools" artifactId="checkstyle" scope="test"/>
-        <dependency groupId="org.quicktheories" artifactId="quicktheories" scope="test"/>
-        <dependency groupId="org.reflections" artifactId="reflections" scope="test"/>
-        <dependency groupId="com.google.code.java-allocation-instrumenter" artifactId="java-allocation-instrumenter" version="${allocation-instrumenter.version}" scope="test"/>
-        <dependency groupId="org.apache.cassandra" artifactId="dtest-api" scope="test"/>
-        <dependency groupId="org.openjdk.jmh" artifactId="jmh-core" scope="test"/>
-        <dependency groupId="org.openjdk.jmh" artifactId="jmh-generator-annprocess" scope="test"/>
-        <dependency groupId="net.ju-n.compile-command-annotations" artifactId="compile-command-annotations" scope="test"/>
-        <dependency groupId="org.apache.ant" artifactId="ant-junit" scope="test"/>
-        <dependency groupId="org.apache.cassandra" artifactId="harry-core"/>
-        <!-- adding this dependency is necessary for assertj. When updating assertj, need to also update the version of
-             this that the new assertj's `assertj-parent-pom` depends on. -->
-        <dependency groupId="org.junit" artifactId="junit-bom" type="pom"/>
-        <dependency groupId="org.awaitility" artifactId="awaitility"/>
-        <dependency groupId="org.hamcrest" artifactId="hamcrest"/>
-        <!-- coverage debs -->
-        <dependency groupId="org.jacoco" artifactId="org.jacoco.agent"/>
-        <dependency groupId="org.jacoco" artifactId="org.jacoco.ant"/>
-
-        <dependency groupId="com.fasterxml.jackson.dataformat" artifactId="jackson-dataformat-yaml"/>
-      </artifact:pom>
-
-      <!-- now the pom's for artifacts being deployed to Maven Central -->
-      <artifact:pom id="all-pom"
-                    artifactId="cassandra-all"
-                    url="https://cassandra.apache.org"
-                    name="Apache Cassandra">
-        <parent groupId="org.apache.cassandra"
-                artifactId="cassandra-parent"
-                version="${version}"
-                relativePath="${final.name}-parent.pom"/>
-        <scm connection="${scm.connection}" developerConnection="${scm.developerConnection}" url="${scm.url}"/>
-        <dependency groupId="org.xerial.snappy" artifactId="snappy-java"/>
-        <dependency groupId="org.lz4" artifactId="lz4-java"/>
-        <dependency groupId="com.ning" artifactId="compress-lzf"/>
-        <dependency groupId="com.google.guava" artifactId="guava"/>
-        <dependency groupId="commons-cli" artifactId="commons-cli"/>
-        <dependency groupId="commons-codec" artifactId="commons-codec"/>
-        <dependency groupId="org.apache.commons" artifactId="commons-lang3"/>
-        <dependency groupId="org.apache.commons" artifactId="commons-math3"/>
-        <dependency groupId="org.antlr" artifactId="antlr" scope="provided"/>
-        <dependency groupId="org.antlr" artifactId="ST4"/>
-        <dependency groupId="org.antlr" artifactId="antlr-runtime"/>
-        <dependency groupId="org.slf4j" artifactId="slf4j-api"/>
-        <dependency groupId="org.slf4j" artifactId="log4j-over-slf4j"/>
-        <dependency groupId="org.slf4j" artifactId="jcl-over-slf4j"/>
-        <dependency groupId="com.fasterxml.jackson.core" artifactId="jackson-core"/>
-        <dependency groupId="com.fasterxml.jackson.core" artifactId="jackson-databind"/>
-        <dependency groupId="com.fasterxml.jackson.core" artifactId="jackson-annotations"/>
-        <dependency groupId="com.fasterxml.jackson.datatype" artifactId="jackson-datatype-jsr310"/>
-        <dependency groupId="com.googlecode.json-simple" artifactId="json-simple"/>
-        <dependency groupId="com.boundary" artifactId="high-scale-lib"/>
-        <dependency groupId="org.yaml" artifactId="snakeyaml"/>
-        <dependency groupId="org.mindrot" artifactId="jbcrypt"/>
-        <dependency groupId="io.airlift" artifactId="airline"/>
-        <dependency groupId="io.dropwizard.metrics" artifactId="metrics-core"/>
-        <dependency groupId="io.dropwizard.metrics" artifactId="metrics-jvm"/>
-        <dependency groupId="io.dropwizard.metrics" artifactId="metrics-logback"/>
-        <dependency groupId="com.addthis.metrics" artifactId="reporter-config3"/>
-        <dependency groupId="com.clearspring.analytics" artifactId="stream"/>
-
-        <dependency groupId="ch.qos.logback" artifactId="logback-core"/>
-        <dependency groupId="ch.qos.logback" artifactId="logback-classic"/>
-
-        <!-- don't need hadoop classes to run, but if you use the hadoop stuff -->
-        <dependency groupId="org.apache.hadoop" artifactId="hadoop-core" optional="true"/>
-        <dependency groupId="org.apache.hadoop" artifactId="hadoop-minicluster" optional="true"/>
-
-        <!-- don't need the Java Driver to run, but if you use the hadoop stuff or UDFs -->
-        <dependency groupId="com.datastax.cassandra" artifactId="cassandra-driver-core" classifier="shaded" optional="true"/>
-          <!-- don't need jna to run, but nice to have -->
-        <dependency groupId="net.java.dev.jna" artifactId="jna"/>
-
-        <!-- don't need jamm unless running a server in which case it needs to be a -javagent to be used anyway -->
-        <dependency groupId="com.github.jbellis" artifactId="jamm"/>
-
-        <dependency groupId="io.netty" artifactId="netty-bom"  type="pom"  />
-        <dependency groupId="io.netty" artifactId="netty-all"/>
-        <dependency groupId="net.openhft" artifactId="chronicle-queue"/>
-        <dependency groupId="net.openhft" artifactId="chronicle-core"/>
-        <dependency groupId="net.openhft" artifactId="chronicle-bytes"/>
-        <dependency groupId="net.openhft" artifactId="chronicle-wire"/>
-        <dependency groupId="net.openhft" artifactId="chronicle-threads"/>
-        <dependency groupId="org.fusesource" artifactId="sigar"/>
-        <dependency groupId="org.eclipse.jdt.core.compiler" artifactId="ecj"/>
-        <dependency groupId="org.caffinitas.ohc" artifactId="ohc-core"/>
-        <dependency groupId="org.caffinitas.ohc" artifactId="ohc-core-j8"/>
-        <dependency groupId="com.github.ben-manes.caffeine" artifactId="caffeine" />
-        <dependency groupId="org.jctools" artifactId="jctools-core"/>
-        <dependency groupId="org.ow2.asm" artifactId="asm" />
-        <dependency groupId="com.carrotsearch" artifactId="hppc" />
-        <dependency groupId="org.gridkit.jvmtool" artifactId="sjk-cli" />
-        <dependency groupId="org.gridkit.jvmtool" artifactId="sjk-core" />
-        <dependency groupId="org.gridkit.jvmtool" artifactId="sjk-stacktrace" />
-        <dependency groupId="org.gridkit.jvmtool" artifactId="mxdump" />
-        <dependency groupId="org.gridkit.lab" artifactId="jvm-attach-api" />
-        <dependency groupId="com.beust" artifactId="jcommander" />
-        <dependency groupId="org.gridkit.jvmtool" artifactId="sjk-json"/>
-        <dependency groupId="com.github.luben" artifactId="zstd-jni"/>
-        <dependency groupId="org.psjava" artifactId="psjava"/>
-        <dependency groupId="io.netty" artifactId="netty-tcnative-boringssl-static"/>
-        <dependency groupId="javax.inject" artifactId="javax.inject"/>
-        <dependency groupId="com.google.j2objc" artifactId="j2objc-annotations"/>
-        <dependency groupId="org.hdrhistogram" artifactId="HdrHistogram"/>
-
-        <!-- sasi deps -->
-        <dependency groupId="com.github.rholder" artifactId="snowball-stemmer" />
-        <dependency groupId="com.googlecode.concurrent-trees" artifactId="concurrent-trees" />
-
-        <!-- compile tools -->
-        <dependency groupId="com.google.code.findbugs" artifactId="jsr305"/>
-        <dependency groupId="net.ju-n.compile-command-annotations" artifactId="compile-command-annotations"/>
-        <dependency groupId="org.assertj" artifactId="assertj-core"/>
-        <dependency groupId="org.jboss.byteman" artifactId="byteman-install"/>
-        <dependency groupId="org.jboss.byteman" artifactId="byteman"/>
-        <dependency groupId="org.jboss.byteman" artifactId="byteman-submit"/>
-        <dependency groupId="org.jboss.byteman" artifactId="byteman-bmunit"/>
-        <dependency groupId="com.github.seancfoley" artifactId="ipaddress" />
-      </artifact:pom>
-    </target>
-
-    <!-- deprecated: legacy compatibility for build scripts in other repositories -->
-    <target name="maven-ant-tasks-retrieve-build" depends="resolver-retrieve-build"/>
-
-    <target name="echo-base-version">
-        <echo message="${base.version}" />
-    </target>
-
->>>>>>> 2747dbf0
     <!-- create properties file with C version -->
     <target name="_createVersionPropFile" depends="_get-git-sha,set-cqlsh-version">
       <taskdef name="propertyfile" classname="org.apache.tools.ant.taskdefs.optional.PropertyFile"/>
@@ -1462,31 +1025,12 @@
      <compilerarg line="${jdk11plus-javac-exports}"/>
     </javac>
 
-<<<<<<< HEAD
-=======
-    <antcall target="_check-test-names" inheritRefs="true"/>
-
->>>>>>> 2747dbf0
     <!-- Non-java resources needed by the test suite -->
     <copy todir="${test.classes}">
       <fileset dir="${test.resources}"/>
     </copy>
   </target>
 
-<<<<<<< HEAD
-  <target name="_check-test-names">
-    <java taskname="check-test-names" fork="true" failonerror="yes" classname="org.apache.cassandra.anttasks.TestNameCheckTask" classpath="${test.classes}">
-      <classpath>
-        <path refid="cassandra.classpath" />
-        <pathelement location="${test.classes}"/>
-        <pathelement location="${fqltool.build.classes}" />
-        <fileset dir="${test.lib}">
-          <include name="**/*.jar" />
-        </fileset>
-      </classpath>
-      <jvmarg line="${java-jvmargs}"/>
-    </java>
-=======
     <macrodef name="check-test-names">
         <attribute name="annotationName"/>
         <attribute name="regex"/>
@@ -1506,7 +1050,7 @@
                     <pathelement location="${fqltool.test.classes}"/>
                     <pathelement location="${stress.test.classes}"/>
                 </classpath>
-                <jvmarg line="${java11-jvmargs}"/>
+                <jvmarg line="${java-jvmargs}"/>
                 <jvmarg value="-DscanClassPath=@{scanClassPath}"/>
                 <jvmarg value="-DpackageName=@{packageName}"/>
                 <jvmarg value="-DannotationName=@{annotationName}"/>
@@ -1521,7 +1065,6 @@
   <target name="_check-test-names">
       <check-test-names annotationName="org.junit.Test" regex=".*Test$"/>
       <check-test-names annotationName="org.openjdk.jmh.annotations.Benchmark" regex=".*(Bench|_jmhType.*)$"/>
->>>>>>> 2747dbf0
   </target>
 
   <!-- Run tests separately and report errors after and generate a junit report -->
@@ -2272,7 +1815,6 @@
     </testmacro>
   </target>
 
-<<<<<<< HEAD
   <target name="generate-unified-test-report" description="Merge all unit xml files into one, generate html pages, and print summary test numbers">
       <junitreport todir="${build.dir}">
           <fileset dir="${build.test.dir}/output">
@@ -2298,44 +1840,12 @@
       </concat>
   </target>
 
-  <!-- run microbenchmarks suite -->
-  <target name="microbench" depends="build-jmh">
-      <java classname="org.openjdk.jmh.Main"
-            fork="true"
-            failonerror="true">
-          <classpath>
-              <path refid="cassandra.classpath.test" />
-              <pathelement location="${test.classes}"/>
-              <pathelement location="${test.conf}"/>
-              <fileset dir="${test.lib}">
-                  <include name="**/*.jar" />
-              </fileset>
-          </classpath>
-          <arg value="-foe"/>
-          <arg value="true"/>
-          <arg value="-rf"/>
-          <arg value="json"/>
-          <arg value="-rff"/>
-          <arg value="${build.test.dir}/jmh-result.json"/>
-          <arg value="-v"/>
-          <arg value="EXTRA"/>
-          <jvmarg line="${java-jvmargs}"/>
-          <jvmarg line="${_std-test-jvmargs}"/>
-          <jvmarg line="${test.jvm.args}"/>
-
-          <!-- Broken: ZeroCopyStreamingBench,MutationBench,FastThreadLocalBench  (FIXME) -->
-          <arg value="-e"/><arg value="ZeroCopyStreamingBench|MutationBench|FastThreadLocalBench"/>
-
-          <arg value=".*microbench.*${benchmark.name}"/>
-      </java>
-=======
   <target name="microbench" depends="jar">
     <antcall target="-microbench" inheritrefs="true"/>
   </target>
 
   <target name="microbench-with-profiler" depends="jar">
     <antcall target="-microbench-with-profiler" inheritrefs="true"/>
->>>>>>> 2747dbf0
   </target>
 
   <!-- run arbitrary mains in tests, for example to run the long running memory tests with lots of memory pressure
