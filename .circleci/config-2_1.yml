version: 2.1

default_env_vars: &default_env_vars
    JAVA8_HOME: /usr/lib/jvm/java-8-openjdk-amd64
    ANT_HOME: /usr/share/ant
    LANG: en_US.UTF-8
    KEEP_TEST_DIR: true
    DEFAULT_DIR: /home/cassandra/cassandra-dtest
    PYTHONIOENCODING: utf-8
    PYTHONUNBUFFERED: true
    CASS_DRIVER_NO_EXTENSIONS: true
    CASS_DRIVER_NO_CYTHON: true
    #Skip all syncing to disk to avoid performance issues in flaky CI environments
    CASSANDRA_SKIP_SYNC: true
    DTEST_REPO: git://github.com/apache/cassandra-dtest.git
    DTEST_BRANCH: master
    CCM_MAX_HEAP_SIZE: 1024M
    CCM_HEAP_NEWSIZE: 256M

j8_par_executor: &j8_par_executor
  executor:
    name: java8-executor
    #exec_resource_class: xlarge
  parallelism: 4

j8_seq_executor: &j8_seq_executor
  executor:
    name: java8-executor
    #exec_resource_class: xlarge
  parallelism: 1 # sequential, single container tests: no parallelism benefits

with_dtests_jobs: &with_dtest_jobs
        jobs:
            - build
            # Java 8 unit tests will be run automatically
            - j8_unit_tests:
                requires:
                  - build
            - j8_jvm_dtests:
                requires:
                  - build
            # specialized unit tests (all run on request using Java 8)
            - start_utests_long:
                type: approval
                requires:
                  - build
            - utests_long:
                requires:
                  - start_utests_long
            - start_utests_compression:
                type: approval
                requires:
                  - build
            - utests_compression:
                requires:
                  - start_utests_compression
<<<<<<< HEAD
            - start_utests_stress:
                type: approval
                requires:
                  - build
            - utests_stress:
                requires:
                  - start_utests_stress
=======
            - start_jvm_upgrade_dtest:
                type: approval
                requires:
                  - build
            - dtest_jars_build:
                requires:
                  - start_jvm_upgrade_dtest
            - j8_jvm_upgrade_dtests:
                requires:
                  - dtest_jars_build
>>>>>>> 5f572122
            # Java 8 dtests (on request)
            - start_j8_dtests:
                type: approval
                requires:
                  - build
            - j8_dtests-with-vnodes:
                requires:
                  - start_j8_dtests
            - j8_dtests-no-vnodes:
                requires:
                  - start_j8_dtests
            # Java 8 upgrade tests
            - start_upgrade_tests:
                type: approval
                requires:
                  - build
            - j8_upgradetests-no-vnodes:
                requires:
                  - start_upgrade_tests

with_dtest_jobs_only: &with_dtest_jobs_only
        jobs:
            - build
            - j8_dtests-with-vnodes:
                  requires:
                      - build
            - j8_dtests-no-vnodes:
                  requires:
                      - build

workflows:
    version: 2
    build_and_run_tests: *with_dtest_jobs
    #build_and_run_tests: *with_dtest_jobs_only

executors:
  java8-executor:
    parameters:
      exec_resource_class:
        type: string
        default: medium
    docker:
      - image: spod/cassandra-testing-ubuntu1810-java11-w-dependencies:20190306
    resource_class: << parameters.exec_resource_class >>
    working_directory: ~/
    shell: /bin/bash -eo pipefail -l
    environment:
      <<: *default_env_vars
      JAVA_HOME: /usr/lib/jvm/java-8-openjdk-amd64
      JDK_HOME: /usr/lib/jvm/java-8-openjdk-amd64

jobs:
  build:
    executor: java8-executor
    parallelism: 1 # This job doesn't benefit from parallelism
    steps:
      - log_environment
      - clone_cassandra
      - build_cassandra
      - run_eclipse_warnings
      - persist_to_workspace:
            root: /home/cassandra
            paths:
                - cassandra
                - .m2

  dtest_jars_build:
    executor: java8-executor
    parallelism: 1
    steps:
      - attach_workspace:
          at: /home/cassandra
      - build_cassandra_dtest_jars
      - persist_to_workspace:
          root: /home/cassandra
          paths:
            - dtest_jars

  j8_unit_tests:
    <<: *j8_par_executor
    steps:
      - attach_workspace:
          at: /home/cassandra
      - create_junit_containers
      - log_environment
      - run_parallel_junit_tests

  j8_jvm_dtests:
    <<: *j8_seq_executor
    steps:
      - attach_workspace:
          at: /home/cassandra
      - run_junit_tests:
          target: test-jvm-dtest-forking

  j8_jvm_upgrade_dtests:
    <<: *j8_seq_executor
    steps:
      - attach_workspace:
          at: /home/cassandra
      - run_junit_tests:
          target: test-jvm-upgrade-dtest-forking

  utests_long:
    <<: *j8_seq_executor
    steps:
      - attach_workspace:
          at: /home/cassandra
      - run_junit_tests:
          target: long-test

  utests_compression:
    <<: *j8_par_executor
    steps:
      - attach_workspace:
          at: /home/cassandra
      - create_junit_containers
      - log_environment
      - run_parallel_junit_tests:
          target: testclasslist-compression

  utests_stress:
    <<: *j8_seq_executor
    steps:
      - attach_workspace:
          at: /home/cassandra
      - run_junit_tests:
          target: stress-test

  j8_dtests-with-vnodes:
    <<: *j8_par_executor
    steps:
      - attach_workspace:
          at: /home/cassandra
      - clone_dtest
      - create_venv
      - create_dtest_containers:
          file_tag: j8_with_vnodes
          run_dtests_extra_args: '--use-vnodes --skip-resource-intensive-tests'
      - run_dtests:
          file_tag: j8_with_vnodes
          pytest_extra_args: '--use-vnodes --num-tokens=32 --skip-resource-intensive-tests'

  j8_dtests-no-vnodes:
    <<: *j8_par_executor
    steps:
      - attach_workspace:
          at: /home/cassandra
      - clone_dtest
      - create_venv
      - create_dtest_containers:
          file_tag: j8_without_vnodes
          run_dtests_extra_args: '--skip-resource-intensive-tests'
      - run_dtests:
          file_tag: j8_without_vnodes
          pytest_extra_args: '--skip-resource-intensive-tests'

  j8_upgradetests-no-vnodes:
    <<: *j8_par_executor
    steps:
      - attach_workspace:
          at: /home/cassandra
      - clone_dtest
      - create_venv
      - create_dtest_containers:
          file_tag: j8_upgradetests_without_vnodes
          run_dtests_extra_args: '--execute-upgrade-tests'
          extra_env_args: 'RUN_STATIC_UPGRADE_MATRIX=true'
          tests_filter_pattern: '^upgrade_tests'
      - run_dtests:
          file_tag: j8_upgradetests_without_vnodes
          extra_env_args: 'RUN_STATIC_UPGRADE_MATRIX=true'
          pytest_extra_args: '--execute-upgrade-tests'

commands:
  log_environment:
    steps:
    - run:
        name: Log Environment Information
        command: |
          echo '*** id ***'
          id
          echo '*** cat /proc/cpuinfo ***'
          cat /proc/cpuinfo
          echo '*** free -m ***'
          free -m
          echo '*** df -m ***'
          df -m
          echo '*** ifconfig -a ***'
          ifconfig -a
          echo '*** uname -a ***'
          uname -a
          echo '*** mount ***'
          mount
          echo '*** env ***'
          env
          echo '*** java ***'
          which java
          java -version

  clone_cassandra:
    steps:
    - run:
        name: Clone Cassandra Repository (via git)
        command: |
          git clone --single-branch --depth 1 --branch $CIRCLE_BRANCH git://github.com/$CIRCLE_PROJECT_USERNAME/$CIRCLE_PROJECT_REPONAME.git ~/cassandra

  clone_dtest:
    steps:
    - run:
        name: Clone Cassandra dtest Repository (via git)
        command: |
          git clone --single-branch --branch $DTEST_BRANCH --depth 1 $DTEST_REPO ~/cassandra-dtest

  build_cassandra:
    steps:
    - run:
        name: Build Cassandra
        command: |
          export PATH=$JAVA_HOME/bin:$PATH
          cd ~/cassandra
          # Loop to prevent failure due to maven-ant-tasks not downloading a jar..
          for x in $(seq 1 3); do
              ${ANT_HOME}/bin/ant clean jar
              RETURN="$?"
              if [ "${RETURN}" -eq "0" ]; then
                  break
              fi
          done
          # Exit, if we didn't build successfully
          if [ "${RETURN}" -ne "0" ]; then
              echo "Build failed with exit code: ${RETURN}"
              exit ${RETURN}
          fi
        no_output_timeout: 15m

  build_cassandra_dtest_jars:
    steps:
    - run:
        name: Build Cassandra DTest jars
        command: |
          export PATH=$JAVA_HOME/bin:$PATH
          cd ~/cassandra
          git remote add apache git://github.com/apache/cassandra.git
          for branch in cassandra-2.2 cassandra-3.0 cassandra-3.11 trunk; do
            # check out the correct cassandra version:
            git remote set-branches --add apache '$branch'
            git fetch --depth 1 apache $branch
            git checkout $branch
            # Loop to prevent failure due to maven-ant-tasks not downloading a jar..
            for x in $(seq 1 3); do
                ${ANT_HOME}/bin/ant clean jar dtest-jar
                RETURN="$?"
                if [ "${RETURN}" -eq "0" ]; then
                    break
                fi
            done
            # Exit, if we didn't build successfully
            if [ "${RETURN}" -ne "0" ]; then
                echo "Build failed with exit code: ${RETURN}"
                exit ${RETURN}
            fi
          done
          # and build the dtest-jar for the branch under test
          git checkout origin/$CIRCLE_BRANCH
          for x in $(seq 1 3); do
              ${ANT_HOME}/bin/ant clean jar dtest-jar
              RETURN="$?"
              if [ "${RETURN}" -eq "0" ]; then
                  break
              fi
          done
          mkdir ~/dtest_jars
          cp build/dtest*.jar ~/dtest_jars
          ls -l ~/dtest_jars
        no_output_timeout: 15m

  run_eclipse_warnings:
    steps:
    - run:
        name: Run eclipse-warnings
        command: |
          export PATH=$JAVA_HOME/bin:$PATH
          cd ~/cassandra
          ant eclipse-warnings

  create_junit_containers:
    steps:
    - run:
        name: Determine Unit Tests to Run
        command: |
          # reminder: this code (along with all the steps) is independently executed on every circle container
          # so the goal here is to get the circleci script to return the tests *this* container will run
          # which we do via the `circleci` cli tool.

          rm -fr ~/cassandra-dtest/upgrade_tests
          echo "***java tests***"

          # get all of our unit test filenames
          set -eo pipefail && circleci tests glob "$HOME/cassandra/test/unit/**/*.java" > /tmp/all_java_unit_tests.txt

          # split up the unit tests into groups based on the number of containers we have
          set -eo pipefail && circleci tests split --split-by=timings --timings-type=filename --index=${CIRCLE_NODE_INDEX} --total=${CIRCLE_NODE_TOTAL} /tmp/all_java_unit_tests.txt > /tmp/java_tests_${CIRCLE_NODE_INDEX}.txt
          set -eo pipefail && cat /tmp/java_tests_${CIRCLE_NODE_INDEX}.txt | cut -c 37-1000000 | grep "Test\.java$" > /tmp/java_tests_${CIRCLE_NODE_INDEX}_final.txt
          echo "** /tmp/java_tests_${CIRCLE_NODE_INDEX}_final.txt"
          cat /tmp/java_tests_${CIRCLE_NODE_INDEX}_final.txt

        no_output_timeout: 15m

  run_junit_tests:
    parameters:
      target:
        type: string
      no_output_timeout:
        type: string
        default: 15m
    steps:
    - run:
        name: Run Unit Tests (<<parameters.target>>)
        # Please note that we run `clean` and therefore rebuild the project, as we can't run tests on Java 8 in case
        # based on Java 11 builds.
        command: |
          export PATH=$JAVA_HOME/bin:$PATH
          time mv ~/cassandra /tmp
          cd /tmp/cassandra
          if [ -d ~/dtest_jars ]; then
            cp ~/dtest_jars/dtest* /tmp/cassandra/build/
          fi
          ant clean <<parameters.target>>
        no_output_timeout: <<parameters.no_output_timeout>>
    - store_test_results:
        path: /tmp/cassandra/build/test/output/
    - store_artifacts:
        path: /tmp/cassandra/build/test/output
        destination: junitxml
    - store_artifacts:
        path: /tmp/cassandra/build/test/logs
        destination: logs

  run_parallel_junit_tests:
    parameters:
      target:
        type: string
        default: testclasslist
      no_output_timeout:
        type: string
        default: 15m
    steps:
    - run:
        name: Run Unit Tests (<<parameters.target>>)
        # Please note that we run `clean` and therefore rebuild the project, as we can't run tests on Java 8 in case
        # based on Java 11 builds.
        command: |
          export PATH=$JAVA_HOME/bin:$PATH
          time mv ~/cassandra /tmp
          cd /tmp/cassandra
          ant <<parameters.target>> -Dtest.classlistfile=/tmp/java_tests_${CIRCLE_NODE_INDEX}_final.txt  -Dtest.classlistprefix=unit
        no_output_timeout: <<parameters.no_output_timeout>>
    - store_test_results:
        path: /tmp/cassandra/build/test/output/
    - store_artifacts:
        path: /tmp/cassandra/build/test/output
        destination: junitxml
    - store_artifacts:
        path: /tmp/cassandra/build/test/logs
        destination: logs

  create_venv:
    steps:
    - run:
        name: Configure virtualenv and python Dependencies
        command: |
          # note, this should be super quick as all dependencies should be pre-installed in the docker image
          # if additional dependencies were added to requirmeents.txt and the docker image hasn't been updated
          # we'd have to install it here at runtime -- which will make things slow, so do yourself a favor and
          # rebuild the docker image! (it automatically pulls the latest requirements.txt on build)
          source ~/env/bin/activate
          export PATH=$JAVA_HOME/bin:$PATH
          pip3 install --upgrade -r ~/cassandra-dtest/requirements.txt
          pip3 freeze

  create_dtest_containers:
    parameters:
      file_tag:
        type: string
      run_dtests_extra_args:
        type: string
        default: ''
      extra_env_args:
        type: string
        default: ''
      tests_filter_pattern:
        type: string
        default: ''
    steps:
    - run:
        name: Determine Tests to Run (<<parameters.file_tag>>)
        no_output_timeout: 5m
        command: |
          # reminder: this code (along with all the steps) is independently executed on every circle container
          # so the goal here is to get the circleci script to return the tests *this* container will run
          # which we do via the `circleci` cli tool.

          cd cassandra-dtest
          source ~/env/bin/activate
          export PATH=$JAVA_HOME/bin:$PATH

          if [ -n '<<parameters.extra_env_args>>' ]; then
            export <<parameters.extra_env_args>>
          fi

          echo "***Collected DTests (<<parameters.file_tag>>)***"
          set -eo pipefail && ./run_dtests.py <<parameters.run_dtests_extra_args>> --dtest-print-tests-only --dtest-print-tests-output=/tmp/all_dtest_tests_<<parameters.file_tag>>_raw --cassandra-dir=../cassandra
          if [ -z '<<parameters.tests_filter_pattern>>' ]; then
            mv /tmp/all_dtest_tests_<<parameters.file_tag>>_raw /tmp/all_dtest_tests_<<parameters.file_tag>>
          else
            grep -e '<<parameters.tests_filter_pattern>>' /tmp/all_dtest_tests_<<parameters.file_tag>>_raw > /tmp/all_dtest_tests_<<parameters.file_tag>> || { echo "Filter did not match any tests! Exiting build."; exit 0; }
          fi
          set -eo pipefail && circleci tests split --split-by=timings --timings-type=classname /tmp/all_dtest_tests_<<parameters.file_tag>> > /tmp/split_dtest_tests_<<parameters.file_tag>>.txt
          cat /tmp/split_dtest_tests_<<parameters.file_tag>>.txt | tr '\n' ' ' > /tmp/split_dtest_tests_<<parameters.file_tag>>_final.txt
          cat /tmp/split_dtest_tests_<<parameters.file_tag>>_final.txt

  run_dtests:
    parameters:
      file_tag:
        type: string
      pytest_extra_args:
        type: string
        default: ''
      extra_env_args:
        type: string
        default: ''
    steps:
      - run:
          name: Run dtests (<<parameters.file_tag>>)
          no_output_timeout: 15m
          command: |
            echo "cat /tmp/split_dtest_tests_<<parameters.file_tag>>_final.txt"
            cat /tmp/split_dtest_tests_<<parameters.file_tag>>_final.txt

            source ~/env/bin/activate
            export PATH=$JAVA_HOME/bin:$PATH
            if [ -n '<<parameters.extra_env_args>>' ]; then
              export <<parameters.extra_env_args>>
            fi

            java -version
            cd ~/cassandra-dtest
            mkdir -p /tmp/dtest

            echo "env: $(env)"
            echo "** done env"
            mkdir -p /tmp/results/dtests
            # we need the "set -o pipefail" here so that the exit code that circleci will actually use is from pytest and not the exit code from tee
            export SPLIT_TESTS=`cat /tmp/split_dtest_tests_<<parameters.file_tag>>_final.txt`
            set -o pipefail && cd ~/cassandra-dtest && pytest <<parameters.pytest_extra_args>> --log-level="INFO" --junit-xml=/tmp/results/dtests/pytest_result_<<parameters.file_tag>>.xml -s --cassandra-dir=/home/cassandra/cassandra --keep-test-dir $SPLIT_TESTS 2>&1 | tee /tmp/dtest/stdout.txt
      - store_test_results:
          path: /tmp/results
      - store_artifacts:
          path: /tmp/dtest
          destination: dtest_<<parameters.file_tag>>
      - store_artifacts:
          path: ~/cassandra-dtest/logs
          destination: dtest_<<parameters.file_tag>>_logs<|MERGE_RESOLUTION|>--- conflicted
+++ resolved
@@ -54,7 +54,6 @@
             - utests_compression:
                 requires:
                   - start_utests_compression
-<<<<<<< HEAD
             - start_utests_stress:
                 type: approval
                 requires:
@@ -62,7 +61,6 @@
             - utests_stress:
                 requires:
                   - start_utests_stress
-=======
             - start_jvm_upgrade_dtest:
                 type: approval
                 requires:
@@ -73,7 +71,6 @@
             - j8_jvm_upgrade_dtests:
                 requires:
                   - dtest_jars_build
->>>>>>> 5f572122
             # Java 8 dtests (on request)
             - start_j8_dtests:
                 type: approval
