version: 2
jobs:
  j8_jvm_upgrade_dtests:
    docker:
    - image: nastra/cassandra-testing-ubuntu1910-java11-w-dependencies:20200603
    resource_class: medium
    working_directory: ~/
    shell: /bin/bash -eo pipefail -l
    parallelism: 1
    steps:
    - attach_workspace:
        at: /home/cassandra
    - run:
        name: Determine distributed Tests to Run
        command: |
          # reminder: this code (along with all the steps) is independently executed on every circle container
          # so the goal here is to get the circleci script to return the tests *this* container will run
          # which we do via the `circleci` cli tool.

          rm -fr ~/cassandra-dtest/upgrade_tests
          echo "***java tests***"

          # get all of our unit test filenames
          set -eo pipefail && circleci tests glob "$HOME/cassandra/test/distributed/**/*.java" > /tmp/all_java_unit_tests.txt

          # split up the unit tests into groups based on the number of containers we have
          set -eo pipefail && circleci tests split --split-by=timings --timings-type=filename --index=${CIRCLE_NODE_INDEX} --total=${CIRCLE_NODE_TOTAL} /tmp/all_java_unit_tests.txt > /tmp/java_tests_${CIRCLE_NODE_INDEX}.txt
          set -eo pipefail && cat /tmp/java_tests_${CIRCLE_NODE_INDEX}.txt | sed "s;^/home/cassandra/cassandra/test/distributed/;;g" | grep "Test\.java$" | grep upgrade > /tmp/java_tests_${CIRCLE_NODE_INDEX}_final.txt
          echo "** /tmp/java_tests_${CIRCLE_NODE_INDEX}_final.txt"
          cat /tmp/java_tests_${CIRCLE_NODE_INDEX}_final.txt
        no_output_timeout: 15m
    - run:
        name: Log Environment Information
        command: |
          echo '*** id ***'
          id
          echo '*** cat /proc/cpuinfo ***'
          cat /proc/cpuinfo
          echo '*** free -m ***'
          free -m
          echo '*** df -m ***'
          df -m
          echo '*** ifconfig -a ***'
          ifconfig -a
          echo '*** uname -a ***'
          uname -a
          echo '*** mount ***'
          mount
          echo '*** env ***'
          env
          echo '*** java ***'
          which java
          java -version
    - run:
        name: Run Unit Tests (testclasslist)
        command: |
          set -x
          export PATH=$JAVA_HOME/bin:$PATH
          time mv ~/cassandra /tmp
          cd /tmp/cassandra
          if [ -d ~/dtest_jars ]; then
            cp ~/dtest_jars/dtest* /tmp/cassandra/build/
          fi
          test_timeout=$(grep 'name="test.distributed.timeout"' build.xml | awk -F'"' '{print $4}' || true)
          if [ -z "$test_timeout" ]; then
            test_timeout=$(grep 'name="test.timeout"' build.xml | awk -F'"' '{print $4}')
          fi
          ant testclasslist -Dtest.timeout="$test_timeout" -Dtest.classlistfile=/tmp/java_tests_${CIRCLE_NODE_INDEX}_final.txt  -Dtest.classlistprefix=distributed
        no_output_timeout: 15m
    - store_test_results:
        path: /tmp/cassandra/build/test/output/
    - store_artifacts:
        path: /tmp/cassandra/build/test/output
        destination: junitxml
    - store_artifacts:
        path: /tmp/cassandra/build/test/logs
        destination: logs
    environment:
    - ANT_HOME: /usr/share/ant
    - LANG: en_US.UTF-8
    - KEEP_TEST_DIR: true
    - DEFAULT_DIR: /home/cassandra/cassandra-dtest
    - PYTHONIOENCODING: utf-8
    - PYTHONUNBUFFERED: true
    - CASS_DRIVER_NO_EXTENSIONS: true
    - CASS_DRIVER_NO_CYTHON: true
    - CASSANDRA_SKIP_SYNC: true
    - DTEST_REPO: git://github.com/apache/cassandra-dtest.git
    - DTEST_BRANCH: trunk
    - CCM_MAX_HEAP_SIZE: 1024M
    - CCM_HEAP_NEWSIZE: 256M
    - JAVA_HOME: /usr/lib/jvm/java-8-openjdk-amd64
    - JDK_HOME: /usr/lib/jvm/java-8-openjdk-amd64
  j8_cqlsh-dtests-py2-with-vnodes:
    docker:
    - image: nastra/cassandra-testing-ubuntu1910-java11-w-dependencies:20200603
    resource_class: medium
    working_directory: ~/
    shell: /bin/bash -eo pipefail -l
    parallelism: 4
    steps:
    - attach_workspace:
        at: /home/cassandra
    - run:
        name: Clone Cassandra dtest Repository (via git)
        command: |
          git clone --single-branch --branch $DTEST_BRANCH --depth 1 $DTEST_REPO ~/cassandra-dtest
    - run:
        name: Configure virtualenv and python Dependencies
        command: |
          # note, this should be super quick as all dependencies should be pre-installed in the docker image
          # if additional dependencies were added to requirmeents.txt and the docker image hasn't been updated
          # we'd have to install it here at runtime -- which will make things slow, so do yourself a favor and
          # rebuild the docker image! (it automatically pulls the latest requirements.txt on build)
          source ~/env3.6/bin/activate
          export PATH=$JAVA_HOME/bin:$PATH
          pip3 install --exists-action w --upgrade -r ~/cassandra-dtest/requirements.txt
          pip3 uninstall -y cqlsh
          pip3 freeze
    - run:
        name: Determine Tests to Run (j8_with_vnodes)
        no_output_timeout: 5m
        command: "# reminder: this code (along with all the steps) is independently executed on every circle container\n# so the goal here is to get the circleci script to return the tests *this* container will run\n# which we do via the `circleci` cli tool.\n\ncd cassandra-dtest\nsource ~/env3.6/bin/activate\nexport PATH=$JAVA_HOME/bin:$PATH\n\nif [ -n '' ]; then\n  export \nfi\n\necho \"***Collected DTests (j8_with_vnodes)***\"\nset -eo pipefail && ./run_dtests.py --use-vnodes --skip-resource-intensive-tests --pytest-options '-k cql' --dtest-print-tests-only --dtest-print-tests-output=/tmp/all_dtest_tests_j8_with_vnodes_raw --cassandra-dir=../cassandra\nif [ -z '' ]; then\n  mv /tmp/all_dtest_tests_j8_with_vnodes_raw /tmp/all_dtest_tests_j8_with_vnodes\nelse\n  grep -e '' /tmp/all_dtest_tests_j8_with_vnodes_raw > /tmp/all_dtest_tests_j8_with_vnodes || { echo \"Filter did not match any tests! Exiting build.\"; exit 0; }\nfi\nset -eo pipefail && circleci tests split --split-by=timings --timings-type=classname /tmp/all_dtest_tests_j8_with_vnodes > /tmp/split_dtest_tests_j8_with_vnodes.txt\ncat /tmp/split_dtest_tests_j8_with_vnodes.txt | tr '\\n' ' ' > /tmp/split_dtest_tests_j8_with_vnodes_final.txt\ncat /tmp/split_dtest_tests_j8_with_vnodes_final.txt\n"
    - run:
        name: Run dtests (j8_with_vnodes)
        no_output_timeout: 15m
        command: |
          echo "cat /tmp/split_dtest_tests_j8_with_vnodes_final.txt"
          cat /tmp/split_dtest_tests_j8_with_vnodes_final.txt

          source ~/env3.6/bin/activate
          export PATH=$JAVA_HOME/bin:$PATH
          if [ -n 'CQLSH_PYTHON=/usr/bin/python2.7' ]; then
            export CQLSH_PYTHON=/usr/bin/python2.7
          fi

          java -version
          cd ~/cassandra-dtest
          mkdir -p /tmp/dtest

          echo "env: $(env)"
          echo "** done env"
          mkdir -p /tmp/results/dtests
          # we need the "set -o pipefail" here so that the exit code that circleci will actually use is from pytest and not the exit code from tee
          export SPLIT_TESTS=`cat /tmp/split_dtest_tests_j8_with_vnodes_final.txt`
          set -o pipefail && cd ~/cassandra-dtest && pytest --use-vnodes --num-tokens=32 --skip-resource-intensive-tests --log-level="INFO" --junit-xml=/tmp/results/dtests/pytest_result_j8_with_vnodes.xml -s --cassandra-dir=/home/cassandra/cassandra --keep-test-dir $SPLIT_TESTS 2>&1 | tee /tmp/dtest/stdout.txt
    - store_test_results:
        path: /tmp/results
    - store_artifacts:
        path: /tmp/dtest
        destination: dtest_j8_with_vnodes
    - store_artifacts:
        path: ~/cassandra-dtest/logs
        destination: dtest_j8_with_vnodes_logs
    environment:
    - ANT_HOME: /usr/share/ant
    - LANG: en_US.UTF-8
    - KEEP_TEST_DIR: true
    - DEFAULT_DIR: /home/cassandra/cassandra-dtest
    - PYTHONIOENCODING: utf-8
    - PYTHONUNBUFFERED: true
    - CASS_DRIVER_NO_EXTENSIONS: true
    - CASS_DRIVER_NO_CYTHON: true
    - CASSANDRA_SKIP_SYNC: true
    - DTEST_REPO: git://github.com/apache/cassandra-dtest.git
    - DTEST_BRANCH: master
    - CCM_MAX_HEAP_SIZE: 1024M
    - CCM_HEAP_NEWSIZE: 256M
    - JAVA_HOME: /usr/lib/jvm/java-8-openjdk-amd64
    - JDK_HOME: /usr/lib/jvm/java-8-openjdk-amd64
  j11_unit_tests:
    docker:
    - image: nastra/cassandra-testing-ubuntu1910-java11:20200603
    resource_class: medium
    working_directory: ~/
    shell: /bin/bash -eo pipefail -l
    parallelism: 4
    steps:
    - attach_workspace:
        at: /home/cassandra
    - run:
        name: Determine unit Tests to Run
        command: |
          # reminder: this code (along with all the steps) is independently executed on every circle container
          # so the goal here is to get the circleci script to return the tests *this* container will run
          # which we do via the `circleci` cli tool.

          rm -fr ~/cassandra-dtest/upgrade_tests
          echo "***java tests***"

          # get all of our unit test filenames
          set -eo pipefail && circleci tests glob "$HOME/cassandra/test/unit/**/*.java" > /tmp/all_java_unit_tests.txt

          # split up the unit tests into groups based on the number of containers we have
          set -eo pipefail && circleci tests split --split-by=timings --timings-type=filename --index=${CIRCLE_NODE_INDEX} --total=${CIRCLE_NODE_TOTAL} /tmp/all_java_unit_tests.txt > /tmp/java_tests_${CIRCLE_NODE_INDEX}.txt
          set -eo pipefail && cat /tmp/java_tests_${CIRCLE_NODE_INDEX}.txt | sed "s;^/home/cassandra/cassandra/test/unit/;;g" | grep "Test\.java$"  > /tmp/java_tests_${CIRCLE_NODE_INDEX}_final.txt
          echo "** /tmp/java_tests_${CIRCLE_NODE_INDEX}_final.txt"
          cat /tmp/java_tests_${CIRCLE_NODE_INDEX}_final.txt
        no_output_timeout: 15m
    - run:
        name: Log Environment Information
        command: |
          echo '*** id ***'
          id
          echo '*** cat /proc/cpuinfo ***'
          cat /proc/cpuinfo
          echo '*** free -m ***'
          free -m
          echo '*** df -m ***'
          df -m
          echo '*** ifconfig -a ***'
          ifconfig -a
          echo '*** uname -a ***'
          uname -a
          echo '*** mount ***'
          mount
          echo '*** env ***'
          env
          echo '*** java ***'
          which java
          java -version
    - run:
        name: Run Unit Tests (testclasslist)
        command: |
          set -x
          export PATH=$JAVA_HOME/bin:$PATH
          time mv ~/cassandra /tmp
          cd /tmp/cassandra
          if [ -d ~/dtest_jars ]; then
            cp ~/dtest_jars/dtest* /tmp/cassandra/build/
          fi
          test_timeout=$(grep 'name="test.unit.timeout"' build.xml | awk -F'"' '{print $4}' || true)
          if [ -z "$test_timeout" ]; then
            test_timeout=$(grep 'name="test.timeout"' build.xml | awk -F'"' '{print $4}')
          fi
          ant testclasslist -Dtest.timeout="$test_timeout" -Dtest.classlistfile=/tmp/java_tests_${CIRCLE_NODE_INDEX}_final.txt  -Dtest.classlistprefix=unit
        no_output_timeout: 15m
    - store_test_results:
        path: /tmp/cassandra/build/test/output/
    - store_artifacts:
        path: /tmp/cassandra/build/test/output
        destination: junitxml
    - store_artifacts:
        path: /tmp/cassandra/build/test/logs
        destination: logs
    environment:
    - ANT_HOME: /usr/share/ant
    - LANG: en_US.UTF-8
    - KEEP_TEST_DIR: true
    - DEFAULT_DIR: /home/cassandra/cassandra-dtest
    - PYTHONIOENCODING: utf-8
    - PYTHONUNBUFFERED: true
    - CASS_DRIVER_NO_EXTENSIONS: true
    - CASS_DRIVER_NO_CYTHON: true
    - CASSANDRA_SKIP_SYNC: true
    - DTEST_REPO: git://github.com/apache/cassandra-dtest.git
    - DTEST_BRANCH: master
    - CCM_MAX_HEAP_SIZE: 1024M
    - CCM_HEAP_NEWSIZE: 256M
    - JAVA_HOME: /usr/lib/jvm/java-11-openjdk-amd64
    - JDK_HOME: /usr/lib/jvm/java-11-openjdk-amd64
    - CASSANDRA_USE_JDK11: true
  j8_cqlsh-dtests-py38-no-vnodes:
    docker:
    - image: nastra/cassandra-testing-ubuntu1910-java11-w-dependencies:20200603
    resource_class: medium
    working_directory: ~/
    shell: /bin/bash -eo pipefail -l
    parallelism: 4
    steps:
    - attach_workspace:
        at: /home/cassandra
    - run:
        name: Clone Cassandra dtest Repository (via git)
        command: |
          git clone --single-branch --branch $DTEST_BRANCH --depth 1 $DTEST_REPO ~/cassandra-dtest
    - run:
        name: Configure virtualenv and python Dependencies
        command: |
          # note, this should be super quick as all dependencies should be pre-installed in the docker image
          # if additional dependencies were added to requirmeents.txt and the docker image hasn't been updated
          # we'd have to install it here at runtime -- which will make things slow, so do yourself a favor and
          # rebuild the docker image! (it automatically pulls the latest requirements.txt on build)
          source ~/env3.8/bin/activate
          export PATH=$JAVA_HOME/bin:$PATH
          pip3 install --exists-action w --upgrade -r ~/cassandra-dtest/requirements.txt
          pip3 uninstall -y cqlsh
          pip3 freeze
    - run:
        name: Determine Tests to Run (j8_without_vnodes)
        no_output_timeout: 5m
        command: "# reminder: this code (along with all the steps) is independently executed on every circle container\n# so the goal here is to get the circleci script to return the tests *this* container will run\n# which we do via the `circleci` cli tool.\n\ncd cassandra-dtest\nsource ~/env3.8/bin/activate\nexport PATH=$JAVA_HOME/bin:$PATH\n\nif [ -n '' ]; then\n  export \nfi\n\necho \"***Collected DTests (j8_without_vnodes)***\"\nset -eo pipefail && ./run_dtests.py --skip-resource-intensive-tests --pytest-options '-k cql' --dtest-print-tests-only --dtest-print-tests-output=/tmp/all_dtest_tests_j8_without_vnodes_raw --cassandra-dir=../cassandra\nif [ -z '' ]; then\n  mv /tmp/all_dtest_tests_j8_without_vnodes_raw /tmp/all_dtest_tests_j8_without_vnodes\nelse\n  grep -e '' /tmp/all_dtest_tests_j8_without_vnodes_raw > /tmp/all_dtest_tests_j8_without_vnodes || { echo \"Filter did not match any tests! Exiting build.\"; exit 0; }\nfi\nset -eo pipefail && circleci tests split --split-by=timings --timings-type=classname /tmp/all_dtest_tests_j8_without_vnodes > /tmp/split_dtest_tests_j8_without_vnodes.txt\ncat /tmp/split_dtest_tests_j8_without_vnodes.txt | tr '\\n' ' ' > /tmp/split_dtest_tests_j8_without_vnodes_final.txt\ncat /tmp/split_dtest_tests_j8_without_vnodes_final.txt\n"
    - run:
        name: Run dtests (j8_without_vnodes)
        no_output_timeout: 15m
        command: |
          echo "cat /tmp/split_dtest_tests_j8_without_vnodes_final.txt"
          cat /tmp/split_dtest_tests_j8_without_vnodes_final.txt

          source ~/env3.8/bin/activate
          export PATH=$JAVA_HOME/bin:$PATH
          if [ -n 'CQLSH_PYTHON=/usr/bin/python3.8' ]; then
            export CQLSH_PYTHON=/usr/bin/python3.8
          fi

          java -version
          cd ~/cassandra-dtest
          mkdir -p /tmp/dtest

          echo "env: $(env)"
          echo "** done env"
          mkdir -p /tmp/results/dtests
          # we need the "set -o pipefail" here so that the exit code that circleci will actually use is from pytest and not the exit code from tee
          export SPLIT_TESTS=`cat /tmp/split_dtest_tests_j8_without_vnodes_final.txt`
          set -o pipefail && cd ~/cassandra-dtest && pytest --skip-resource-intensive-tests --log-level="INFO" --junit-xml=/tmp/results/dtests/pytest_result_j8_without_vnodes.xml -s --cassandra-dir=/home/cassandra/cassandra --keep-test-dir $SPLIT_TESTS 2>&1 | tee /tmp/dtest/stdout.txt
    - store_test_results:
        path: /tmp/results
    - store_artifacts:
        path: /tmp/dtest
        destination: dtest_j8_without_vnodes
    - store_artifacts:
        path: ~/cassandra-dtest/logs
        destination: dtest_j8_without_vnodes_logs
    environment:
    - ANT_HOME: /usr/share/ant
    - LANG: en_US.UTF-8
    - KEEP_TEST_DIR: true
    - DEFAULT_DIR: /home/cassandra/cassandra-dtest
    - PYTHONIOENCODING: utf-8
    - PYTHONUNBUFFERED: true
    - CASS_DRIVER_NO_EXTENSIONS: true
    - CASS_DRIVER_NO_CYTHON: true
    - CASSANDRA_SKIP_SYNC: true
    - DTEST_REPO: git://github.com/apache/cassandra-dtest.git
    - DTEST_BRANCH: master
    - CCM_MAX_HEAP_SIZE: 1024M
    - CCM_HEAP_NEWSIZE: 256M
    - JAVA_HOME: /usr/lib/jvm/java-8-openjdk-amd64
    - JDK_HOME: /usr/lib/jvm/java-8-openjdk-amd64
  j11_cqlsh-dtests-py3-with-vnodes:
    docker:
    - image: nastra/cassandra-testing-ubuntu1910-java11:20200603
    resource_class: medium
    working_directory: ~/
    shell: /bin/bash -eo pipefail -l
    parallelism: 4
    steps:
    - attach_workspace:
        at: /home/cassandra
    - run:
        name: Clone Cassandra dtest Repository (via git)
        command: |
          git clone --single-branch --branch $DTEST_BRANCH --depth 1 $DTEST_REPO ~/cassandra-dtest
    - run:
        name: Configure virtualenv and python Dependencies
        command: |
          # note, this should be super quick as all dependencies should be pre-installed in the docker image
          # if additional dependencies were added to requirmeents.txt and the docker image hasn't been updated
          # we'd have to install it here at runtime -- which will make things slow, so do yourself a favor and
          # rebuild the docker image! (it automatically pulls the latest requirements.txt on build)
          source ~/env3.6/bin/activate
          export PATH=$JAVA_HOME/bin:$PATH
          pip3 install --exists-action w --upgrade -r ~/cassandra-dtest/requirements.txt
          pip3 uninstall -y cqlsh
          pip3 freeze
    - run:
        name: Determine Tests to Run (j11_with_vnodes)
        no_output_timeout: 5m
        command: "# reminder: this code (along with all the steps) is independently executed on every circle container\n# so the goal here is to get the circleci script to return the tests *this* container will run\n# which we do via the `circleci` cli tool.\n\ncd cassandra-dtest\nsource ~/env3.6/bin/activate\nexport PATH=$JAVA_HOME/bin:$PATH\n\nif [ -n '' ]; then\n  export \nfi\n\necho \"***Collected DTests (j11_with_vnodes)***\"\nset -eo pipefail && ./run_dtests.py --use-vnodes --skip-resource-intensive-tests --pytest-options '-k cql' --dtest-print-tests-only --dtest-print-tests-output=/tmp/all_dtest_tests_j11_with_vnodes_raw --cassandra-dir=../cassandra\nif [ -z '' ]; then\n  mv /tmp/all_dtest_tests_j11_with_vnodes_raw /tmp/all_dtest_tests_j11_with_vnodes\nelse\n  grep -e '' /tmp/all_dtest_tests_j11_with_vnodes_raw > /tmp/all_dtest_tests_j11_with_vnodes || { echo \"Filter did not match any tests! Exiting build.\"; exit 0; }\nfi\nset -eo pipefail && circleci tests split --split-by=timings --timings-type=classname /tmp/all_dtest_tests_j11_with_vnodes > /tmp/split_dtest_tests_j11_with_vnodes.txt\ncat /tmp/split_dtest_tests_j11_with_vnodes.txt | tr '\\n' ' ' > /tmp/split_dtest_tests_j11_with_vnodes_final.txt\ncat /tmp/split_dtest_tests_j11_with_vnodes_final.txt\n"
    - run:
        name: Run dtests (j11_with_vnodes)
        no_output_timeout: 15m
        command: |
          echo "cat /tmp/split_dtest_tests_j11_with_vnodes_final.txt"
          cat /tmp/split_dtest_tests_j11_with_vnodes_final.txt

          source ~/env3.6/bin/activate
          export PATH=$JAVA_HOME/bin:$PATH
          if [ -n 'CQLSH_PYTHON=/usr/bin/python3.6' ]; then
            export CQLSH_PYTHON=/usr/bin/python3.6
          fi

          java -version
          cd ~/cassandra-dtest
          mkdir -p /tmp/dtest

          echo "env: $(env)"
          echo "** done env"
          mkdir -p /tmp/results/dtests
          # we need the "set -o pipefail" here so that the exit code that circleci will actually use is from pytest and not the exit code from tee
          export SPLIT_TESTS=`cat /tmp/split_dtest_tests_j11_with_vnodes_final.txt`
          set -o pipefail && cd ~/cassandra-dtest && pytest --use-vnodes --num-tokens=32 --skip-resource-intensive-tests --log-level="INFO" --junit-xml=/tmp/results/dtests/pytest_result_j11_with_vnodes.xml -s --cassandra-dir=/home/cassandra/cassandra --keep-test-dir $SPLIT_TESTS 2>&1 | tee /tmp/dtest/stdout.txt
    - store_test_results:
        path: /tmp/results
    - store_artifacts:
        path: /tmp/dtest
        destination: dtest_j11_with_vnodes
    - store_artifacts:
        path: ~/cassandra-dtest/logs
        destination: dtest_j11_with_vnodes_logs
    environment:
    - ANT_HOME: /usr/share/ant
    - LANG: en_US.UTF-8
    - KEEP_TEST_DIR: true
    - DEFAULT_DIR: /home/cassandra/cassandra-dtest
    - PYTHONIOENCODING: utf-8
    - PYTHONUNBUFFERED: true
    - CASS_DRIVER_NO_EXTENSIONS: true
    - CASS_DRIVER_NO_CYTHON: true
    - CASSANDRA_SKIP_SYNC: true
    - DTEST_REPO: git://github.com/apache/cassandra-dtest.git
    - DTEST_BRANCH: master
    - CCM_MAX_HEAP_SIZE: 1024M
    - CCM_HEAP_NEWSIZE: 256M
    - JAVA_HOME: /usr/lib/jvm/java-11-openjdk-amd64
    - JDK_HOME: /usr/lib/jvm/java-11-openjdk-amd64
    - CASSANDRA_USE_JDK11: true
  j11_cqlsh-dtests-py3-no-vnodes:
    docker:
    - image: nastra/cassandra-testing-ubuntu1910-java11:20200603
    resource_class: medium
    working_directory: ~/
    shell: /bin/bash -eo pipefail -l
    parallelism: 4
    steps:
    - attach_workspace:
        at: /home/cassandra
    - run:
        name: Clone Cassandra dtest Repository (via git)
        command: |
          git clone --single-branch --branch $DTEST_BRANCH --depth 1 $DTEST_REPO ~/cassandra-dtest
    - run:
        name: Configure virtualenv and python Dependencies
        command: |
          # note, this should be super quick as all dependencies should be pre-installed in the docker image
          # if additional dependencies were added to requirmeents.txt and the docker image hasn't been updated
          # we'd have to install it here at runtime -- which will make things slow, so do yourself a favor and
          # rebuild the docker image! (it automatically pulls the latest requirements.txt on build)
          source ~/env3.6/bin/activate
          export PATH=$JAVA_HOME/bin:$PATH
          pip3 install --exists-action w --upgrade -r ~/cassandra-dtest/requirements.txt
          pip3 uninstall -y cqlsh
          pip3 freeze
    - run:
        name: Determine Tests to Run (j11_without_vnodes)
        no_output_timeout: 5m
        command: "# reminder: this code (along with all the steps) is independently executed on every circle container\n# so the goal here is to get the circleci script to return the tests *this* container will run\n# which we do via the `circleci` cli tool.\n\ncd cassandra-dtest\nsource ~/env3.6/bin/activate\nexport PATH=$JAVA_HOME/bin:$PATH\n\nif [ -n '' ]; then\n  export \nfi\n\necho \"***Collected DTests (j11_without_vnodes)***\"\nset -eo pipefail && ./run_dtests.py --skip-resource-intensive-tests --pytest-options '-k cql' --dtest-print-tests-only --dtest-print-tests-output=/tmp/all_dtest_tests_j11_without_vnodes_raw --cassandra-dir=../cassandra\nif [ -z '' ]; then\n  mv /tmp/all_dtest_tests_j11_without_vnodes_raw /tmp/all_dtest_tests_j11_without_vnodes\nelse\n  grep -e '' /tmp/all_dtest_tests_j11_without_vnodes_raw > /tmp/all_dtest_tests_j11_without_vnodes || { echo \"Filter did not match any tests! Exiting build.\"; exit 0; }\nfi\nset -eo pipefail && circleci tests split --split-by=timings --timings-type=classname /tmp/all_dtest_tests_j11_without_vnodes > /tmp/split_dtest_tests_j11_without_vnodes.txt\ncat /tmp/split_dtest_tests_j11_without_vnodes.txt | tr '\\n' ' ' > /tmp/split_dtest_tests_j11_without_vnodes_final.txt\ncat /tmp/split_dtest_tests_j11_without_vnodes_final.txt\n"
    - run:
        name: Run dtests (j11_without_vnodes)
        no_output_timeout: 15m
        command: |
          echo "cat /tmp/split_dtest_tests_j11_without_vnodes_final.txt"
          cat /tmp/split_dtest_tests_j11_without_vnodes_final.txt

          source ~/env3.6/bin/activate
          export PATH=$JAVA_HOME/bin:$PATH
          if [ -n 'CQLSH_PYTHON=/usr/bin/python3.6' ]; then
            export CQLSH_PYTHON=/usr/bin/python3.6
          fi

          java -version
          cd ~/cassandra-dtest
          mkdir -p /tmp/dtest

          echo "env: $(env)"
          echo "** done env"
          mkdir -p /tmp/results/dtests
          # we need the "set -o pipefail" here so that the exit code that circleci will actually use is from pytest and not the exit code from tee
          export SPLIT_TESTS=`cat /tmp/split_dtest_tests_j11_without_vnodes_final.txt`
          set -o pipefail && cd ~/cassandra-dtest && pytest --skip-resource-intensive-tests --log-level="INFO" --junit-xml=/tmp/results/dtests/pytest_result_j11_without_vnodes.xml -s --cassandra-dir=/home/cassandra/cassandra --keep-test-dir $SPLIT_TESTS 2>&1 | tee /tmp/dtest/stdout.txt
    - store_test_results:
        path: /tmp/results
    - store_artifacts:
        path: /tmp/dtest
        destination: dtest_j11_without_vnodes
    - store_artifacts:
        path: ~/cassandra-dtest/logs
        destination: dtest_j11_without_vnodes_logs
    environment:
    - ANT_HOME: /usr/share/ant
    - LANG: en_US.UTF-8
    - KEEP_TEST_DIR: true
    - DEFAULT_DIR: /home/cassandra/cassandra-dtest
    - PYTHONIOENCODING: utf-8
    - PYTHONUNBUFFERED: true
    - CASS_DRIVER_NO_EXTENSIONS: true
    - CASS_DRIVER_NO_CYTHON: true
    - CASSANDRA_SKIP_SYNC: true
    - DTEST_REPO: git://github.com/apache/cassandra-dtest.git
    - DTEST_BRANCH: master
    - CCM_MAX_HEAP_SIZE: 1024M
    - CCM_HEAP_NEWSIZE: 256M
    - JAVA_HOME: /usr/lib/jvm/java-11-openjdk-amd64
    - JDK_HOME: /usr/lib/jvm/java-11-openjdk-amd64
    - CASSANDRA_USE_JDK11: true
  j11_cqlsh-dtests-py38-with-vnodes:
    docker:
    - image: nastra/cassandra-testing-ubuntu1910-java11:20200603
    resource_class: medium
    working_directory: ~/
    shell: /bin/bash -eo pipefail -l
    parallelism: 4
    steps:
    - attach_workspace:
        at: /home/cassandra
    - run:
        name: Clone Cassandra dtest Repository (via git)
        command: |
          git clone --single-branch --branch $DTEST_BRANCH --depth 1 $DTEST_REPO ~/cassandra-dtest
    - run:
        name: Configure virtualenv and python Dependencies
        command: |
          # note, this should be super quick as all dependencies should be pre-installed in the docker image
          # if additional dependencies were added to requirmeents.txt and the docker image hasn't been updated
          # we'd have to install it here at runtime -- which will make things slow, so do yourself a favor and
          # rebuild the docker image! (it automatically pulls the latest requirements.txt on build)
          source ~/env3.8/bin/activate
          export PATH=$JAVA_HOME/bin:$PATH
          pip3 install --exists-action w --upgrade -r ~/cassandra-dtest/requirements.txt
          pip3 uninstall -y cqlsh
          pip3 freeze
    - run:
        name: Determine Tests to Run (j11_with_vnodes)
        no_output_timeout: 5m
        command: "# reminder: this code (along with all the steps) is independently executed on every circle container\n# so the goal here is to get the circleci script to return the tests *this* container will run\n# which we do via the `circleci` cli tool.\n\ncd cassandra-dtest\nsource ~/env3.8/bin/activate\nexport PATH=$JAVA_HOME/bin:$PATH\n\nif [ -n '' ]; then\n  export \nfi\n\necho \"***Collected DTests (j11_with_vnodes)***\"\nset -eo pipefail && ./run_dtests.py --use-vnodes --skip-resource-intensive-tests --pytest-options '-k cql' --dtest-print-tests-only --dtest-print-tests-output=/tmp/all_dtest_tests_j11_with_vnodes_raw --cassandra-dir=../cassandra\nif [ -z '' ]; then\n  mv /tmp/all_dtest_tests_j11_with_vnodes_raw /tmp/all_dtest_tests_j11_with_vnodes\nelse\n  grep -e '' /tmp/all_dtest_tests_j11_with_vnodes_raw > /tmp/all_dtest_tests_j11_with_vnodes || { echo \"Filter did not match any tests! Exiting build.\"; exit 0; }\nfi\nset -eo pipefail && circleci tests split --split-by=timings --timings-type=classname /tmp/all_dtest_tests_j11_with_vnodes > /tmp/split_dtest_tests_j11_with_vnodes.txt\ncat /tmp/split_dtest_tests_j11_with_vnodes.txt | tr '\\n' ' ' > /tmp/split_dtest_tests_j11_with_vnodes_final.txt\ncat /tmp/split_dtest_tests_j11_with_vnodes_final.txt\n"
    - run:
        name: Run dtests (j11_with_vnodes)
        no_output_timeout: 15m
        command: |
          echo "cat /tmp/split_dtest_tests_j11_with_vnodes_final.txt"
          cat /tmp/split_dtest_tests_j11_with_vnodes_final.txt

          source ~/env3.8/bin/activate
          export PATH=$JAVA_HOME/bin:$PATH
          if [ -n 'CQLSH_PYTHON=/usr/bin/python3.8' ]; then
            export CQLSH_PYTHON=/usr/bin/python3.8
          fi

          java -version
          cd ~/cassandra-dtest
          mkdir -p /tmp/dtest

          echo "env: $(env)"
          echo "** done env"
          mkdir -p /tmp/results/dtests
          # we need the "set -o pipefail" here so that the exit code that circleci will actually use is from pytest and not the exit code from tee
          export SPLIT_TESTS=`cat /tmp/split_dtest_tests_j11_with_vnodes_final.txt`
          set -o pipefail && cd ~/cassandra-dtest && pytest --use-vnodes --num-tokens=32 --skip-resource-intensive-tests --log-level="INFO" --junit-xml=/tmp/results/dtests/pytest_result_j11_with_vnodes.xml -s --cassandra-dir=/home/cassandra/cassandra --keep-test-dir $SPLIT_TESTS 2>&1 | tee /tmp/dtest/stdout.txt
    - store_test_results:
        path: /tmp/results
    - store_artifacts:
        path: /tmp/dtest
        destination: dtest_j11_with_vnodes
    - store_artifacts:
        path: ~/cassandra-dtest/logs
        destination: dtest_j11_with_vnodes_logs
    environment:
    - ANT_HOME: /usr/share/ant
    - LANG: en_US.UTF-8
    - KEEP_TEST_DIR: true
    - DEFAULT_DIR: /home/cassandra/cassandra-dtest
    - PYTHONIOENCODING: utf-8
    - PYTHONUNBUFFERED: true
    - CASS_DRIVER_NO_EXTENSIONS: true
    - CASS_DRIVER_NO_CYTHON: true
    - CASSANDRA_SKIP_SYNC: true
    - DTEST_REPO: git://github.com/apache/cassandra-dtest.git
    - DTEST_BRANCH: master
    - CCM_MAX_HEAP_SIZE: 1024M
    - CCM_HEAP_NEWSIZE: 256M
    - JAVA_HOME: /usr/lib/jvm/java-11-openjdk-amd64
    - JDK_HOME: /usr/lib/jvm/java-11-openjdk-amd64
    - CASSANDRA_USE_JDK11: true
  j8_cqlsh-dtests-py3-with-vnodes:
    docker:
    - image: nastra/cassandra-testing-ubuntu1910-java11-w-dependencies:20200603
    resource_class: medium
    working_directory: ~/
    shell: /bin/bash -eo pipefail -l
    parallelism: 4
    steps:
    - attach_workspace:
        at: /home/cassandra
    - run:
        name: Clone Cassandra dtest Repository (via git)
        command: |
          git clone --single-branch --branch $DTEST_BRANCH --depth 1 $DTEST_REPO ~/cassandra-dtest
    - run:
        name: Configure virtualenv and python Dependencies
        command: |
          # note, this should be super quick as all dependencies should be pre-installed in the docker image
          # if additional dependencies were added to requirmeents.txt and the docker image hasn't been updated
          # we'd have to install it here at runtime -- which will make things slow, so do yourself a favor and
          # rebuild the docker image! (it automatically pulls the latest requirements.txt on build)
          source ~/env3.6/bin/activate
          export PATH=$JAVA_HOME/bin:$PATH
          pip3 install --exists-action w --upgrade -r ~/cassandra-dtest/requirements.txt
          pip3 uninstall -y cqlsh
          pip3 freeze
    - run:
        name: Determine Tests to Run (j8_with_vnodes)
        no_output_timeout: 5m
        command: "# reminder: this code (along with all the steps) is independently executed on every circle container\n# so the goal here is to get the circleci script to return the tests *this* container will run\n# which we do via the `circleci` cli tool.\n\ncd cassandra-dtest\nsource ~/env3.6/bin/activate\nexport PATH=$JAVA_HOME/bin:$PATH\n\nif [ -n '' ]; then\n  export \nfi\n\necho \"***Collected DTests (j8_with_vnodes)***\"\nset -eo pipefail && ./run_dtests.py --use-vnodes --skip-resource-intensive-tests --pytest-options '-k cql' --dtest-print-tests-only --dtest-print-tests-output=/tmp/all_dtest_tests_j8_with_vnodes_raw --cassandra-dir=../cassandra\nif [ -z '' ]; then\n  mv /tmp/all_dtest_tests_j8_with_vnodes_raw /tmp/all_dtest_tests_j8_with_vnodes\nelse\n  grep -e '' /tmp/all_dtest_tests_j8_with_vnodes_raw > /tmp/all_dtest_tests_j8_with_vnodes || { echo \"Filter did not match any tests! Exiting build.\"; exit 0; }\nfi\nset -eo pipefail && circleci tests split --split-by=timings --timings-type=classname /tmp/all_dtest_tests_j8_with_vnodes > /tmp/split_dtest_tests_j8_with_vnodes.txt\ncat /tmp/split_dtest_tests_j8_with_vnodes.txt | tr '\\n' ' ' > /tmp/split_dtest_tests_j8_with_vnodes_final.txt\ncat /tmp/split_dtest_tests_j8_with_vnodes_final.txt\n"
    - run:
        name: Run dtests (j8_with_vnodes)
        no_output_timeout: 15m
        command: |
          echo "cat /tmp/split_dtest_tests_j8_with_vnodes_final.txt"
          cat /tmp/split_dtest_tests_j8_with_vnodes_final.txt

          source ~/env3.6/bin/activate
          export PATH=$JAVA_HOME/bin:$PATH
          if [ -n 'CQLSH_PYTHON=/usr/bin/python3.6' ]; then
            export CQLSH_PYTHON=/usr/bin/python3.6
          fi

          java -version
          cd ~/cassandra-dtest
          mkdir -p /tmp/dtest

          echo "env: $(env)"
          echo "** done env"
          mkdir -p /tmp/results/dtests
          # we need the "set -o pipefail" here so that the exit code that circleci will actually use is from pytest and not the exit code from tee
          export SPLIT_TESTS=`cat /tmp/split_dtest_tests_j8_with_vnodes_final.txt`
          set -o pipefail && cd ~/cassandra-dtest && pytest --use-vnodes --num-tokens=32 --skip-resource-intensive-tests --log-level="INFO" --junit-xml=/tmp/results/dtests/pytest_result_j8_with_vnodes.xml -s --cassandra-dir=/home/cassandra/cassandra --keep-test-dir $SPLIT_TESTS 2>&1 | tee /tmp/dtest/stdout.txt
    - store_test_results:
        path: /tmp/results
    - store_artifacts:
        path: /tmp/dtest
        destination: dtest_j8_with_vnodes
    - store_artifacts:
        path: ~/cassandra-dtest/logs
        destination: dtest_j8_with_vnodes_logs
    environment:
    - ANT_HOME: /usr/share/ant
    - LANG: en_US.UTF-8
    - KEEP_TEST_DIR: true
    - DEFAULT_DIR: /home/cassandra/cassandra-dtest
    - PYTHONIOENCODING: utf-8
    - PYTHONUNBUFFERED: true
    - CASS_DRIVER_NO_EXTENSIONS: true
    - CASS_DRIVER_NO_CYTHON: true
    - CASSANDRA_SKIP_SYNC: true
    - DTEST_REPO: git://github.com/apache/cassandra-dtest.git
    - DTEST_BRANCH: master
    - CCM_MAX_HEAP_SIZE: 1024M
    - CCM_HEAP_NEWSIZE: 256M
    - JAVA_HOME: /usr/lib/jvm/java-8-openjdk-amd64
    - JDK_HOME: /usr/lib/jvm/java-8-openjdk-amd64
  j8_cqlsh-dtests-py2-no-vnodes:
    docker:
    - image: nastra/cassandra-testing-ubuntu1910-java11-w-dependencies:20200603
    resource_class: medium
    working_directory: ~/
    shell: /bin/bash -eo pipefail -l
    parallelism: 4
    steps:
    - attach_workspace:
        at: /home/cassandra
    - run:
        name: Clone Cassandra dtest Repository (via git)
        command: |
          git clone --single-branch --branch $DTEST_BRANCH --depth 1 $DTEST_REPO ~/cassandra-dtest
    - run:
        name: Configure virtualenv and python Dependencies
        command: |
          # note, this should be super quick as all dependencies should be pre-installed in the docker image
          # if additional dependencies were added to requirmeents.txt and the docker image hasn't been updated
          # we'd have to install it here at runtime -- which will make things slow, so do yourself a favor and
          # rebuild the docker image! (it automatically pulls the latest requirements.txt on build)
          source ~/env3.6/bin/activate
          export PATH=$JAVA_HOME/bin:$PATH
          pip3 install --exists-action w --upgrade -r ~/cassandra-dtest/requirements.txt
          pip3 uninstall -y cqlsh
          pip3 freeze
    - run:
        name: Determine Tests to Run (j8_without_vnodes)
        no_output_timeout: 5m
        command: "# reminder: this code (along with all the steps) is independently executed on every circle container\n# so the goal here is to get the circleci script to return the tests *this* container will run\n# which we do via the `circleci` cli tool.\n\ncd cassandra-dtest\nsource ~/env3.6/bin/activate\nexport PATH=$JAVA_HOME/bin:$PATH\n\nif [ -n '' ]; then\n  export \nfi\n\necho \"***Collected DTests (j8_without_vnodes)***\"\nset -eo pipefail && ./run_dtests.py --skip-resource-intensive-tests --pytest-options '-k cql' --dtest-print-tests-only --dtest-print-tests-output=/tmp/all_dtest_tests_j8_without_vnodes_raw --cassandra-dir=../cassandra\nif [ -z '' ]; then\n  mv /tmp/all_dtest_tests_j8_without_vnodes_raw /tmp/all_dtest_tests_j8_without_vnodes\nelse\n  grep -e '' /tmp/all_dtest_tests_j8_without_vnodes_raw > /tmp/all_dtest_tests_j8_without_vnodes || { echo \"Filter did not match any tests! Exiting build.\"; exit 0; }\nfi\nset -eo pipefail && circleci tests split --split-by=timings --timings-type=classname /tmp/all_dtest_tests_j8_without_vnodes > /tmp/split_dtest_tests_j8_without_vnodes.txt\ncat /tmp/split_dtest_tests_j8_without_vnodes.txt | tr '\\n' ' ' > /tmp/split_dtest_tests_j8_without_vnodes_final.txt\ncat /tmp/split_dtest_tests_j8_without_vnodes_final.txt\n"
    - run:
        name: Run dtests (j8_without_vnodes)
        no_output_timeout: 15m
        command: |
          echo "cat /tmp/split_dtest_tests_j8_without_vnodes_final.txt"
          cat /tmp/split_dtest_tests_j8_without_vnodes_final.txt

          source ~/env3.6/bin/activate
          export PATH=$JAVA_HOME/bin:$PATH
          if [ -n 'CQLSH_PYTHON=/usr/bin/python2.7' ]; then
            export CQLSH_PYTHON=/usr/bin/python2.7
          fi

          java -version
          cd ~/cassandra-dtest
          mkdir -p /tmp/dtest

          echo "env: $(env)"
          echo "** done env"
          mkdir -p /tmp/results/dtests
          # we need the "set -o pipefail" here so that the exit code that circleci will actually use is from pytest and not the exit code from tee
          export SPLIT_TESTS=`cat /tmp/split_dtest_tests_j8_without_vnodes_final.txt`
          set -o pipefail && cd ~/cassandra-dtest && pytest --skip-resource-intensive-tests --log-level="INFO" --junit-xml=/tmp/results/dtests/pytest_result_j8_without_vnodes.xml -s --cassandra-dir=/home/cassandra/cassandra --keep-test-dir $SPLIT_TESTS 2>&1 | tee /tmp/dtest/stdout.txt
    - store_test_results:
        path: /tmp/results
    - store_artifacts:
        path: /tmp/dtest
        destination: dtest_j8_without_vnodes
    - store_artifacts:
        path: ~/cassandra-dtest/logs
        destination: dtest_j8_without_vnodes_logs
    environment:
    - ANT_HOME: /usr/share/ant
    - LANG: en_US.UTF-8
    - KEEP_TEST_DIR: true
    - DEFAULT_DIR: /home/cassandra/cassandra-dtest
    - PYTHONIOENCODING: utf-8
    - PYTHONUNBUFFERED: true
    - CASS_DRIVER_NO_EXTENSIONS: true
    - CASS_DRIVER_NO_CYTHON: true
    - CASSANDRA_SKIP_SYNC: true
    - DTEST_REPO: git://github.com/apache/cassandra-dtest.git
    - DTEST_BRANCH: master
    - CCM_MAX_HEAP_SIZE: 1024M
    - CCM_HEAP_NEWSIZE: 256M
    - JAVA_HOME: /usr/lib/jvm/java-8-openjdk-amd64
    - JDK_HOME: /usr/lib/jvm/java-8-openjdk-amd64
  j11_cqlsh-dtests-py2-with-vnodes:
    docker:
    - image: nastra/cassandra-testing-ubuntu1910-java11:20200603
    resource_class: medium
    working_directory: ~/
    shell: /bin/bash -eo pipefail -l
    parallelism: 4
    steps:
    - attach_workspace:
        at: /home/cassandra
    - run:
        name: Clone Cassandra dtest Repository (via git)
        command: |
          git clone --single-branch --branch $DTEST_BRANCH --depth 1 $DTEST_REPO ~/cassandra-dtest
    - run:
        name: Configure virtualenv and python Dependencies
        command: |
          # note, this should be super quick as all dependencies should be pre-installed in the docker image
          # if additional dependencies were added to requirmeents.txt and the docker image hasn't been updated
          # we'd have to install it here at runtime -- which will make things slow, so do yourself a favor and
          # rebuild the docker image! (it automatically pulls the latest requirements.txt on build)
          source ~/env3.6/bin/activate
          export PATH=$JAVA_HOME/bin:$PATH
          pip3 install --exists-action w --upgrade -r ~/cassandra-dtest/requirements.txt
          pip3 uninstall -y cqlsh
          pip3 freeze
    - run:
        name: Determine Tests to Run (j11_with_vnodes)
        no_output_timeout: 5m
        command: "# reminder: this code (along with all the steps) is independently executed on every circle container\n# so the goal here is to get the circleci script to return the tests *this* container will run\n# which we do via the `circleci` cli tool.\n\ncd cassandra-dtest\nsource ~/env3.6/bin/activate\nexport PATH=$JAVA_HOME/bin:$PATH\n\nif [ -n '' ]; then\n  export \nfi\n\necho \"***Collected DTests (j11_with_vnodes)***\"\nset -eo pipefail && ./run_dtests.py --use-vnodes --skip-resource-intensive-tests --pytest-options '-k cql' --dtest-print-tests-only --dtest-print-tests-output=/tmp/all_dtest_tests_j11_with_vnodes_raw --cassandra-dir=../cassandra\nif [ -z '' ]; then\n  mv /tmp/all_dtest_tests_j11_with_vnodes_raw /tmp/all_dtest_tests_j11_with_vnodes\nelse\n  grep -e '' /tmp/all_dtest_tests_j11_with_vnodes_raw > /tmp/all_dtest_tests_j11_with_vnodes || { echo \"Filter did not match any tests! Exiting build.\"; exit 0; }\nfi\nset -eo pipefail && circleci tests split --split-by=timings --timings-type=classname /tmp/all_dtest_tests_j11_with_vnodes > /tmp/split_dtest_tests_j11_with_vnodes.txt\ncat /tmp/split_dtest_tests_j11_with_vnodes.txt | tr '\\n' ' ' > /tmp/split_dtest_tests_j11_with_vnodes_final.txt\ncat /tmp/split_dtest_tests_j11_with_vnodes_final.txt\n"
    - run:
        name: Run dtests (j11_with_vnodes)
        no_output_timeout: 15m
        command: |
          echo "cat /tmp/split_dtest_tests_j11_with_vnodes_final.txt"
          cat /tmp/split_dtest_tests_j11_with_vnodes_final.txt

          source ~/env3.6/bin/activate
          export PATH=$JAVA_HOME/bin:$PATH
          if [ -n 'CQLSH_PYTHON=/usr/bin/python2.7' ]; then
            export CQLSH_PYTHON=/usr/bin/python2.7
          fi

          java -version
          cd ~/cassandra-dtest
          mkdir -p /tmp/dtest

          echo "env: $(env)"
          echo "** done env"
          mkdir -p /tmp/results/dtests
          # we need the "set -o pipefail" here so that the exit code that circleci will actually use is from pytest and not the exit code from tee
          export SPLIT_TESTS=`cat /tmp/split_dtest_tests_j11_with_vnodes_final.txt`
          set -o pipefail && cd ~/cassandra-dtest && pytest --use-vnodes --num-tokens=32 --skip-resource-intensive-tests --log-level="INFO" --junit-xml=/tmp/results/dtests/pytest_result_j11_with_vnodes.xml -s --cassandra-dir=/home/cassandra/cassandra --keep-test-dir $SPLIT_TESTS 2>&1 | tee /tmp/dtest/stdout.txt
    - store_test_results:
        path: /tmp/results
    - store_artifacts:
        path: /tmp/dtest
        destination: dtest_j11_with_vnodes
    - store_artifacts:
        path: ~/cassandra-dtest/logs
        destination: dtest_j11_with_vnodes_logs
    environment:
    - ANT_HOME: /usr/share/ant
    - LANG: en_US.UTF-8
    - KEEP_TEST_DIR: true
    - DEFAULT_DIR: /home/cassandra/cassandra-dtest
    - PYTHONIOENCODING: utf-8
    - PYTHONUNBUFFERED: true
    - CASS_DRIVER_NO_EXTENSIONS: true
    - CASS_DRIVER_NO_CYTHON: true
    - CASSANDRA_SKIP_SYNC: true
    - DTEST_REPO: git://github.com/apache/cassandra-dtest.git
    - DTEST_BRANCH: master
    - CCM_MAX_HEAP_SIZE: 1024M
    - CCM_HEAP_NEWSIZE: 256M
    - JAVA_HOME: /usr/lib/jvm/java-11-openjdk-amd64
    - JDK_HOME: /usr/lib/jvm/java-11-openjdk-amd64
    - CASSANDRA_USE_JDK11: true
  j11_dtests-with-vnodes:
    docker:
    - image: nastra/cassandra-testing-ubuntu1910-java11:20200603
    resource_class: medium
    working_directory: ~/
    shell: /bin/bash -eo pipefail -l
    parallelism: 4
    steps:
    - attach_workspace:
        at: /home/cassandra
    - run:
        name: Log Environment Information
        command: |
          echo '*** id ***'
          id
          echo '*** cat /proc/cpuinfo ***'
          cat /proc/cpuinfo
          echo '*** free -m ***'
          free -m
          echo '*** df -m ***'
          df -m
          echo '*** ifconfig -a ***'
          ifconfig -a
          echo '*** uname -a ***'
          uname -a
          echo '*** mount ***'
          mount
          echo '*** env ***'
          env
          echo '*** java ***'
          which java
          java -version
    - run:
        name: Clone Cassandra dtest Repository (via git)
        command: |
          git clone --single-branch --branch $DTEST_BRANCH --depth 1 $DTEST_REPO ~/cassandra-dtest
    - run:
        name: Configure virtualenv and python Dependencies
        command: |
          # note, this should be super quick as all dependencies should be pre-installed in the docker image
          # if additional dependencies were added to requirmeents.txt and the docker image hasn't been updated
          # we'd have to install it here at runtime -- which will make things slow, so do yourself a favor and
          # rebuild the docker image! (it automatically pulls the latest requirements.txt on build)
          source ~/env3.6/bin/activate
          export PATH=$JAVA_HOME/bin:$PATH
          pip3 install --exists-action w --upgrade -r ~/cassandra-dtest/requirements.txt
          pip3 uninstall -y cqlsh
          pip3 freeze
    - run:
        name: Determine Tests to Run (j11_with_vnodes)
        no_output_timeout: 5m
        command: "# reminder: this code (along with all the steps) is independently executed on every circle container\n# so the goal here is to get the circleci script to return the tests *this* container will run\n# which we do via the `circleci` cli tool.\n\ncd cassandra-dtest\nsource ~/env3.6/bin/activate\nexport PATH=$JAVA_HOME/bin:$PATH\n\nif [ -n '' ]; then\n  export \nfi\n\necho \"***Collected DTests (j11_with_vnodes)***\"\nset -eo pipefail && ./run_dtests.py --use-vnodes --skip-resource-intensive-tests --pytest-options '-k not cql' --dtest-print-tests-only --dtest-print-tests-output=/tmp/all_dtest_tests_j11_with_vnodes_raw --cassandra-dir=../cassandra\nif [ -z '' ]; then\n  mv /tmp/all_dtest_tests_j11_with_vnodes_raw /tmp/all_dtest_tests_j11_with_vnodes\nelse\n  grep -e '' /tmp/all_dtest_tests_j11_with_vnodes_raw > /tmp/all_dtest_tests_j11_with_vnodes || { echo \"Filter did not match any tests! Exiting build.\"; exit 0; }\nfi\nset -eo pipefail && circleci tests split --split-by=timings --timings-type=classname /tmp/all_dtest_tests_j11_with_vnodes > /tmp/split_dtest_tests_j11_with_vnodes.txt\ncat /tmp/split_dtest_tests_j11_with_vnodes.txt | tr '\\n' ' ' > /tmp/split_dtest_tests_j11_with_vnodes_final.txt\ncat /tmp/split_dtest_tests_j11_with_vnodes_final.txt\n"
    - run:
        name: Run dtests (j11_with_vnodes)
        no_output_timeout: 15m
        command: "echo \"cat /tmp/split_dtest_tests_j11_with_vnodes_final.txt\"\ncat /tmp/split_dtest_tests_j11_with_vnodes_final.txt\n\nsource ~/env3.6/bin/activate\nexport PATH=$JAVA_HOME/bin:$PATH\nif [ -n '' ]; then\n  export \nfi\n\njava -version\ncd ~/cassandra-dtest\nmkdir -p /tmp/dtest\n\necho \"env: $(env)\"\necho \"** done env\"\nmkdir -p /tmp/results/dtests\n# we need the \"set -o pipefail\" here so that the exit code that circleci will actually use is from pytest and not the exit code from tee\nexport SPLIT_TESTS=`cat /tmp/split_dtest_tests_j11_with_vnodes_final.txt`\nset -o pipefail && cd ~/cassandra-dtest && pytest --use-vnodes --num-tokens=32 --skip-resource-intensive-tests --log-level=\"INFO\" --junit-xml=/tmp/results/dtests/pytest_result_j11_with_vnodes.xml -s --cassandra-dir=/home/cassandra/cassandra --keep-test-dir $SPLIT_TESTS 2>&1 | tee /tmp/dtest/stdout.txt\n"
    - store_test_results:
        path: /tmp/results
    - store_artifacts:
        path: /tmp/dtest
        destination: dtest_j11_with_vnodes
    - store_artifacts:
        path: ~/cassandra-dtest/logs
        destination: dtest_j11_with_vnodes_logs
    environment:
    - ANT_HOME: /usr/share/ant
    - LANG: en_US.UTF-8
    - KEEP_TEST_DIR: true
    - DEFAULT_DIR: /home/cassandra/cassandra-dtest
    - PYTHONIOENCODING: utf-8
    - PYTHONUNBUFFERED: true
    - CASS_DRIVER_NO_EXTENSIONS: true
    - CASS_DRIVER_NO_CYTHON: true
    - CASSANDRA_SKIP_SYNC: true
    - DTEST_REPO: git://github.com/apache/cassandra-dtest.git
    - DTEST_BRANCH: master
    - CCM_MAX_HEAP_SIZE: 1024M
    - CCM_HEAP_NEWSIZE: 256M
    - JAVA_HOME: /usr/lib/jvm/java-11-openjdk-amd64
    - JDK_HOME: /usr/lib/jvm/java-11-openjdk-amd64
    - CASSANDRA_USE_JDK11: true
  j8_dtests-no-vnodes:
    docker:
    - image: nastra/cassandra-testing-ubuntu1910-java11-w-dependencies:20200603
    resource_class: medium
    working_directory: ~/
    shell: /bin/bash -eo pipefail -l
    parallelism: 4
    steps:
    - attach_workspace:
        at: /home/cassandra
    - run:
        name: Clone Cassandra dtest Repository (via git)
        command: |
          git clone --single-branch --branch $DTEST_BRANCH --depth 1 $DTEST_REPO ~/cassandra-dtest
    - run:
        name: Configure virtualenv and python Dependencies
        command: |
          # note, this should be super quick as all dependencies should be pre-installed in the docker image
          # if additional dependencies were added to requirmeents.txt and the docker image hasn't been updated
          # we'd have to install it here at runtime -- which will make things slow, so do yourself a favor and
          # rebuild the docker image! (it automatically pulls the latest requirements.txt on build)
          source ~/env3.6/bin/activate
          export PATH=$JAVA_HOME/bin:$PATH
          pip3 install --exists-action w --upgrade -r ~/cassandra-dtest/requirements.txt
          pip3 uninstall -y cqlsh
          pip3 freeze
    - run:
        name: Determine Tests to Run (j8_without_vnodes)
        no_output_timeout: 5m
        command: "# reminder: this code (along with all the steps) is independently executed on every circle container\n# so the goal here is to get the circleci script to return the tests *this* container will run\n# which we do via the `circleci` cli tool.\n\ncd cassandra-dtest\nsource ~/env3.6/bin/activate\nexport PATH=$JAVA_HOME/bin:$PATH\n\nif [ -n '' ]; then\n  export \nfi\n\necho \"***Collected DTests (j8_without_vnodes)***\"\nset -eo pipefail && ./run_dtests.py --skip-resource-intensive-tests --pytest-options '-k not cql' --dtest-print-tests-only --dtest-print-tests-output=/tmp/all_dtest_tests_j8_without_vnodes_raw --cassandra-dir=../cassandra\nif [ -z '' ]; then\n  mv /tmp/all_dtest_tests_j8_without_vnodes_raw /tmp/all_dtest_tests_j8_without_vnodes\nelse\n  grep -e '' /tmp/all_dtest_tests_j8_without_vnodes_raw > /tmp/all_dtest_tests_j8_without_vnodes || { echo \"Filter did not match any tests! Exiting build.\"; exit 0; }\nfi\nset -eo pipefail && circleci tests split --split-by=timings --timings-type=classname /tmp/all_dtest_tests_j8_without_vnodes > /tmp/split_dtest_tests_j8_without_vnodes.txt\ncat /tmp/split_dtest_tests_j8_without_vnodes.txt | tr '\\n' ' ' > /tmp/split_dtest_tests_j8_without_vnodes_final.txt\ncat /tmp/split_dtest_tests_j8_without_vnodes_final.txt\n"
    - run:
        name: Run dtests (j8_without_vnodes)
        no_output_timeout: 15m
        command: "echo \"cat /tmp/split_dtest_tests_j8_without_vnodes_final.txt\"\ncat /tmp/split_dtest_tests_j8_without_vnodes_final.txt\n\nsource ~/env3.6/bin/activate\nexport PATH=$JAVA_HOME/bin:$PATH\nif [ -n '' ]; then\n  export \nfi\n\njava -version\ncd ~/cassandra-dtest\nmkdir -p /tmp/dtest\n\necho \"env: $(env)\"\necho \"** done env\"\nmkdir -p /tmp/results/dtests\n# we need the \"set -o pipefail\" here so that the exit code that circleci will actually use is from pytest and not the exit code from tee\nexport SPLIT_TESTS=`cat /tmp/split_dtest_tests_j8_without_vnodes_final.txt`\nset -o pipefail && cd ~/cassandra-dtest && pytest --skip-resource-intensive-tests --log-level=\"INFO\" --junit-xml=/tmp/results/dtests/pytest_result_j8_without_vnodes.xml -s --cassandra-dir=/home/cassandra/cassandra --keep-test-dir $SPLIT_TESTS 2>&1 | tee /tmp/dtest/stdout.txt\n"
    - store_test_results:
        path: /tmp/results
    - store_artifacts:
        path: /tmp/dtest
        destination: dtest_j8_without_vnodes
    - store_artifacts:
        path: ~/cassandra-dtest/logs
        destination: dtest_j8_without_vnodes_logs
    environment:
    - ANT_HOME: /usr/share/ant
    - LANG: en_US.UTF-8
    - KEEP_TEST_DIR: true
    - DEFAULT_DIR: /home/cassandra/cassandra-dtest
    - PYTHONIOENCODING: utf-8
    - PYTHONUNBUFFERED: true
    - CASS_DRIVER_NO_EXTENSIONS: true
    - CASS_DRIVER_NO_CYTHON: true
    - CASSANDRA_SKIP_SYNC: true
    - DTEST_REPO: git://github.com/apache/cassandra-dtest.git
    - DTEST_BRANCH: master
    - CCM_MAX_HEAP_SIZE: 1024M
    - CCM_HEAP_NEWSIZE: 256M
    - JAVA_HOME: /usr/lib/jvm/java-8-openjdk-amd64
    - JDK_HOME: /usr/lib/jvm/java-8-openjdk-amd64
  j8_upgradetests-no-vnodes:
    docker:
    - image: nastra/cassandra-testing-ubuntu1910-java11-w-dependencies:20200603
    resource_class: medium
    working_directory: ~/
    shell: /bin/bash -eo pipefail -l
    parallelism: 4
    steps:
    - attach_workspace:
        at: /home/cassandra
    - run:
        name: Clone Cassandra dtest Repository (via git)
        command: |
          git clone --single-branch --branch $DTEST_BRANCH --depth 1 $DTEST_REPO ~/cassandra-dtest
    - run:
        name: Configure virtualenv and python Dependencies
        command: |
          # note, this should be super quick as all dependencies should be pre-installed in the docker image
          # if additional dependencies were added to requirmeents.txt and the docker image hasn't been updated
          # we'd have to install it here at runtime -- which will make things slow, so do yourself a favor and
          # rebuild the docker image! (it automatically pulls the latest requirements.txt on build)
          source ~/env3.6/bin/activate
          export PATH=$JAVA_HOME/bin:$PATH
          pip3 install --exists-action w --upgrade -r ~/cassandra-dtest/requirements.txt
          pip3 uninstall -y cqlsh
          pip3 freeze
    - run:
        name: Determine Tests to Run (j8_upgradetests_without_vnodes)
        no_output_timeout: 5m
        command: |
          # reminder: this code (along with all the steps) is independently executed on every circle container
          # so the goal here is to get the circleci script to return the tests *this* container will run
          # which we do via the `circleci` cli tool.

          cd cassandra-dtest
          source ~/env3.6/bin/activate
          export PATH=$JAVA_HOME/bin:$PATH

          if [ -n 'RUN_STATIC_UPGRADE_MATRIX=true' ]; then
            export RUN_STATIC_UPGRADE_MATRIX=true
          fi

          echo "***Collected DTests (j8_upgradetests_without_vnodes)***"
          set -eo pipefail && ./run_dtests.py --execute-upgrade-tests --dtest-print-tests-only --dtest-print-tests-output=/tmp/all_dtest_tests_j8_upgradetests_without_vnodes_raw --cassandra-dir=../cassandra
          if [ -z '^upgrade_tests' ]; then
            mv /tmp/all_dtest_tests_j8_upgradetests_without_vnodes_raw /tmp/all_dtest_tests_j8_upgradetests_without_vnodes
          else
            grep -e '^upgrade_tests' /tmp/all_dtest_tests_j8_upgradetests_without_vnodes_raw > /tmp/all_dtest_tests_j8_upgradetests_without_vnodes || { echo "Filter did not match any tests! Exiting build."; exit 0; }
          fi
          set -eo pipefail && circleci tests split --split-by=timings --timings-type=classname /tmp/all_dtest_tests_j8_upgradetests_without_vnodes > /tmp/split_dtest_tests_j8_upgradetests_without_vnodes.txt
          cat /tmp/split_dtest_tests_j8_upgradetests_without_vnodes.txt | tr '\n' ' ' > /tmp/split_dtest_tests_j8_upgradetests_without_vnodes_final.txt
          cat /tmp/split_dtest_tests_j8_upgradetests_without_vnodes_final.txt
    - run:
        name: Run dtests (j8_upgradetests_without_vnodes)
        no_output_timeout: 15m
        command: |
          echo "cat /tmp/split_dtest_tests_j8_upgradetests_without_vnodes_final.txt"
          cat /tmp/split_dtest_tests_j8_upgradetests_without_vnodes_final.txt

          source ~/env3.6/bin/activate
          export PATH=$JAVA_HOME/bin:$PATH
          if [ -n 'RUN_STATIC_UPGRADE_MATRIX=true' ]; then
            export RUN_STATIC_UPGRADE_MATRIX=true
          fi

          java -version
          cd ~/cassandra-dtest
          mkdir -p /tmp/dtest

          echo "env: $(env)"
          echo "** done env"
          mkdir -p /tmp/results/dtests
          # we need the "set -o pipefail" here so that the exit code that circleci will actually use is from pytest and not the exit code from tee
          export SPLIT_TESTS=`cat /tmp/split_dtest_tests_j8_upgradetests_without_vnodes_final.txt`
          set -o pipefail && cd ~/cassandra-dtest && pytest --execute-upgrade-tests --log-level="INFO" --junit-xml=/tmp/results/dtests/pytest_result_j8_upgradetests_without_vnodes.xml -s --cassandra-dir=/home/cassandra/cassandra --keep-test-dir $SPLIT_TESTS 2>&1 | tee /tmp/dtest/stdout.txt
    - store_test_results:
        path: /tmp/results
    - store_artifacts:
        path: /tmp/dtest
        destination: dtest_j8_upgradetests_without_vnodes
    - store_artifacts:
        path: ~/cassandra-dtest/logs
        destination: dtest_j8_upgradetests_without_vnodes_logs
    environment:
    - ANT_HOME: /usr/share/ant
    - LANG: en_US.UTF-8
    - KEEP_TEST_DIR: true
    - DEFAULT_DIR: /home/cassandra/cassandra-dtest
    - PYTHONIOENCODING: utf-8
    - PYTHONUNBUFFERED: true
    - CASS_DRIVER_NO_EXTENSIONS: true
    - CASS_DRIVER_NO_CYTHON: true
    - CASSANDRA_SKIP_SYNC: true
    - DTEST_REPO: git://github.com/apache/cassandra-dtest.git
    - DTEST_BRANCH: master
    - CCM_MAX_HEAP_SIZE: 1024M
    - CCM_HEAP_NEWSIZE: 256M
    - JAVA_HOME: /usr/lib/jvm/java-8-openjdk-amd64
    - JDK_HOME: /usr/lib/jvm/java-8-openjdk-amd64
  utests_stress:
    docker:
    - image: nastra/cassandra-testing-ubuntu1910-java11-w-dependencies:20200603
    resource_class: medium
    working_directory: ~/
    shell: /bin/bash -eo pipefail -l
    parallelism: 1
    steps:
    - attach_workspace:
        at: /home/cassandra
    - run:
        name: Run Unit Tests (stress-test)
        command: |
          export PATH=$JAVA_HOME/bin:$PATH
          time mv ~/cassandra /tmp
          cd /tmp/cassandra
          if [ -d ~/dtest_jars ]; then
            cp ~/dtest_jars/dtest* /tmp/cassandra/build/
          fi
          ant stress-test
        no_output_timeout: 15m
    - store_test_results:
        path: /tmp/cassandra/build/test/output/
    - store_artifacts:
        path: /tmp/cassandra/build/test/output
        destination: junitxml
    - store_artifacts:
        path: /tmp/cassandra/build/test/logs
        destination: logs
    environment:
    - ANT_HOME: /usr/share/ant
    - LANG: en_US.UTF-8
    - KEEP_TEST_DIR: true
    - DEFAULT_DIR: /home/cassandra/cassandra-dtest
    - PYTHONIOENCODING: utf-8
    - PYTHONUNBUFFERED: true
    - CASS_DRIVER_NO_EXTENSIONS: true
    - CASS_DRIVER_NO_CYTHON: true
    - CASSANDRA_SKIP_SYNC: true
    - DTEST_REPO: git://github.com/apache/cassandra-dtest.git
    - DTEST_BRANCH: master
    - CCM_MAX_HEAP_SIZE: 1024M
    - CCM_HEAP_NEWSIZE: 256M
    - JAVA_HOME: /usr/lib/jvm/java-8-openjdk-amd64
    - JDK_HOME: /usr/lib/jvm/java-8-openjdk-amd64
  j8_unit_tests:
    docker:
    - image: nastra/cassandra-testing-ubuntu1910-java11-w-dependencies:20200603
    resource_class: medium
    working_directory: ~/
    shell: /bin/bash -eo pipefail -l
    parallelism: 4
    steps:
    - attach_workspace:
        at: /home/cassandra
    - run:
        name: Determine unit Tests to Run
        command: |
          # reminder: this code (along with all the steps) is independently executed on every circle container
          # so the goal here is to get the circleci script to return the tests *this* container will run
          # which we do via the `circleci` cli tool.

          rm -fr ~/cassandra-dtest/upgrade_tests
          echo "***java tests***"

          # get all of our unit test filenames
          set -eo pipefail && circleci tests glob "$HOME/cassandra/test/unit/**/*.java" > /tmp/all_java_unit_tests.txt

          # split up the unit tests into groups based on the number of containers we have
          set -eo pipefail && circleci tests split --split-by=timings --timings-type=filename --index=${CIRCLE_NODE_INDEX} --total=${CIRCLE_NODE_TOTAL} /tmp/all_java_unit_tests.txt > /tmp/java_tests_${CIRCLE_NODE_INDEX}.txt
          set -eo pipefail && cat /tmp/java_tests_${CIRCLE_NODE_INDEX}.txt | sed "s;^/home/cassandra/cassandra/test/unit/;;g" | grep "Test\.java$"  > /tmp/java_tests_${CIRCLE_NODE_INDEX}_final.txt
          echo "** /tmp/java_tests_${CIRCLE_NODE_INDEX}_final.txt"
          cat /tmp/java_tests_${CIRCLE_NODE_INDEX}_final.txt
        no_output_timeout: 15m
    - run:
        name: Log Environment Information
        command: |
          echo '*** id ***'
          id
          echo '*** cat /proc/cpuinfo ***'
          cat /proc/cpuinfo
          echo '*** free -m ***'
          free -m
          echo '*** df -m ***'
          df -m
          echo '*** ifconfig -a ***'
          ifconfig -a
          echo '*** uname -a ***'
          uname -a
          echo '*** mount ***'
          mount
          echo '*** env ***'
          env
          echo '*** java ***'
          which java
          java -version
    - run:
        name: Run Unit Tests (testclasslist)
        command: |
          set -x
          export PATH=$JAVA_HOME/bin:$PATH
          time mv ~/cassandra /tmp
          cd /tmp/cassandra
          if [ -d ~/dtest_jars ]; then
            cp ~/dtest_jars/dtest* /tmp/cassandra/build/
          fi
          test_timeout=$(grep 'name="test.unit.timeout"' build.xml | awk -F'"' '{print $4}' || true)
          if [ -z "$test_timeout" ]; then
            test_timeout=$(grep 'name="test.timeout"' build.xml | awk -F'"' '{print $4}')
          fi
          ant testclasslist -Dtest.timeout="$test_timeout" -Dtest.classlistfile=/tmp/java_tests_${CIRCLE_NODE_INDEX}_final.txt  -Dtest.classlistprefix=unit
        no_output_timeout: 15m
    - store_test_results:
        path: /tmp/cassandra/build/test/output/
    - store_artifacts:
        path: /tmp/cassandra/build/test/output
        destination: junitxml
    - store_artifacts:
        path: /tmp/cassandra/build/test/logs
        destination: logs
    environment:
    - ANT_HOME: /usr/share/ant
    - LANG: en_US.UTF-8
    - KEEP_TEST_DIR: true
    - DEFAULT_DIR: /home/cassandra/cassandra-dtest
    - PYTHONIOENCODING: utf-8
    - PYTHONUNBUFFERED: true
    - CASS_DRIVER_NO_EXTENSIONS: true
    - CASS_DRIVER_NO_CYTHON: true
    - CASSANDRA_SKIP_SYNC: true
    - DTEST_REPO: git://github.com/apache/cassandra-dtest.git
    - DTEST_BRANCH: master
    - CCM_MAX_HEAP_SIZE: 1024M
    - CCM_HEAP_NEWSIZE: 256M
    - JAVA_HOME: /usr/lib/jvm/java-8-openjdk-amd64
    - JDK_HOME: /usr/lib/jvm/java-8-openjdk-amd64
  j11_jvm_dtests:
    docker:
    - image: nastra/cassandra-testing-ubuntu1910-java11:20200603
    resource_class: medium
    working_directory: ~/
    shell: /bin/bash -eo pipefail -l
    parallelism: 1
    steps:
    - attach_workspace:
        at: /home/cassandra
    - run:
        name: Determine distributed Tests to Run
        command: |
          # reminder: this code (along with all the steps) is independently executed on every circle container
          # so the goal here is to get the circleci script to return the tests *this* container will run
          # which we do via the `circleci` cli tool.

          rm -fr ~/cassandra-dtest/upgrade_tests
          echo "***java tests***"

          # get all of our unit test filenames
          set -eo pipefail && circleci tests glob "$HOME/cassandra/test/distributed/**/*.java" > /tmp/all_java_unit_tests.txt

          # split up the unit tests into groups based on the number of containers we have
          set -eo pipefail && circleci tests split --split-by=timings --timings-type=filename --index=${CIRCLE_NODE_INDEX} --total=${CIRCLE_NODE_TOTAL} /tmp/all_java_unit_tests.txt > /tmp/java_tests_${CIRCLE_NODE_INDEX}.txt
          set -eo pipefail && cat /tmp/java_tests_${CIRCLE_NODE_INDEX}.txt | sed "s;^/home/cassandra/cassandra/test/distributed/;;g" | grep "Test\.java$" | grep -v upgrade > /tmp/java_tests_${CIRCLE_NODE_INDEX}_final.txt
          echo "** /tmp/java_tests_${CIRCLE_NODE_INDEX}_final.txt"
          cat /tmp/java_tests_${CIRCLE_NODE_INDEX}_final.txt
        no_output_timeout: 15m
    - run:
        name: Log Environment Information
        command: |
          echo '*** id ***'
          id
          echo '*** cat /proc/cpuinfo ***'
          cat /proc/cpuinfo
          echo '*** free -m ***'
          free -m
          echo '*** df -m ***'
          df -m
          echo '*** ifconfig -a ***'
          ifconfig -a
          echo '*** uname -a ***'
          uname -a
          echo '*** mount ***'
          mount
          echo '*** env ***'
          env
          echo '*** java ***'
          which java
          java -version
    - run:
        name: Run Unit Tests (testclasslist)
        command: |
          set -x
          export PATH=$JAVA_HOME/bin:$PATH
          time mv ~/cassandra /tmp
          cd /tmp/cassandra
          if [ -d ~/dtest_jars ]; then
            cp ~/dtest_jars/dtest* /tmp/cassandra/build/
          fi
          test_timeout=$(grep 'name="test.distributed.timeout"' build.xml | awk -F'"' '{print $4}' || true)
          if [ -z "$test_timeout" ]; then
            test_timeout=$(grep 'name="test.timeout"' build.xml | awk -F'"' '{print $4}')
          fi
          ant testclasslist -Dtest.timeout="$test_timeout" -Dtest.classlistfile=/tmp/java_tests_${CIRCLE_NODE_INDEX}_final.txt  -Dtest.classlistprefix=distributed
        no_output_timeout: 15m
    - store_test_results:
        path: /tmp/cassandra/build/test/output/
    - store_artifacts:
        path: /tmp/cassandra/build/test/output
        destination: junitxml
    - store_artifacts:
        path: /tmp/cassandra/build/test/logs
        destination: logs
    environment:
    - ANT_HOME: /usr/share/ant
    - LANG: en_US.UTF-8
    - KEEP_TEST_DIR: true
    - DEFAULT_DIR: /home/cassandra/cassandra-dtest
    - PYTHONIOENCODING: utf-8
    - PYTHONUNBUFFERED: true
    - CASS_DRIVER_NO_EXTENSIONS: true
    - CASS_DRIVER_NO_CYTHON: true
    - CASSANDRA_SKIP_SYNC: true
    - DTEST_REPO: git://github.com/apache/cassandra-dtest.git
    - DTEST_BRANCH: master
    - CCM_MAX_HEAP_SIZE: 1024M
    - CCM_HEAP_NEWSIZE: 256M
    - JAVA_HOME: /usr/lib/jvm/java-11-openjdk-amd64
    - JDK_HOME: /usr/lib/jvm/java-11-openjdk-amd64
    - CASSANDRA_USE_JDK11: true
  j11_build:
    docker:
    - image: nastra/cassandra-testing-ubuntu1910-java11:20200603
    resource_class: medium
    working_directory: ~/
    shell: /bin/bash -eo pipefail -l
    parallelism: 1
    steps:
    - run:
        name: Log Environment Information
        command: |
          echo '*** id ***'
          id
          echo '*** cat /proc/cpuinfo ***'
          cat /proc/cpuinfo
          echo '*** free -m ***'
          free -m
          echo '*** df -m ***'
          df -m
          echo '*** ifconfig -a ***'
          ifconfig -a
          echo '*** uname -a ***'
          uname -a
          echo '*** mount ***'
          mount
          echo '*** env ***'
          env
          echo '*** java ***'
          which java
          java -version
    - run:
        name: Clone Cassandra Repository (via git)
        command: |
          git clone --single-branch --depth 1 --branch $CIRCLE_BRANCH git://github.com/$CIRCLE_PROJECT_USERNAME/$CIRCLE_PROJECT_REPONAME.git ~/cassandra
    - run:
        name: Build Cassandra
        command: |
          export PATH=$JAVA_HOME/bin:$PATH
          cd ~/cassandra
          # Loop to prevent failure due to maven-ant-tasks not downloading a jar..
          for x in $(seq 1 3); do
              ${ANT_HOME}/bin/ant clean realclean jar
              RETURN="$?"
              if [ "${RETURN}" -eq "0" ]; then
                  break
              fi
          done
          # Exit, if we didn't build successfully
          if [ "${RETURN}" -ne "0" ]; then
              echo "Build failed with exit code: ${RETURN}"
              exit ${RETURN}
          fi
        no_output_timeout: 15m
    - run:
        name: Run eclipse-warnings
        command: |
          export PATH=$JAVA_HOME/bin:$PATH
          cd ~/cassandra
          ant eclipse-warnings
    - persist_to_workspace:
        root: /home/cassandra
        paths:
        - cassandra
        - .m2
    environment:
    - ANT_HOME: /usr/share/ant
    - LANG: en_US.UTF-8
    - KEEP_TEST_DIR: true
    - DEFAULT_DIR: /home/cassandra/cassandra-dtest
    - PYTHONIOENCODING: utf-8
    - PYTHONUNBUFFERED: true
    - CASS_DRIVER_NO_EXTENSIONS: true
    - CASS_DRIVER_NO_CYTHON: true
    - CASSANDRA_SKIP_SYNC: true
    - DTEST_REPO: git://github.com/apache/cassandra-dtest.git
    - DTEST_BRANCH: master
    - CCM_MAX_HEAP_SIZE: 1024M
    - CCM_HEAP_NEWSIZE: 256M
    - JAVA_HOME: /usr/lib/jvm/java-11-openjdk-amd64
    - JDK_HOME: /usr/lib/jvm/java-11-openjdk-amd64
    - CASSANDRA_USE_JDK11: true
  j11_cqlsh-dtests-py2-no-vnodes:
    docker:
    - image: nastra/cassandra-testing-ubuntu1910-java11:20200603
    resource_class: medium
    working_directory: ~/
    shell: /bin/bash -eo pipefail -l
    parallelism: 4
    steps:
    - attach_workspace:
        at: /home/cassandra
    - run:
        name: Clone Cassandra dtest Repository (via git)
        command: |
          git clone --single-branch --branch $DTEST_BRANCH --depth 1 $DTEST_REPO ~/cassandra-dtest
    - run:
        name: Configure virtualenv and python Dependencies
        command: |
          # note, this should be super quick as all dependencies should be pre-installed in the docker image
          # if additional dependencies were added to requirmeents.txt and the docker image hasn't been updated
          # we'd have to install it here at runtime -- which will make things slow, so do yourself a favor and
          # rebuild the docker image! (it automatically pulls the latest requirements.txt on build)
          source ~/env3.6/bin/activate
          export PATH=$JAVA_HOME/bin:$PATH
          pip3 install --exists-action w --upgrade -r ~/cassandra-dtest/requirements.txt
          pip3 uninstall -y cqlsh
          pip3 freeze
    - run:
        name: Determine Tests to Run (j11_without_vnodes)
        no_output_timeout: 5m
        command: "# reminder: this code (along with all the steps) is independently executed on every circle container\n# so the goal here is to get the circleci script to return the tests *this* container will run\n# which we do via the `circleci` cli tool.\n\ncd cassandra-dtest\nsource ~/env3.6/bin/activate\nexport PATH=$JAVA_HOME/bin:$PATH\n\nif [ -n '' ]; then\n  export \nfi\n\necho \"***Collected DTests (j11_without_vnodes)***\"\nset -eo pipefail && ./run_dtests.py --skip-resource-intensive-tests --pytest-options '-k cql' --dtest-print-tests-only --dtest-print-tests-output=/tmp/all_dtest_tests_j11_without_vnodes_raw --cassandra-dir=../cassandra\nif [ -z '' ]; then\n  mv /tmp/all_dtest_tests_j11_without_vnodes_raw /tmp/all_dtest_tests_j11_without_vnodes\nelse\n  grep -e '' /tmp/all_dtest_tests_j11_without_vnodes_raw > /tmp/all_dtest_tests_j11_without_vnodes || { echo \"Filter did not match any tests! Exiting build.\"; exit 0; }\nfi\nset -eo pipefail && circleci tests split --split-by=timings --timings-type=classname /tmp/all_dtest_tests_j11_without_vnodes > /tmp/split_dtest_tests_j11_without_vnodes.txt\ncat /tmp/split_dtest_tests_j11_without_vnodes.txt | tr '\\n' ' ' > /tmp/split_dtest_tests_j11_without_vnodes_final.txt\ncat /tmp/split_dtest_tests_j11_without_vnodes_final.txt\n"
    - run:
        name: Run dtests (j11_without_vnodes)
        no_output_timeout: 15m
        command: |
          echo "cat /tmp/split_dtest_tests_j11_without_vnodes_final.txt"
          cat /tmp/split_dtest_tests_j11_without_vnodes_final.txt

          source ~/env3.6/bin/activate
          export PATH=$JAVA_HOME/bin:$PATH
          if [ -n 'CQLSH_PYTHON=/usr/bin/python2.7' ]; then
            export CQLSH_PYTHON=/usr/bin/python2.7
          fi

          java -version
          cd ~/cassandra-dtest
          mkdir -p /tmp/dtest

          echo "env: $(env)"
          echo "** done env"
          mkdir -p /tmp/results/dtests
          # we need the "set -o pipefail" here so that the exit code that circleci will actually use is from pytest and not the exit code from tee
          export SPLIT_TESTS=`cat /tmp/split_dtest_tests_j11_without_vnodes_final.txt`
          set -o pipefail && cd ~/cassandra-dtest && pytest --skip-resource-intensive-tests --log-level="INFO" --junit-xml=/tmp/results/dtests/pytest_result_j11_without_vnodes.xml -s --cassandra-dir=/home/cassandra/cassandra --keep-test-dir $SPLIT_TESTS 2>&1 | tee /tmp/dtest/stdout.txt
    - store_test_results:
        path: /tmp/results
    - store_artifacts:
        path: /tmp/dtest
        destination: dtest_j11_without_vnodes
    - store_artifacts:
        path: ~/cassandra-dtest/logs
        destination: dtest_j11_without_vnodes_logs
    environment:
    - ANT_HOME: /usr/share/ant
    - LANG: en_US.UTF-8
    - KEEP_TEST_DIR: true
    - DEFAULT_DIR: /home/cassandra/cassandra-dtest
    - PYTHONIOENCODING: utf-8
    - PYTHONUNBUFFERED: true
    - CASS_DRIVER_NO_EXTENSIONS: true
    - CASS_DRIVER_NO_CYTHON: true
    - CASSANDRA_SKIP_SYNC: true
    - DTEST_REPO: git://github.com/apache/cassandra-dtest.git
    - DTEST_BRANCH: master
    - CCM_MAX_HEAP_SIZE: 1024M
    - CCM_HEAP_NEWSIZE: 256M
    - JAVA_HOME: /usr/lib/jvm/java-11-openjdk-amd64
    - JDK_HOME: /usr/lib/jvm/java-11-openjdk-amd64
    - CASSANDRA_USE_JDK11: true
  j8_dtests-with-vnodes:
    docker:
    - image: nastra/cassandra-testing-ubuntu1910-java11-w-dependencies:20200603
    resource_class: medium
    working_directory: ~/
    shell: /bin/bash -eo pipefail -l
    parallelism: 4
    steps:
    - attach_workspace:
        at: /home/cassandra
    - run:
        name: Clone Cassandra dtest Repository (via git)
        command: |
          git clone --single-branch --branch $DTEST_BRANCH --depth 1 $DTEST_REPO ~/cassandra-dtest
    - run:
        name: Configure virtualenv and python Dependencies
        command: |
          # note, this should be super quick as all dependencies should be pre-installed in the docker image
          # if additional dependencies were added to requirmeents.txt and the docker image hasn't been updated
          # we'd have to install it here at runtime -- which will make things slow, so do yourself a favor and
          # rebuild the docker image! (it automatically pulls the latest requirements.txt on build)
          source ~/env3.6/bin/activate
          export PATH=$JAVA_HOME/bin:$PATH
          pip3 install --exists-action w --upgrade -r ~/cassandra-dtest/requirements.txt
          pip3 uninstall -y cqlsh
          pip3 freeze
    - run:
        name: Determine Tests to Run (j8_with_vnodes)
        no_output_timeout: 5m
        command: "# reminder: this code (along with all the steps) is independently executed on every circle container\n# so the goal here is to get the circleci script to return the tests *this* container will run\n# which we do via the `circleci` cli tool.\n\ncd cassandra-dtest\nsource ~/env3.6/bin/activate\nexport PATH=$JAVA_HOME/bin:$PATH\n\nif [ -n '' ]; then\n  export \nfi\n\necho \"***Collected DTests (j8_with_vnodes)***\"\nset -eo pipefail && ./run_dtests.py --use-vnodes --skip-resource-intensive-tests --pytest-options '-k not cql' --dtest-print-tests-only --dtest-print-tests-output=/tmp/all_dtest_tests_j8_with_vnodes_raw --cassandra-dir=../cassandra\nif [ -z '' ]; then\n  mv /tmp/all_dtest_tests_j8_with_vnodes_raw /tmp/all_dtest_tests_j8_with_vnodes\nelse\n  grep -e '' /tmp/all_dtest_tests_j8_with_vnodes_raw > /tmp/all_dtest_tests_j8_with_vnodes || { echo \"Filter did not match any tests! Exiting build.\"; exit 0; }\nfi\nset -eo pipefail && circleci tests split --split-by=timings --timings-type=classname /tmp/all_dtest_tests_j8_with_vnodes > /tmp/split_dtest_tests_j8_with_vnodes.txt\ncat /tmp/split_dtest_tests_j8_with_vnodes.txt | tr '\\n' ' ' > /tmp/split_dtest_tests_j8_with_vnodes_final.txt\ncat /tmp/split_dtest_tests_j8_with_vnodes_final.txt\n"
    - run:
        name: Run dtests (j8_with_vnodes)
        no_output_timeout: 15m
        command: "echo \"cat /tmp/split_dtest_tests_j8_with_vnodes_final.txt\"\ncat /tmp/split_dtest_tests_j8_with_vnodes_final.txt\n\nsource ~/env3.6/bin/activate\nexport PATH=$JAVA_HOME/bin:$PATH\nif [ -n '' ]; then\n  export \nfi\n\njava -version\ncd ~/cassandra-dtest\nmkdir -p /tmp/dtest\n\necho \"env: $(env)\"\necho \"** done env\"\nmkdir -p /tmp/results/dtests\n# we need the \"set -o pipefail\" here so that the exit code that circleci will actually use is from pytest and not the exit code from tee\nexport SPLIT_TESTS=`cat /tmp/split_dtest_tests_j8_with_vnodes_final.txt`\nset -o pipefail && cd ~/cassandra-dtest && pytest --use-vnodes --num-tokens=32 --skip-resource-intensive-tests --log-level=\"INFO\" --junit-xml=/tmp/results/dtests/pytest_result_j8_with_vnodes.xml -s --cassandra-dir=/home/cassandra/cassandra --keep-test-dir $SPLIT_TESTS 2>&1 | tee /tmp/dtest/stdout.txt\n"
    - store_test_results:
        path: /tmp/results
    - store_artifacts:
        path: /tmp/dtest
        destination: dtest_j8_with_vnodes
    - store_artifacts:
        path: ~/cassandra-dtest/logs
        destination: dtest_j8_with_vnodes_logs
    environment:
    - ANT_HOME: /usr/share/ant
    - LANG: en_US.UTF-8
    - KEEP_TEST_DIR: true
    - DEFAULT_DIR: /home/cassandra/cassandra-dtest
    - PYTHONIOENCODING: utf-8
    - PYTHONUNBUFFERED: true
    - CASS_DRIVER_NO_EXTENSIONS: true
    - CASS_DRIVER_NO_CYTHON: true
    - CASSANDRA_SKIP_SYNC: true
    - DTEST_REPO: git://github.com/apache/cassandra-dtest.git
    - DTEST_BRANCH: master
    - CCM_MAX_HEAP_SIZE: 1024M
    - CCM_HEAP_NEWSIZE: 256M
    - JAVA_HOME: /usr/lib/jvm/java-8-openjdk-amd64
    - JDK_HOME: /usr/lib/jvm/java-8-openjdk-amd64
  j11_cqlsh-dtests-py38-no-vnodes:
    docker:
    - image: nastra/cassandra-testing-ubuntu1910-java11:20200603
    resource_class: medium
    working_directory: ~/
    shell: /bin/bash -eo pipefail -l
    parallelism: 4
    steps:
    - attach_workspace:
        at: /home/cassandra
    - run:
        name: Clone Cassandra dtest Repository (via git)
        command: |
          git clone --single-branch --branch $DTEST_BRANCH --depth 1 $DTEST_REPO ~/cassandra-dtest
    - run:
        name: Configure virtualenv and python Dependencies
        command: |
          # note, this should be super quick as all dependencies should be pre-installed in the docker image
          # if additional dependencies were added to requirmeents.txt and the docker image hasn't been updated
          # we'd have to install it here at runtime -- which will make things slow, so do yourself a favor and
          # rebuild the docker image! (it automatically pulls the latest requirements.txt on build)
          source ~/env3.8/bin/activate
          export PATH=$JAVA_HOME/bin:$PATH
          pip3 install --exists-action w --upgrade -r ~/cassandra-dtest/requirements.txt
          pip3 uninstall -y cqlsh
          pip3 freeze
    - run:
        name: Determine Tests to Run (j11_without_vnodes)
        no_output_timeout: 5m
        command: "# reminder: this code (along with all the steps) is independently executed on every circle container\n# so the goal here is to get the circleci script to return the tests *this* container will run\n# which we do via the `circleci` cli tool.\n\ncd cassandra-dtest\nsource ~/env3.8/bin/activate\nexport PATH=$JAVA_HOME/bin:$PATH\n\nif [ -n '' ]; then\n  export \nfi\n\necho \"***Collected DTests (j11_without_vnodes)***\"\nset -eo pipefail && ./run_dtests.py --skip-resource-intensive-tests --pytest-options '-k cql' --dtest-print-tests-only --dtest-print-tests-output=/tmp/all_dtest_tests_j11_without_vnodes_raw --cassandra-dir=../cassandra\nif [ -z '' ]; then\n  mv /tmp/all_dtest_tests_j11_without_vnodes_raw /tmp/all_dtest_tests_j11_without_vnodes\nelse\n  grep -e '' /tmp/all_dtest_tests_j11_without_vnodes_raw > /tmp/all_dtest_tests_j11_without_vnodes || { echo \"Filter did not match any tests! Exiting build.\"; exit 0; }\nfi\nset -eo pipefail && circleci tests split --split-by=timings --timings-type=classname /tmp/all_dtest_tests_j11_without_vnodes > /tmp/split_dtest_tests_j11_without_vnodes.txt\ncat /tmp/split_dtest_tests_j11_without_vnodes.txt | tr '\\n' ' ' > /tmp/split_dtest_tests_j11_without_vnodes_final.txt\ncat /tmp/split_dtest_tests_j11_without_vnodes_final.txt\n"
    - run:
        name: Run dtests (j11_without_vnodes)
        no_output_timeout: 15m
        command: |
          echo "cat /tmp/split_dtest_tests_j11_without_vnodes_final.txt"
          cat /tmp/split_dtest_tests_j11_without_vnodes_final.txt

          source ~/env3.8/bin/activate
          export PATH=$JAVA_HOME/bin:$PATH
          if [ -n 'CQLSH_PYTHON=/usr/bin/python3.8' ]; then
            export CQLSH_PYTHON=/usr/bin/python3.8
          fi

          java -version
          cd ~/cassandra-dtest
          mkdir -p /tmp/dtest

          echo "env: $(env)"
          echo "** done env"
          mkdir -p /tmp/results/dtests
          # we need the "set -o pipefail" here so that the exit code that circleci will actually use is from pytest and not the exit code from tee
          export SPLIT_TESTS=`cat /tmp/split_dtest_tests_j11_without_vnodes_final.txt`
          set -o pipefail && cd ~/cassandra-dtest && pytest --skip-resource-intensive-tests --log-level="INFO" --junit-xml=/tmp/results/dtests/pytest_result_j11_without_vnodes.xml -s --cassandra-dir=/home/cassandra/cassandra --keep-test-dir $SPLIT_TESTS 2>&1 | tee /tmp/dtest/stdout.txt
    - store_test_results:
        path: /tmp/results
    - store_artifacts:
        path: /tmp/dtest
        destination: dtest_j11_without_vnodes
    - store_artifacts:
        path: ~/cassandra-dtest/logs
        destination: dtest_j11_without_vnodes_logs
    environment:
    - ANT_HOME: /usr/share/ant
    - LANG: en_US.UTF-8
    - KEEP_TEST_DIR: true
    - DEFAULT_DIR: /home/cassandra/cassandra-dtest
    - PYTHONIOENCODING: utf-8
    - PYTHONUNBUFFERED: true
    - CASS_DRIVER_NO_EXTENSIONS: true
    - CASS_DRIVER_NO_CYTHON: true
    - CASSANDRA_SKIP_SYNC: true
    - DTEST_REPO: git://github.com/apache/cassandra-dtest.git
    - DTEST_BRANCH: master
    - CCM_MAX_HEAP_SIZE: 1024M
    - CCM_HEAP_NEWSIZE: 256M
    - JAVA_HOME: /usr/lib/jvm/java-11-openjdk-amd64
    - JDK_HOME: /usr/lib/jvm/java-11-openjdk-amd64
    - CASSANDRA_USE_JDK11: true
  j8_jvm_dtests:
    docker:
    - image: nastra/cassandra-testing-ubuntu1910-java11-w-dependencies:20200603
    resource_class: medium
    working_directory: ~/
    shell: /bin/bash -eo pipefail -l
    parallelism: 1
    steps:
    - attach_workspace:
        at: /home/cassandra
    - run:
        name: Determine distributed Tests to Run
        command: |
          # reminder: this code (along with all the steps) is independently executed on every circle container
          # so the goal here is to get the circleci script to return the tests *this* container will run
          # which we do via the `circleci` cli tool.

          rm -fr ~/cassandra-dtest/upgrade_tests
          echo "***java tests***"

          # get all of our unit test filenames
          set -eo pipefail && circleci tests glob "$HOME/cassandra/test/distributed/**/*.java" > /tmp/all_java_unit_tests.txt

          # split up the unit tests into groups based on the number of containers we have
          set -eo pipefail && circleci tests split --split-by=timings --timings-type=filename --index=${CIRCLE_NODE_INDEX} --total=${CIRCLE_NODE_TOTAL} /tmp/all_java_unit_tests.txt > /tmp/java_tests_${CIRCLE_NODE_INDEX}.txt
          set -eo pipefail && cat /tmp/java_tests_${CIRCLE_NODE_INDEX}.txt | sed "s;^/home/cassandra/cassandra/test/distributed/;;g" | grep "Test\.java$" | grep -v upgrade > /tmp/java_tests_${CIRCLE_NODE_INDEX}_final.txt
          echo "** /tmp/java_tests_${CIRCLE_NODE_INDEX}_final.txt"
          cat /tmp/java_tests_${CIRCLE_NODE_INDEX}_final.txt
        no_output_timeout: 15m
    - run:
        name: Log Environment Information
        command: |
          echo '*** id ***'
          id
          echo '*** cat /proc/cpuinfo ***'
          cat /proc/cpuinfo
          echo '*** free -m ***'
          free -m
          echo '*** df -m ***'
          df -m
          echo '*** ifconfig -a ***'
          ifconfig -a
          echo '*** uname -a ***'
          uname -a
          echo '*** mount ***'
          mount
          echo '*** env ***'
          env
          echo '*** java ***'
          which java
          java -version
    - run:
        name: Run Unit Tests (testclasslist)
        command: |
          set -x
          export PATH=$JAVA_HOME/bin:$PATH
          time mv ~/cassandra /tmp
          cd /tmp/cassandra
          if [ -d ~/dtest_jars ]; then
            cp ~/dtest_jars/dtest* /tmp/cassandra/build/
          fi
          test_timeout=$(grep 'name="test.distributed.timeout"' build.xml | awk -F'"' '{print $4}' || true)
          if [ -z "$test_timeout" ]; then
            test_timeout=$(grep 'name="test.timeout"' build.xml | awk -F'"' '{print $4}')
          fi
          ant testclasslist -Dtest.timeout="$test_timeout" -Dtest.classlistfile=/tmp/java_tests_${CIRCLE_NODE_INDEX}_final.txt  -Dtest.classlistprefix=distributed
        no_output_timeout: 15m
    - store_test_results:
        path: /tmp/cassandra/build/test/output/
    - store_artifacts:
        path: /tmp/cassandra/build/test/output
        destination: junitxml
    - store_artifacts:
        path: /tmp/cassandra/build/test/logs
        destination: logs
    environment:
    - ANT_HOME: /usr/share/ant
    - LANG: en_US.UTF-8
    - KEEP_TEST_DIR: true
    - DEFAULT_DIR: /home/cassandra/cassandra-dtest
    - PYTHONIOENCODING: utf-8
    - PYTHONUNBUFFERED: true
    - CASS_DRIVER_NO_EXTENSIONS: true
    - CASS_DRIVER_NO_CYTHON: true
    - CASSANDRA_SKIP_SYNC: true
    - DTEST_REPO: git://github.com/apache/cassandra-dtest.git
    - DTEST_BRANCH: master
    - CCM_MAX_HEAP_SIZE: 1024M
    - CCM_HEAP_NEWSIZE: 256M
    - JAVA_HOME: /usr/lib/jvm/java-8-openjdk-amd64
    - JDK_HOME: /usr/lib/jvm/java-8-openjdk-amd64
  j8_build:
    docker:
    - image: nastra/cassandra-testing-ubuntu1910-java11-w-dependencies:20200603
    resource_class: medium
    working_directory: ~/
    shell: /bin/bash -eo pipefail -l
    parallelism: 1
    steps:
    - run:
        name: Log Environment Information
        command: |
          echo '*** id ***'
          id
          echo '*** cat /proc/cpuinfo ***'
          cat /proc/cpuinfo
          echo '*** free -m ***'
          free -m
          echo '*** df -m ***'
          df -m
          echo '*** ifconfig -a ***'
          ifconfig -a
          echo '*** uname -a ***'
          uname -a
          echo '*** mount ***'
          mount
          echo '*** env ***'
          env
          echo '*** java ***'
          which java
          java -version
    - run:
        name: Clone Cassandra Repository (via git)
        command: |
          git clone --single-branch --depth 1 --branch $CIRCLE_BRANCH git://github.com/$CIRCLE_PROJECT_USERNAME/$CIRCLE_PROJECT_REPONAME.git ~/cassandra
    - run:
        name: Build Cassandra
        command: |
          export PATH=$JAVA_HOME/bin:$PATH
          cd ~/cassandra
          # Loop to prevent failure due to maven-ant-tasks not downloading a jar..
          for x in $(seq 1 3); do
              ${ANT_HOME}/bin/ant clean realclean jar
              RETURN="$?"
              if [ "${RETURN}" -eq "0" ]; then
                  break
              fi
          done
          # Exit, if we didn't build successfully
          if [ "${RETURN}" -ne "0" ]; then
              echo "Build failed with exit code: ${RETURN}"
              exit ${RETURN}
          fi
        no_output_timeout: 15m
    - run:
        name: Run eclipse-warnings
        command: |
          export PATH=$JAVA_HOME/bin:$PATH
          cd ~/cassandra
          ant eclipse-warnings
    - persist_to_workspace:
        root: /home/cassandra
        paths:
        - cassandra
        - .m2
    environment:
    - ANT_HOME: /usr/share/ant
    - LANG: en_US.UTF-8
    - KEEP_TEST_DIR: true
    - DEFAULT_DIR: /home/cassandra/cassandra-dtest
    - PYTHONIOENCODING: utf-8
    - PYTHONUNBUFFERED: true
    - CASS_DRIVER_NO_EXTENSIONS: true
    - CASS_DRIVER_NO_CYTHON: true
    - CASSANDRA_SKIP_SYNC: true
    - DTEST_REPO: git://github.com/apache/cassandra-dtest.git
    - DTEST_BRANCH: trunk
    - CCM_MAX_HEAP_SIZE: 1024M
    - CCM_HEAP_NEWSIZE: 256M
    - JAVA_HOME: /usr/lib/jvm/java-8-openjdk-amd64
    - JDK_HOME: /usr/lib/jvm/java-8-openjdk-amd64
  j8_cqlsh-dtests-py3-no-vnodes:
    docker:
    - image: nastra/cassandra-testing-ubuntu1910-java11-w-dependencies:20200603
    resource_class: medium
    working_directory: ~/
    shell: /bin/bash -eo pipefail -l
    parallelism: 4
    steps:
    - attach_workspace:
        at: /home/cassandra
    - run:
        name: Clone Cassandra dtest Repository (via git)
        command: |
          git clone --single-branch --branch $DTEST_BRANCH --depth 1 $DTEST_REPO ~/cassandra-dtest
    - run:
        name: Configure virtualenv and python Dependencies
        command: |
          # note, this should be super quick as all dependencies should be pre-installed in the docker image
          # if additional dependencies were added to requirmeents.txt and the docker image hasn't been updated
          # we'd have to install it here at runtime -- which will make things slow, so do yourself a favor and
          # rebuild the docker image! (it automatically pulls the latest requirements.txt on build)
          source ~/env3.6/bin/activate
          export PATH=$JAVA_HOME/bin:$PATH
          pip3 install --exists-action w --upgrade -r ~/cassandra-dtest/requirements.txt
          pip3 uninstall -y cqlsh
          pip3 freeze
    - run:
        name: Determine Tests to Run (j8_without_vnodes)
        no_output_timeout: 5m
        command: "# reminder: this code (along with all the steps) is independently executed on every circle container\n# so the goal here is to get the circleci script to return the tests *this* container will run\n# which we do via the `circleci` cli tool.\n\ncd cassandra-dtest\nsource ~/env3.6/bin/activate\nexport PATH=$JAVA_HOME/bin:$PATH\n\nif [ -n '' ]; then\n  export \nfi\n\necho \"***Collected DTests (j8_without_vnodes)***\"\nset -eo pipefail && ./run_dtests.py --skip-resource-intensive-tests --pytest-options '-k cql' --dtest-print-tests-only --dtest-print-tests-output=/tmp/all_dtest_tests_j8_without_vnodes_raw --cassandra-dir=../cassandra\nif [ -z '' ]; then\n  mv /tmp/all_dtest_tests_j8_without_vnodes_raw /tmp/all_dtest_tests_j8_without_vnodes\nelse\n  grep -e '' /tmp/all_dtest_tests_j8_without_vnodes_raw > /tmp/all_dtest_tests_j8_without_vnodes || { echo \"Filter did not match any tests! Exiting build.\"; exit 0; }\nfi\nset -eo pipefail && circleci tests split --split-by=timings --timings-type=classname /tmp/all_dtest_tests_j8_without_vnodes > /tmp/split_dtest_tests_j8_without_vnodes.txt\ncat /tmp/split_dtest_tests_j8_without_vnodes.txt | tr '\\n' ' ' > /tmp/split_dtest_tests_j8_without_vnodes_final.txt\ncat /tmp/split_dtest_tests_j8_without_vnodes_final.txt\n"
    - run:
        name: Run dtests (j8_without_vnodes)
        no_output_timeout: 15m
        command: |
          echo "cat /tmp/split_dtest_tests_j8_without_vnodes_final.txt"
          cat /tmp/split_dtest_tests_j8_without_vnodes_final.txt

          source ~/env3.6/bin/activate
          export PATH=$JAVA_HOME/bin:$PATH
          if [ -n 'CQLSH_PYTHON=/usr/bin/python3.6' ]; then
            export CQLSH_PYTHON=/usr/bin/python3.6
          fi

          java -version
          cd ~/cassandra-dtest
          mkdir -p /tmp/dtest

          echo "env: $(env)"
          echo "** done env"
          mkdir -p /tmp/results/dtests
          # we need the "set -o pipefail" here so that the exit code that circleci will actually use is from pytest and not the exit code from tee
          export SPLIT_TESTS=`cat /tmp/split_dtest_tests_j8_without_vnodes_final.txt`
          set -o pipefail && cd ~/cassandra-dtest && pytest --skip-resource-intensive-tests --log-level="INFO" --junit-xml=/tmp/results/dtests/pytest_result_j8_without_vnodes.xml -s --cassandra-dir=/home/cassandra/cassandra --keep-test-dir $SPLIT_TESTS 2>&1 | tee /tmp/dtest/stdout.txt
    - store_test_results:
        path: /tmp/results
    - store_artifacts:
        path: /tmp/dtest
        destination: dtest_j8_without_vnodes
    - store_artifacts:
        path: ~/cassandra-dtest/logs
        destination: dtest_j8_without_vnodes_logs
    environment:
    - ANT_HOME: /usr/share/ant
    - LANG: en_US.UTF-8
    - KEEP_TEST_DIR: true
    - DEFAULT_DIR: /home/cassandra/cassandra-dtest
    - PYTHONIOENCODING: utf-8
    - PYTHONUNBUFFERED: true
    - CASS_DRIVER_NO_EXTENSIONS: true
    - CASS_DRIVER_NO_CYTHON: true
    - CASSANDRA_SKIP_SYNC: true
    - DTEST_REPO: git://github.com/apache/cassandra-dtest.git
    - DTEST_BRANCH: trunk
    - CCM_MAX_HEAP_SIZE: 1024M
    - CCM_HEAP_NEWSIZE: 256M
    - JAVA_HOME: /usr/lib/jvm/java-8-openjdk-amd64
    - JDK_HOME: /usr/lib/jvm/java-8-openjdk-amd64
  j8_cqlsh-dtests-py38-with-vnodes:
    docker:
    - image: nastra/cassandra-testing-ubuntu1910-java11-w-dependencies:20200603
    resource_class: medium
    working_directory: ~/
    shell: /bin/bash -eo pipefail -l
    parallelism: 4
    steps:
    - attach_workspace:
        at: /home/cassandra
    - run:
        name: Clone Cassandra dtest Repository (via git)
        command: |
          git clone --single-branch --branch $DTEST_BRANCH --depth 1 $DTEST_REPO ~/cassandra-dtest
    - run:
        name: Configure virtualenv and python Dependencies
        command: |
          # note, this should be super quick as all dependencies should be pre-installed in the docker image
          # if additional dependencies were added to requirmeents.txt and the docker image hasn't been updated
          # we'd have to install it here at runtime -- which will make things slow, so do yourself a favor and
          # rebuild the docker image! (it automatically pulls the latest requirements.txt on build)
          source ~/env3.8/bin/activate
          export PATH=$JAVA_HOME/bin:$PATH
          pip3 install --exists-action w --upgrade -r ~/cassandra-dtest/requirements.txt
          pip3 uninstall -y cqlsh
          pip3 freeze
    - run:
        name: Determine Tests to Run (j8_with_vnodes)
        no_output_timeout: 5m
        command: "# reminder: this code (along with all the steps) is independently executed on every circle container\n# so the goal here is to get the circleci script to return the tests *this* container will run\n# which we do via the `circleci` cli tool.\n\ncd cassandra-dtest\nsource ~/env3.8/bin/activate\nexport PATH=$JAVA_HOME/bin:$PATH\n\nif [ -n '' ]; then\n  export \nfi\n\necho \"***Collected DTests (j8_with_vnodes)***\"\nset -eo pipefail && ./run_dtests.py --use-vnodes --skip-resource-intensive-tests --pytest-options '-k cql' --dtest-print-tests-only --dtest-print-tests-output=/tmp/all_dtest_tests_j8_with_vnodes_raw --cassandra-dir=../cassandra\nif [ -z '' ]; then\n  mv /tmp/all_dtest_tests_j8_with_vnodes_raw /tmp/all_dtest_tests_j8_with_vnodes\nelse\n  grep -e '' /tmp/all_dtest_tests_j8_with_vnodes_raw > /tmp/all_dtest_tests_j8_with_vnodes || { echo \"Filter did not match any tests! Exiting build.\"; exit 0; }\nfi\nset -eo pipefail && circleci tests split --split-by=timings --timings-type=classname /tmp/all_dtest_tests_j8_with_vnodes > /tmp/split_dtest_tests_j8_with_vnodes.txt\ncat /tmp/split_dtest_tests_j8_with_vnodes.txt | tr '\\n' ' ' > /tmp/split_dtest_tests_j8_with_vnodes_final.txt\ncat /tmp/split_dtest_tests_j8_with_vnodes_final.txt\n"
    - run:
        name: Run dtests (j8_with_vnodes)
        no_output_timeout: 15m
        command: |
          echo "cat /tmp/split_dtest_tests_j8_with_vnodes_final.txt"
          cat /tmp/split_dtest_tests_j8_with_vnodes_final.txt

          source ~/env3.8/bin/activate
          export PATH=$JAVA_HOME/bin:$PATH
          if [ -n 'CQLSH_PYTHON=/usr/bin/python3.8' ]; then
            export CQLSH_PYTHON=/usr/bin/python3.8
          fi

          java -version
          cd ~/cassandra-dtest
          mkdir -p /tmp/dtest

          echo "env: $(env)"
          echo "** done env"
          mkdir -p /tmp/results/dtests
          # we need the "set -o pipefail" here so that the exit code that circleci will actually use is from pytest and not the exit code from tee
          export SPLIT_TESTS=`cat /tmp/split_dtest_tests_j8_with_vnodes_final.txt`
          set -o pipefail && cd ~/cassandra-dtest && pytest --use-vnodes --num-tokens=32 --skip-resource-intensive-tests --log-level="INFO" --junit-xml=/tmp/results/dtests/pytest_result_j8_with_vnodes.xml -s --cassandra-dir=/home/cassandra/cassandra --keep-test-dir $SPLIT_TESTS 2>&1 | tee /tmp/dtest/stdout.txt
    - store_test_results:
        path: /tmp/results
    - store_artifacts:
        path: /tmp/dtest
        destination: dtest_j8_with_vnodes
    - store_artifacts:
        path: ~/cassandra-dtest/logs
        destination: dtest_j8_with_vnodes_logs
    environment:
    - ANT_HOME: /usr/share/ant
    - LANG: en_US.UTF-8
    - KEEP_TEST_DIR: true
    - DEFAULT_DIR: /home/cassandra/cassandra-dtest
    - PYTHONIOENCODING: utf-8
    - PYTHONUNBUFFERED: true
    - CASS_DRIVER_NO_EXTENSIONS: true
    - CASS_DRIVER_NO_CYTHON: true
    - CASSANDRA_SKIP_SYNC: true
    - DTEST_REPO: git://github.com/apache/cassandra-dtest.git
    - DTEST_BRANCH: trunk
    - CCM_MAX_HEAP_SIZE: 1024M
    - CCM_HEAP_NEWSIZE: 256M
    - JAVA_HOME: /usr/lib/jvm/java-8-openjdk-amd64
    - JDK_HOME: /usr/lib/jvm/java-8-openjdk-amd64
  utests_long:
    docker:
    - image: nastra/cassandra-testing-ubuntu1910-java11-w-dependencies:20200603
    resource_class: medium
    working_directory: ~/
    shell: /bin/bash -eo pipefail -l
    parallelism: 1
    steps:
    - attach_workspace:
        at: /home/cassandra
    - run:
        name: Run Unit Tests (long-test)
        command: |
          export PATH=$JAVA_HOME/bin:$PATH
          time mv ~/cassandra /tmp
          cd /tmp/cassandra
          if [ -d ~/dtest_jars ]; then
            cp ~/dtest_jars/dtest* /tmp/cassandra/build/
          fi
          ant long-test
        no_output_timeout: 15m
    - store_test_results:
        path: /tmp/cassandra/build/test/output/
    - store_artifacts:
        path: /tmp/cassandra/build/test/output
        destination: junitxml
    - store_artifacts:
        path: /tmp/cassandra/build/test/logs
        destination: logs
    environment:
    - ANT_HOME: /usr/share/ant
    - LANG: en_US.UTF-8
    - KEEP_TEST_DIR: true
    - DEFAULT_DIR: /home/cassandra/cassandra-dtest
    - PYTHONIOENCODING: utf-8
    - PYTHONUNBUFFERED: true
    - CASS_DRIVER_NO_EXTENSIONS: true
    - CASS_DRIVER_NO_CYTHON: true
    - CASSANDRA_SKIP_SYNC: true
    - DTEST_REPO: git://github.com/apache/cassandra-dtest.git
    - DTEST_BRANCH: trunk
    - CCM_MAX_HEAP_SIZE: 1024M
    - CCM_HEAP_NEWSIZE: 256M
    - JAVA_HOME: /usr/lib/jvm/java-8-openjdk-amd64
    - JDK_HOME: /usr/lib/jvm/java-8-openjdk-amd64
  utests_fqltool:
    docker:
    - image: nastra/cassandra-testing-ubuntu1910-java11-w-dependencies:20200603
    resource_class: medium
    working_directory: ~/
    shell: /bin/bash -eo pipefail -l
    parallelism: 1
    steps:
    - attach_workspace:
        at: /home/cassandra
    - run:
        name: Run Unit Tests (fqltool-test)
        command: |
          export PATH=$JAVA_HOME/bin:$PATH
          time mv ~/cassandra /tmp
          cd /tmp/cassandra
          if [ -d ~/dtest_jars ]; then
            cp ~/dtest_jars/dtest* /tmp/cassandra/build/
          fi
          ant fqltool-test
        no_output_timeout: 15m
    - store_test_results:
        path: /tmp/cassandra/build/test/output/
    - store_artifacts:
        path: /tmp/cassandra/build/test/output
        destination: junitxml
    - store_artifacts:
        path: /tmp/cassandra/build/test/logs
        destination: logs
    environment:
    - ANT_HOME: /usr/share/ant
    - LANG: en_US.UTF-8
    - KEEP_TEST_DIR: true
    - DEFAULT_DIR: /home/cassandra/cassandra-dtest
    - PYTHONIOENCODING: utf-8
    - PYTHONUNBUFFERED: true
    - CASS_DRIVER_NO_EXTENSIONS: true
    - CASS_DRIVER_NO_CYTHON: true
    - CASSANDRA_SKIP_SYNC: true
    - DTEST_REPO: git://github.com/apache/cassandra-dtest.git
    - DTEST_BRANCH: trunk
    - CCM_MAX_HEAP_SIZE: 1024M
    - CCM_HEAP_NEWSIZE: 256M
    - JAVA_HOME: /usr/lib/jvm/java-8-openjdk-amd64
    - JDK_HOME: /usr/lib/jvm/java-8-openjdk-amd64
  j11_dtests-no-vnodes:
    docker:
    - image: nastra/cassandra-testing-ubuntu1910-java11:20200603
    resource_class: medium
    working_directory: ~/
    shell: /bin/bash -eo pipefail -l
    parallelism: 4
    steps:
    - attach_workspace:
        at: /home/cassandra
    - run:
<<<<<<< HEAD
=======
        name: Clone Cassandra dtest Repository (via git)
        command: |
          git clone --single-branch --branch $DTEST_BRANCH --depth 1 $DTEST_REPO ~/cassandra-dtest
    - run:
        name: Configure virtualenv and python Dependencies
        command: |
          # note, this should be super quick as all dependencies should be pre-installed in the docker image
          # if additional dependencies were added to requirmeents.txt and the docker image hasn't been updated
          # we'd have to install it here at runtime -- which will make things slow, so do yourself a favor and
          # rebuild the docker image! (it automatically pulls the latest requirements.txt on build)
          source ~/env/bin/activate
          export PATH=$JAVA_HOME/bin:$PATH
          pip3 install --upgrade -r ~/cassandra-dtest/requirements.txt
          pip3 freeze
    - run:
        name: Determine Tests to Run (j8_with_vnodes)
        no_output_timeout: 5m
        command: "# reminder: this code (along with all the steps) is independently executed on every circle container\n# so the goal here is to get the circleci script to return the tests *this* container will run\n# which we do via the `circleci` cli tool.\n\ncd cassandra-dtest\nsource ~/env/bin/activate\nexport PATH=$JAVA_HOME/bin:$PATH\n\nif [ -n '' ]; then\n  export \nfi\n\necho \"***Collected DTests (j8_with_vnodes)***\"\nset -eo pipefail && ./run_dtests.py --use-vnodes --skip-resource-intensive-tests --dtest-print-tests-only --dtest-print-tests-output=/tmp/all_dtest_tests_j8_with_vnodes_raw --cassandra-dir=../cassandra\nif [ -z '' ]; then\n  mv /tmp/all_dtest_tests_j8_with_vnodes_raw /tmp/all_dtest_tests_j8_with_vnodes\nelse\n  grep -e '' /tmp/all_dtest_tests_j8_with_vnodes_raw > /tmp/all_dtest_tests_j8_with_vnodes || { echo \"Filter did not match any tests! Exiting build.\"; exit 0; }\nfi\nset -eo pipefail && circleci tests split --split-by=timings --timings-type=classname /tmp/all_dtest_tests_j8_with_vnodes > /tmp/split_dtest_tests_j8_with_vnodes.txt\ncat /tmp/split_dtest_tests_j8_with_vnodes.txt | tr '\\n' ' ' > /tmp/split_dtest_tests_j8_with_vnodes_final.txt\ncat /tmp/split_dtest_tests_j8_with_vnodes_final.txt\n"
    - run:
        name: Run dtests (j8_with_vnodes)
        no_output_timeout: 15m
        command: "echo \"cat /tmp/split_dtest_tests_j8_with_vnodes_final.txt\"\ncat /tmp/split_dtest_tests_j8_with_vnodes_final.txt\n\nsource ~/env/bin/activate\nexport PATH=$JAVA_HOME/bin:$PATH\nif [ -n '' ]; then\n  export \nfi\n\njava -version\ncd ~/cassandra-dtest\nmkdir -p /tmp/dtest\n\necho \"env: $(env)\"\necho \"** done env\"\nmkdir -p /tmp/results/dtests\n# we need the \"set -o pipefail\" here so that the exit code that circleci will actually use is from pytest and not the exit code from tee\nexport SPLIT_TESTS=`cat /tmp/split_dtest_tests_j8_with_vnodes_final.txt`\nset -o pipefail && cd ~/cassandra-dtest && pytest --use-vnodes --num-tokens=32 --skip-resource-intensive-tests --log-level=\"INFO\" --junit-xml=/tmp/results/dtests/pytest_result_j8_with_vnodes.xml -s --cassandra-dir=/home/cassandra/cassandra --keep-test-dir $SPLIT_TESTS 2>&1 | tee /tmp/dtest/stdout.txt\n"
    - store_test_results:
        path: /tmp/results
    - store_artifacts:
        path: /tmp/dtest
        destination: dtest_j8_with_vnodes
    - store_artifacts:
        path: ~/cassandra-dtest/logs
        destination: dtest_j8_with_vnodes_logs
    environment:
    - JAVA8_HOME: /usr/lib/jvm/java-8-openjdk-amd64
    - ANT_HOME: /usr/share/ant
    - LANG: en_US.UTF-8
    - KEEP_TEST_DIR: true
    - DEFAULT_DIR: /home/cassandra/cassandra-dtest
    - PYTHONIOENCODING: utf-8
    - PYTHONUNBUFFERED: true
    - CASS_DRIVER_NO_EXTENSIONS: true
    - CASS_DRIVER_NO_CYTHON: true
    - CASSANDRA_SKIP_SYNC: true
    - DTEST_REPO: git://github.com/apache/cassandra-dtest.git
    - DTEST_BRANCH: trunk
    - CCM_MAX_HEAP_SIZE: 1024M
    - CCM_HEAP_NEWSIZE: 256M
    - JAVA_HOME: /usr/lib/jvm/java-8-openjdk-amd64
    - JDK_HOME: /usr/lib/jvm/java-8-openjdk-amd64
  j8_jvm_dtests:
    docker:
    - image: spod/cassandra-testing-ubuntu1810-java11-w-dependencies:20190306
    resource_class: medium
    working_directory: ~/
    shell: /bin/bash -eo pipefail -l
    parallelism: 1
    steps:
    - attach_workspace:
        at: /home/cassandra
    - run:
        name: Determine distributed Tests to Run
        command: |
          # reminder: this code (along with all the steps) is independently executed on every circle container
          # so the goal here is to get the circleci script to return the tests *this* container will run
          # which we do via the `circleci` cli tool.

          rm -fr ~/cassandra-dtest/upgrade_tests
          echo "***java tests***"

          # get all of our unit test filenames
          set -eo pipefail && circleci tests glob "$HOME/cassandra/test/distributed/**/*.java" > /tmp/all_java_unit_tests.txt

          # split up the unit tests into groups based on the number of containers we have
          set -eo pipefail && circleci tests split --split-by=timings --timings-type=filename --index=${CIRCLE_NODE_INDEX} --total=${CIRCLE_NODE_TOTAL} /tmp/all_java_unit_tests.txt > /tmp/java_tests_${CIRCLE_NODE_INDEX}.txt
          set -eo pipefail && cat /tmp/java_tests_${CIRCLE_NODE_INDEX}.txt | sed "s;^/home/cassandra/cassandra/test/distributed/;;g" | grep "Test\.java$" | grep -v upgrade > /tmp/java_tests_${CIRCLE_NODE_INDEX}_final.txt
          echo "** /tmp/java_tests_${CIRCLE_NODE_INDEX}_final.txt"
          cat /tmp/java_tests_${CIRCLE_NODE_INDEX}_final.txt
        no_output_timeout: 15m
    - run:
>>>>>>> 06e4e81d
        name: Log Environment Information
        command: |
          echo '*** id ***'
          id
          echo '*** cat /proc/cpuinfo ***'
          cat /proc/cpuinfo
          echo '*** free -m ***'
          free -m
          echo '*** df -m ***'
          df -m
          echo '*** ifconfig -a ***'
          ifconfig -a
          echo '*** uname -a ***'
          uname -a
          echo '*** mount ***'
          mount
          echo '*** env ***'
          env
          echo '*** java ***'
          which java
          java -version
    - run:
        name: Clone Cassandra dtest Repository (via git)
        command: |
<<<<<<< HEAD
          git clone --single-branch --branch $DTEST_BRANCH --depth 1 $DTEST_REPO ~/cassandra-dtest
=======
          set -x
          export PATH=$JAVA_HOME/bin:$PATH
          time mv ~/cassandra /tmp
          cd /tmp/cassandra
          if [ -d ~/dtest_jars ]; then
            cp ~/dtest_jars/dtest* /tmp/cassandra/build/
          fi
          test_timeout=$(grep 'name="test.distributed.timeout"' build.xml | awk -F'"' '{print $4}' || true)
          if [ -z "$test_timeout" ]; then
            test_timeout=$(grep 'name="test.timeout"' build.xml | awk -F'"' '{print $4}')
          fi
          ant testclasslist -Dtest.timeout="$test_timeout" -Dtest.classlistfile=/tmp/java_tests_${CIRCLE_NODE_INDEX}_final.txt  -Dtest.classlistprefix=distributed
        no_output_timeout: 15m
    - store_test_results:
        path: /tmp/cassandra/build/test/output/
    - store_artifacts:
        path: /tmp/cassandra/build/test/output
        destination: junitxml
    - store_artifacts:
        path: /tmp/cassandra/build/test/logs
        destination: logs
    environment:
    - JAVA8_HOME: /usr/lib/jvm/java-8-openjdk-amd64
    - ANT_HOME: /usr/share/ant
    - LANG: en_US.UTF-8
    - KEEP_TEST_DIR: true
    - DEFAULT_DIR: /home/cassandra/cassandra-dtest
    - PYTHONIOENCODING: utf-8
    - PYTHONUNBUFFERED: true
    - CASS_DRIVER_NO_EXTENSIONS: true
    - CASS_DRIVER_NO_CYTHON: true
    - CASSANDRA_SKIP_SYNC: true
    - DTEST_REPO: git://github.com/apache/cassandra-dtest.git
    - DTEST_BRANCH: trunk
    - CCM_MAX_HEAP_SIZE: 1024M
    - CCM_HEAP_NEWSIZE: 256M
    - JAVA_HOME: /usr/lib/jvm/java-8-openjdk-amd64
    - JDK_HOME: /usr/lib/jvm/java-8-openjdk-amd64
  utests_long:
    docker:
    - image: spod/cassandra-testing-ubuntu1810-java11-w-dependencies:20190306
    resource_class: medium
    working_directory: ~/
    shell: /bin/bash -eo pipefail -l
    parallelism: 1
    steps:
    - attach_workspace:
        at: /home/cassandra
>>>>>>> 06e4e81d
    - run:
        name: Configure virtualenv and python Dependencies
        command: |
          # note, this should be super quick as all dependencies should be pre-installed in the docker image
          # if additional dependencies were added to requirmeents.txt and the docker image hasn't been updated
          # we'd have to install it here at runtime -- which will make things slow, so do yourself a favor and
          # rebuild the docker image! (it automatically pulls the latest requirements.txt on build)
          source ~/env3.6/bin/activate
          export PATH=$JAVA_HOME/bin:$PATH
          pip3 install --exists-action w --upgrade -r ~/cassandra-dtest/requirements.txt
          pip3 uninstall -y cqlsh
          pip3 freeze
    - run:
        name: Determine Tests to Run (j11_without_vnodes)
        no_output_timeout: 5m
        command: "# reminder: this code (along with all the steps) is independently executed on every circle container\n# so the goal here is to get the circleci script to return the tests *this* container will run\n# which we do via the `circleci` cli tool.\n\ncd cassandra-dtest\nsource ~/env3.6/bin/activate\nexport PATH=$JAVA_HOME/bin:$PATH\n\nif [ -n '' ]; then\n  export \nfi\n\necho \"***Collected DTests (j11_without_vnodes)***\"\nset -eo pipefail && ./run_dtests.py --skip-resource-intensive-tests --pytest-options '-k not cql' --dtest-print-tests-only --dtest-print-tests-output=/tmp/all_dtest_tests_j11_without_vnodes_raw --cassandra-dir=../cassandra\nif [ -z '' ]; then\n  mv /tmp/all_dtest_tests_j11_without_vnodes_raw /tmp/all_dtest_tests_j11_without_vnodes\nelse\n  grep -e '' /tmp/all_dtest_tests_j11_without_vnodes_raw > /tmp/all_dtest_tests_j11_without_vnodes || { echo \"Filter did not match any tests! Exiting build.\"; exit 0; }\nfi\nset -eo pipefail && circleci tests split --split-by=timings --timings-type=classname /tmp/all_dtest_tests_j11_without_vnodes > /tmp/split_dtest_tests_j11_without_vnodes.txt\ncat /tmp/split_dtest_tests_j11_without_vnodes.txt | tr '\\n' ' ' > /tmp/split_dtest_tests_j11_without_vnodes_final.txt\ncat /tmp/split_dtest_tests_j11_without_vnodes_final.txt\n"
    - run:
        name: Run dtests (j11_without_vnodes)
        no_output_timeout: 15m
        command: "echo \"cat /tmp/split_dtest_tests_j11_without_vnodes_final.txt\"\ncat /tmp/split_dtest_tests_j11_without_vnodes_final.txt\n\nsource ~/env3.6/bin/activate\nexport PATH=$JAVA_HOME/bin:$PATH\nif [ -n '' ]; then\n  export \nfi\n\njava -version\ncd ~/cassandra-dtest\nmkdir -p /tmp/dtest\n\necho \"env: $(env)\"\necho \"** done env\"\nmkdir -p /tmp/results/dtests\n# we need the \"set -o pipefail\" here so that the exit code that circleci will actually use is from pytest and not the exit code from tee\nexport SPLIT_TESTS=`cat /tmp/split_dtest_tests_j11_without_vnodes_final.txt`\nset -o pipefail && cd ~/cassandra-dtest && pytest --skip-resource-intensive-tests --log-level=\"INFO\" --junit-xml=/tmp/results/dtests/pytest_result_j11_without_vnodes.xml -s --cassandra-dir=/home/cassandra/cassandra --keep-test-dir $SPLIT_TESTS 2>&1 | tee /tmp/dtest/stdout.txt\n"
    - store_test_results:
        path: /tmp/results
    - store_artifacts:
        path: /tmp/dtest
        destination: dtest_j11_without_vnodes
    - store_artifacts:
        path: ~/cassandra-dtest/logs
        destination: dtest_j11_without_vnodes_logs
    environment:
    - ANT_HOME: /usr/share/ant
    - LANG: en_US.UTF-8
    - KEEP_TEST_DIR: true
    - DEFAULT_DIR: /home/cassandra/cassandra-dtest
    - PYTHONIOENCODING: utf-8
    - PYTHONUNBUFFERED: true
    - CASS_DRIVER_NO_EXTENSIONS: true
    - CASS_DRIVER_NO_CYTHON: true
    - CASSANDRA_SKIP_SYNC: true
    - DTEST_REPO: git://github.com/apache/cassandra-dtest.git
    - DTEST_BRANCH: trunk
    - CCM_MAX_HEAP_SIZE: 1024M
    - CCM_HEAP_NEWSIZE: 256M
    - JAVA_HOME: /usr/lib/jvm/java-11-openjdk-amd64
    - JDK_HOME: /usr/lib/jvm/java-11-openjdk-amd64
    - CASSANDRA_USE_JDK11: true
  utests_compression:
    docker:
    - image: nastra/cassandra-testing-ubuntu1910-java11-w-dependencies:20200603
    resource_class: medium
    working_directory: ~/
    shell: /bin/bash -eo pipefail -l
    parallelism: 4
    steps:
    - attach_workspace:
        at: /home/cassandra
    - run:
        name: Determine unit Tests to Run
        command: |
          # reminder: this code (along with all the steps) is independently executed on every circle container
          # so the goal here is to get the circleci script to return the tests *this* container will run
          # which we do via the `circleci` cli tool.

          rm -fr ~/cassandra-dtest/upgrade_tests
          echo "***java tests***"

          # get all of our unit test filenames
          set -eo pipefail && circleci tests glob "$HOME/cassandra/test/unit/**/*.java" > /tmp/all_java_unit_tests.txt

          # split up the unit tests into groups based on the number of containers we have
          set -eo pipefail && circleci tests split --split-by=timings --timings-type=filename --index=${CIRCLE_NODE_INDEX} --total=${CIRCLE_NODE_TOTAL} /tmp/all_java_unit_tests.txt > /tmp/java_tests_${CIRCLE_NODE_INDEX}.txt
          set -eo pipefail && cat /tmp/java_tests_${CIRCLE_NODE_INDEX}.txt | sed "s;^/home/cassandra/cassandra/test/unit/;;g" | grep "Test\.java$"  > /tmp/java_tests_${CIRCLE_NODE_INDEX}_final.txt
          echo "** /tmp/java_tests_${CIRCLE_NODE_INDEX}_final.txt"
          cat /tmp/java_tests_${CIRCLE_NODE_INDEX}_final.txt
        no_output_timeout: 15m
    - run:
        name: Log Environment Information
        command: |
          echo '*** id ***'
          id
          echo '*** cat /proc/cpuinfo ***'
          cat /proc/cpuinfo
          echo '*** free -m ***'
          free -m
          echo '*** df -m ***'
          df -m
          echo '*** ifconfig -a ***'
          ifconfig -a
          echo '*** uname -a ***'
          uname -a
          echo '*** mount ***'
          mount
          echo '*** env ***'
          env
          echo '*** java ***'
          which java
          java -version
    - run:
        name: Run Unit Tests (testclasslist-compression)
        command: |
          set -x
          export PATH=$JAVA_HOME/bin:$PATH
          time mv ~/cassandra /tmp
          cd /tmp/cassandra
          if [ -d ~/dtest_jars ]; then
            cp ~/dtest_jars/dtest* /tmp/cassandra/build/
          fi
          test_timeout=$(grep 'name="test.unit.timeout"' build.xml | awk -F'"' '{print $4}' || true)
          if [ -z "$test_timeout" ]; then
            test_timeout=$(grep 'name="test.timeout"' build.xml | awk -F'"' '{print $4}')
          fi
          ant testclasslist-compression -Dtest.timeout="$test_timeout" -Dtest.classlistfile=/tmp/java_tests_${CIRCLE_NODE_INDEX}_final.txt  -Dtest.classlistprefix=unit
        no_output_timeout: 15m
    - store_test_results:
        path: /tmp/cassandra/build/test/output/
    - store_artifacts:
        path: /tmp/cassandra/build/test/output
        destination: junitxml
    - store_artifacts:
        path: /tmp/cassandra/build/test/logs
        destination: logs
    environment:
    - ANT_HOME: /usr/share/ant
    - LANG: en_US.UTF-8
    - KEEP_TEST_DIR: true
    - DEFAULT_DIR: /home/cassandra/cassandra-dtest
    - PYTHONIOENCODING: utf-8
    - PYTHONUNBUFFERED: true
    - CASS_DRIVER_NO_EXTENSIONS: true
    - CASS_DRIVER_NO_CYTHON: true
    - CASSANDRA_SKIP_SYNC: true
    - DTEST_REPO: git://github.com/apache/cassandra-dtest.git
    - DTEST_BRANCH: trunk
    - CCM_MAX_HEAP_SIZE: 1024M
    - CCM_HEAP_NEWSIZE: 256M
    - JAVA_HOME: /usr/lib/jvm/java-8-openjdk-amd64
    - JDK_HOME: /usr/lib/jvm/java-8-openjdk-amd64
  j8_dtest_jars_build:
    docker:
    - image: nastra/cassandra-testing-ubuntu1910-java11-w-dependencies:20200603
    resource_class: medium
    working_directory: ~/
    shell: /bin/bash -eo pipefail -l
    parallelism: 1
    steps:
    - attach_workspace:
        at: /home/cassandra
    - run:
        name: Build Cassandra DTest jars
        command: |
          export PATH=$JAVA_HOME/bin:$PATH
          cd ~/cassandra
          mkdir ~/dtest_jars
          git remote add apache git://github.com/apache/cassandra.git
          for branch in cassandra-2.2 cassandra-3.0 cassandra-3.11 trunk; do
            # check out the correct cassandra version:
            git remote set-branches --add apache '$branch'
            git fetch --depth 1 apache $branch
            git checkout $branch
            # Loop to prevent failure due to maven-ant-tasks not downloading a jar..
            for x in $(seq 1 3); do
                ${ANT_HOME}/bin/ant realclean; ${ANT_HOME}/bin/ant jar dtest-jar
                RETURN="$?"
                if [ "${RETURN}" -eq "0" ]; then
                    cp build/dtest*.jar ~/dtest_jars
                    break
                fi
            done
            # Exit, if we didn't build successfully
            if [ "${RETURN}" -ne "0" ]; then
                echo "Build failed with exit code: ${RETURN}"
                exit ${RETURN}
            fi
          done
          # and build the dtest-jar for the branch under test
          git checkout origin/$CIRCLE_BRANCH
          for x in $(seq 1 3); do
              ${ANT_HOME}/bin/ant realclean; ${ANT_HOME}/bin/ant jar dtest-jar
              RETURN="$?"
              if [ "${RETURN}" -eq "0" ]; then
                  cp build/dtest*.jar ~/dtest_jars
                  break
              fi
          done
          # Exit, if we didn't build successfully
          if [ "${RETURN}" -ne "0" ]; then
              echo "Build failed with exit code: ${RETURN}"
              exit ${RETURN}
          fi
          ls -l ~/dtest_jars
        no_output_timeout: 15m
    - persist_to_workspace:
        root: /home/cassandra
        paths:
        - dtest_jars
    environment:
    - ANT_HOME: /usr/share/ant
    - LANG: en_US.UTF-8
    - KEEP_TEST_DIR: true
    - DEFAULT_DIR: /home/cassandra/cassandra-dtest
    - PYTHONIOENCODING: utf-8
    - PYTHONUNBUFFERED: true
    - CASS_DRIVER_NO_EXTENSIONS: true
    - CASS_DRIVER_NO_CYTHON: true
    - CASSANDRA_SKIP_SYNC: true
    - DTEST_REPO: git://github.com/apache/cassandra-dtest.git
    - DTEST_BRANCH: trunk
    - CCM_MAX_HEAP_SIZE: 1024M
    - CCM_HEAP_NEWSIZE: 256M
    - JAVA_HOME: /usr/lib/jvm/java-8-openjdk-amd64
    - JDK_HOME: /usr/lib/jvm/java-8-openjdk-amd64
workflows:
  version: 2
  java8_build_and_run_tests:
    jobs:
    - j8_build
    - j8_unit_tests:
        requires:
        - j8_build
    - j8_jvm_dtests:
        requires:
        - j8_build
    - start_j11_unit_tests:
        type: approval
    - j11_unit_tests:
        requires:
        - start_j11_unit_tests
        - j8_build
    - start_utests_long:
        type: approval
    - utests_long:
        requires:
        - start_utests_long
        - j8_build
    - start_utests_compression:
        type: approval
    - utests_compression:
        requires:
        - start_utests_compression
        - j8_build
    - start_utests_stress:
        type: approval
    - utests_stress:
        requires:
        - start_utests_stress
        - j8_build
    - start_utests_fqltool:
        type: approval
    - utests_fqltool:
        requires:
        - start_utests_fqltool
        - j8_build
    - start_jvm_upgrade_dtest:
        type: approval
    - j8_dtest_jars_build:
        requires:
        - j8_build
        - start_jvm_upgrade_dtest
    - j8_jvm_upgrade_dtests:
        requires:
        - j8_dtest_jars_build
    - start_j8_dtests:
        type: approval
    - j8_dtests-with-vnodes:
        requires:
        - start_j8_dtests
        - j8_build
    - j8_dtests-no-vnodes:
        requires:
        - start_j8_dtests
        - j8_build
    - start_j11_dtests:
        type: approval
    - j11_dtests-with-vnodes:
        requires:
        - start_j11_dtests
        - j8_build
    - j11_dtests-no-vnodes:
        requires:
        - start_j11_dtests
        - j8_build
    - start_upgrade_tests:
        type: approval
    - j8_upgradetests-no-vnodes:
        requires:
        - start_upgrade_tests
        - j8_build
    - start_j8_cqlsh_tests-with-vnodes:
        type: approval
    - j8_cqlsh-dtests-py2-with-vnodes:
        requires:
        - start_j8_cqlsh_tests-with-vnodes
        - j8_build
    - j8_cqlsh-dtests-py3-with-vnodes:
        requires:
        - start_j8_cqlsh_tests-with-vnodes
        - j8_build
    - j8_cqlsh-dtests-py38-with-vnodes:
        requires:
        - start_j8_cqlsh_tests-with-vnodes
        - j8_build
    - start_j8_cqlsh_tests-no-vnodes:
        type: approval
    - j8_cqlsh-dtests-py2-no-vnodes:
        requires:
        - start_j8_cqlsh_tests-no-vnodes
        - j8_build
    - j8_cqlsh-dtests-py3-no-vnodes:
        requires:
        - start_j8_cqlsh_tests-no-vnodes
        - j8_build
    - j8_cqlsh-dtests-py38-no-vnodes:
        requires:
        - start_j8_cqlsh_tests-no-vnodes
        - j8_build
    - start_j11_cqlsh_tests-with-vnodes:
        type: approval
    - j11_cqlsh-dtests-py2-with-vnodes:
        requires:
        - start_j11_cqlsh_tests-with-vnodes
        - j8_build
    - j11_cqlsh-dtests-py3-with-vnodes:
        requires:
        - start_j11_cqlsh_tests-with-vnodes
        - j8_build
    - j11_cqlsh-dtests-py38-with-vnodes:
        requires:
        - start_j11_cqlsh_tests-with-vnodes
        - j8_build
    - start_j11_cqlsh_tests-no-vnodes:
        type: approval
    - j11_cqlsh-dtests-py2-no-vnodes:
        requires:
        - start_j11_cqlsh_tests-no-vnodes
        - j8_build
    - j11_cqlsh-dtests-py3-no-vnodes:
        requires:
        - start_j11_cqlsh_tests-no-vnodes
        - j8_build
    - j11_cqlsh-dtests-py38-no-vnodes:
        requires:
        - start_j11_cqlsh_tests-no-vnodes
        - j8_build
  java11_build_and_run_tests:
    jobs:
    - j11_build
    - start_j11_unit_tests:
        type: approval
    - j11_unit_tests:
        requires:
        - start_j11_unit_tests
        - j11_build
    - j11_jvm_dtests:
        requires:
        - j11_build
    - start_j11_dtests:
        type: approval
    - j11_dtests-with-vnodes:
        requires:
        - start_j11_dtests
        - j11_build
    - j11_dtests-no-vnodes:
        requires:
        - start_j11_dtests
        - j11_build
    - start_j11_cqlsh_tests-with-vnodes:
        type: approval
    - j11_cqlsh-dtests-py2-with-vnodes:
        requires:
        - start_j11_cqlsh_tests-with-vnodes
        - j11_build
    - j11_cqlsh-dtests-py3-with-vnodes:
        requires:
        - start_j11_cqlsh_tests-with-vnodes
        - j11_build
    - j11_cqlsh-dtests-py38-with-vnodes:
        requires:
        - start_j11_cqlsh_tests-with-vnodes
        - j11_build
    - start_j11_cqlsh_tests-no-vnodes:
        type: approval
    - j11_cqlsh-dtests-py2-no-vnodes:
        requires:
        - start_j11_cqlsh_tests-no-vnodes
        - j11_build
    - j11_cqlsh-dtests-py3-no-vnodes:
        requires:
        - start_j11_cqlsh_tests-no-vnodes
        - j11_build
    - j11_cqlsh-dtests-py38-no-vnodes:
        requires:
        - start_j11_cqlsh_tests-no-vnodes
        - j11_build<|MERGE_RESOLUTION|>--- conflicted
+++ resolved
@@ -163,7 +163,7 @@
     - CASS_DRIVER_NO_CYTHON: true
     - CASSANDRA_SKIP_SYNC: true
     - DTEST_REPO: git://github.com/apache/cassandra-dtest.git
-    - DTEST_BRANCH: master
+    - DTEST_BRANCH: trunk
     - CCM_MAX_HEAP_SIZE: 1024M
     - CCM_HEAP_NEWSIZE: 256M
     - JAVA_HOME: /usr/lib/jvm/java-8-openjdk-amd64
@@ -254,7 +254,7 @@
     - CASS_DRIVER_NO_CYTHON: true
     - CASSANDRA_SKIP_SYNC: true
     - DTEST_REPO: git://github.com/apache/cassandra-dtest.git
-    - DTEST_BRANCH: master
+    - DTEST_BRANCH: trunk
     - CCM_MAX_HEAP_SIZE: 1024M
     - CCM_HEAP_NEWSIZE: 256M
     - JAVA_HOME: /usr/lib/jvm/java-11-openjdk-amd64
@@ -332,7 +332,7 @@
     - CASS_DRIVER_NO_CYTHON: true
     - CASSANDRA_SKIP_SYNC: true
     - DTEST_REPO: git://github.com/apache/cassandra-dtest.git
-    - DTEST_BRANCH: master
+    - DTEST_BRANCH: trunk
     - CCM_MAX_HEAP_SIZE: 1024M
     - CCM_HEAP_NEWSIZE: 256M
     - JAVA_HOME: /usr/lib/jvm/java-8-openjdk-amd64
@@ -409,7 +409,7 @@
     - CASS_DRIVER_NO_CYTHON: true
     - CASSANDRA_SKIP_SYNC: true
     - DTEST_REPO: git://github.com/apache/cassandra-dtest.git
-    - DTEST_BRANCH: master
+    - DTEST_BRANCH: trunk
     - CCM_MAX_HEAP_SIZE: 1024M
     - CCM_HEAP_NEWSIZE: 256M
     - JAVA_HOME: /usr/lib/jvm/java-11-openjdk-amd64
@@ -487,7 +487,7 @@
     - CASS_DRIVER_NO_CYTHON: true
     - CASSANDRA_SKIP_SYNC: true
     - DTEST_REPO: git://github.com/apache/cassandra-dtest.git
-    - DTEST_BRANCH: master
+    - DTEST_BRANCH: trunk
     - CCM_MAX_HEAP_SIZE: 1024M
     - CCM_HEAP_NEWSIZE: 256M
     - JAVA_HOME: /usr/lib/jvm/java-11-openjdk-amd64
@@ -565,7 +565,7 @@
     - CASS_DRIVER_NO_CYTHON: true
     - CASSANDRA_SKIP_SYNC: true
     - DTEST_REPO: git://github.com/apache/cassandra-dtest.git
-    - DTEST_BRANCH: master
+    - DTEST_BRANCH: trunk
     - CCM_MAX_HEAP_SIZE: 1024M
     - CCM_HEAP_NEWSIZE: 256M
     - JAVA_HOME: /usr/lib/jvm/java-11-openjdk-amd64
@@ -643,7 +643,7 @@
     - CASS_DRIVER_NO_CYTHON: true
     - CASSANDRA_SKIP_SYNC: true
     - DTEST_REPO: git://github.com/apache/cassandra-dtest.git
-    - DTEST_BRANCH: master
+    - DTEST_BRANCH: trunk
     - CCM_MAX_HEAP_SIZE: 1024M
     - CCM_HEAP_NEWSIZE: 256M
     - JAVA_HOME: /usr/lib/jvm/java-8-openjdk-amd64
@@ -720,7 +720,7 @@
     - CASS_DRIVER_NO_CYTHON: true
     - CASSANDRA_SKIP_SYNC: true
     - DTEST_REPO: git://github.com/apache/cassandra-dtest.git
-    - DTEST_BRANCH: master
+    - DTEST_BRANCH: trunk
     - CCM_MAX_HEAP_SIZE: 1024M
     - CCM_HEAP_NEWSIZE: 256M
     - JAVA_HOME: /usr/lib/jvm/java-8-openjdk-amd64
@@ -797,7 +797,7 @@
     - CASS_DRIVER_NO_CYTHON: true
     - CASSANDRA_SKIP_SYNC: true
     - DTEST_REPO: git://github.com/apache/cassandra-dtest.git
-    - DTEST_BRANCH: master
+    - DTEST_BRANCH: trunk
     - CCM_MAX_HEAP_SIZE: 1024M
     - CCM_HEAP_NEWSIZE: 256M
     - JAVA_HOME: /usr/lib/jvm/java-11-openjdk-amd64
@@ -878,7 +878,7 @@
     - CASS_DRIVER_NO_CYTHON: true
     - CASSANDRA_SKIP_SYNC: true
     - DTEST_REPO: git://github.com/apache/cassandra-dtest.git
-    - DTEST_BRANCH: master
+    - DTEST_BRANCH: trunk
     - CCM_MAX_HEAP_SIZE: 1024M
     - CCM_HEAP_NEWSIZE: 256M
     - JAVA_HOME: /usr/lib/jvm/java-11-openjdk-amd64
@@ -937,7 +937,7 @@
     - CASS_DRIVER_NO_CYTHON: true
     - CASSANDRA_SKIP_SYNC: true
     - DTEST_REPO: git://github.com/apache/cassandra-dtest.git
-    - DTEST_BRANCH: master
+    - DTEST_BRANCH: trunk
     - CCM_MAX_HEAP_SIZE: 1024M
     - CCM_HEAP_NEWSIZE: 256M
     - JAVA_HOME: /usr/lib/jvm/java-8-openjdk-amd64
@@ -1036,7 +1036,7 @@
     - CASS_DRIVER_NO_CYTHON: true
     - CASSANDRA_SKIP_SYNC: true
     - DTEST_REPO: git://github.com/apache/cassandra-dtest.git
-    - DTEST_BRANCH: master
+    - DTEST_BRANCH: trunk
     - CCM_MAX_HEAP_SIZE: 1024M
     - CCM_HEAP_NEWSIZE: 256M
     - JAVA_HOME: /usr/lib/jvm/java-8-openjdk-amd64
@@ -1081,7 +1081,7 @@
     - CASS_DRIVER_NO_CYTHON: true
     - CASSANDRA_SKIP_SYNC: true
     - DTEST_REPO: git://github.com/apache/cassandra-dtest.git
-    - DTEST_BRANCH: master
+    - DTEST_BRANCH: trunk
     - CCM_MAX_HEAP_SIZE: 1024M
     - CCM_HEAP_NEWSIZE: 256M
     - JAVA_HOME: /usr/lib/jvm/java-8-openjdk-amd64
@@ -1172,7 +1172,7 @@
     - CASS_DRIVER_NO_CYTHON: true
     - CASSANDRA_SKIP_SYNC: true
     - DTEST_REPO: git://github.com/apache/cassandra-dtest.git
-    - DTEST_BRANCH: master
+    - DTEST_BRANCH: trunk
     - CCM_MAX_HEAP_SIZE: 1024M
     - CCM_HEAP_NEWSIZE: 256M
     - JAVA_HOME: /usr/lib/jvm/java-8-openjdk-amd64
@@ -1263,7 +1263,7 @@
     - CASS_DRIVER_NO_CYTHON: true
     - CASSANDRA_SKIP_SYNC: true
     - DTEST_REPO: git://github.com/apache/cassandra-dtest.git
-    - DTEST_BRANCH: master
+    - DTEST_BRANCH: trunk
     - CCM_MAX_HEAP_SIZE: 1024M
     - CCM_HEAP_NEWSIZE: 256M
     - JAVA_HOME: /usr/lib/jvm/java-11-openjdk-amd64
@@ -1344,7 +1344,7 @@
     - CASS_DRIVER_NO_CYTHON: true
     - CASSANDRA_SKIP_SYNC: true
     - DTEST_REPO: git://github.com/apache/cassandra-dtest.git
-    - DTEST_BRANCH: master
+    - DTEST_BRANCH: trunk
     - CCM_MAX_HEAP_SIZE: 1024M
     - CCM_HEAP_NEWSIZE: 256M
     - JAVA_HOME: /usr/lib/jvm/java-11-openjdk-amd64
@@ -1422,7 +1422,7 @@
     - CASS_DRIVER_NO_CYTHON: true
     - CASSANDRA_SKIP_SYNC: true
     - DTEST_REPO: git://github.com/apache/cassandra-dtest.git
-    - DTEST_BRANCH: master
+    - DTEST_BRANCH: trunk
     - CCM_MAX_HEAP_SIZE: 1024M
     - CCM_HEAP_NEWSIZE: 256M
     - JAVA_HOME: /usr/lib/jvm/java-11-openjdk-amd64
@@ -1481,7 +1481,7 @@
     - CASS_DRIVER_NO_CYTHON: true
     - CASSANDRA_SKIP_SYNC: true
     - DTEST_REPO: git://github.com/apache/cassandra-dtest.git
-    - DTEST_BRANCH: master
+    - DTEST_BRANCH: trunk
     - CCM_MAX_HEAP_SIZE: 1024M
     - CCM_HEAP_NEWSIZE: 256M
     - JAVA_HOME: /usr/lib/jvm/java-8-openjdk-amd64
@@ -1558,7 +1558,7 @@
     - CASS_DRIVER_NO_CYTHON: true
     - CASSANDRA_SKIP_SYNC: true
     - DTEST_REPO: git://github.com/apache/cassandra-dtest.git
-    - DTEST_BRANCH: master
+    - DTEST_BRANCH: trunk
     - CCM_MAX_HEAP_SIZE: 1024M
     - CCM_HEAP_NEWSIZE: 256M
     - JAVA_HOME: /usr/lib/jvm/java-11-openjdk-amd64
@@ -1650,7 +1650,7 @@
     - CASS_DRIVER_NO_CYTHON: true
     - CASSANDRA_SKIP_SYNC: true
     - DTEST_REPO: git://github.com/apache/cassandra-dtest.git
-    - DTEST_BRANCH: master
+    - DTEST_BRANCH: trunk
     - CCM_MAX_HEAP_SIZE: 1024M
     - CCM_HEAP_NEWSIZE: 256M
     - JAVA_HOME: /usr/lib/jvm/java-8-openjdk-amd64
@@ -1990,86 +1990,6 @@
     - attach_workspace:
         at: /home/cassandra
     - run:
-<<<<<<< HEAD
-=======
-        name: Clone Cassandra dtest Repository (via git)
-        command: |
-          git clone --single-branch --branch $DTEST_BRANCH --depth 1 $DTEST_REPO ~/cassandra-dtest
-    - run:
-        name: Configure virtualenv and python Dependencies
-        command: |
-          # note, this should be super quick as all dependencies should be pre-installed in the docker image
-          # if additional dependencies were added to requirmeents.txt and the docker image hasn't been updated
-          # we'd have to install it here at runtime -- which will make things slow, so do yourself a favor and
-          # rebuild the docker image! (it automatically pulls the latest requirements.txt on build)
-          source ~/env/bin/activate
-          export PATH=$JAVA_HOME/bin:$PATH
-          pip3 install --upgrade -r ~/cassandra-dtest/requirements.txt
-          pip3 freeze
-    - run:
-        name: Determine Tests to Run (j8_with_vnodes)
-        no_output_timeout: 5m
-        command: "# reminder: this code (along with all the steps) is independently executed on every circle container\n# so the goal here is to get the circleci script to return the tests *this* container will run\n# which we do via the `circleci` cli tool.\n\ncd cassandra-dtest\nsource ~/env/bin/activate\nexport PATH=$JAVA_HOME/bin:$PATH\n\nif [ -n '' ]; then\n  export \nfi\n\necho \"***Collected DTests (j8_with_vnodes)***\"\nset -eo pipefail && ./run_dtests.py --use-vnodes --skip-resource-intensive-tests --dtest-print-tests-only --dtest-print-tests-output=/tmp/all_dtest_tests_j8_with_vnodes_raw --cassandra-dir=../cassandra\nif [ -z '' ]; then\n  mv /tmp/all_dtest_tests_j8_with_vnodes_raw /tmp/all_dtest_tests_j8_with_vnodes\nelse\n  grep -e '' /tmp/all_dtest_tests_j8_with_vnodes_raw > /tmp/all_dtest_tests_j8_with_vnodes || { echo \"Filter did not match any tests! Exiting build.\"; exit 0; }\nfi\nset -eo pipefail && circleci tests split --split-by=timings --timings-type=classname /tmp/all_dtest_tests_j8_with_vnodes > /tmp/split_dtest_tests_j8_with_vnodes.txt\ncat /tmp/split_dtest_tests_j8_with_vnodes.txt | tr '\\n' ' ' > /tmp/split_dtest_tests_j8_with_vnodes_final.txt\ncat /tmp/split_dtest_tests_j8_with_vnodes_final.txt\n"
-    - run:
-        name: Run dtests (j8_with_vnodes)
-        no_output_timeout: 15m
-        command: "echo \"cat /tmp/split_dtest_tests_j8_with_vnodes_final.txt\"\ncat /tmp/split_dtest_tests_j8_with_vnodes_final.txt\n\nsource ~/env/bin/activate\nexport PATH=$JAVA_HOME/bin:$PATH\nif [ -n '' ]; then\n  export \nfi\n\njava -version\ncd ~/cassandra-dtest\nmkdir -p /tmp/dtest\n\necho \"env: $(env)\"\necho \"** done env\"\nmkdir -p /tmp/results/dtests\n# we need the \"set -o pipefail\" here so that the exit code that circleci will actually use is from pytest and not the exit code from tee\nexport SPLIT_TESTS=`cat /tmp/split_dtest_tests_j8_with_vnodes_final.txt`\nset -o pipefail && cd ~/cassandra-dtest && pytest --use-vnodes --num-tokens=32 --skip-resource-intensive-tests --log-level=\"INFO\" --junit-xml=/tmp/results/dtests/pytest_result_j8_with_vnodes.xml -s --cassandra-dir=/home/cassandra/cassandra --keep-test-dir $SPLIT_TESTS 2>&1 | tee /tmp/dtest/stdout.txt\n"
-    - store_test_results:
-        path: /tmp/results
-    - store_artifacts:
-        path: /tmp/dtest
-        destination: dtest_j8_with_vnodes
-    - store_artifacts:
-        path: ~/cassandra-dtest/logs
-        destination: dtest_j8_with_vnodes_logs
-    environment:
-    - JAVA8_HOME: /usr/lib/jvm/java-8-openjdk-amd64
-    - ANT_HOME: /usr/share/ant
-    - LANG: en_US.UTF-8
-    - KEEP_TEST_DIR: true
-    - DEFAULT_DIR: /home/cassandra/cassandra-dtest
-    - PYTHONIOENCODING: utf-8
-    - PYTHONUNBUFFERED: true
-    - CASS_DRIVER_NO_EXTENSIONS: true
-    - CASS_DRIVER_NO_CYTHON: true
-    - CASSANDRA_SKIP_SYNC: true
-    - DTEST_REPO: git://github.com/apache/cassandra-dtest.git
-    - DTEST_BRANCH: trunk
-    - CCM_MAX_HEAP_SIZE: 1024M
-    - CCM_HEAP_NEWSIZE: 256M
-    - JAVA_HOME: /usr/lib/jvm/java-8-openjdk-amd64
-    - JDK_HOME: /usr/lib/jvm/java-8-openjdk-amd64
-  j8_jvm_dtests:
-    docker:
-    - image: spod/cassandra-testing-ubuntu1810-java11-w-dependencies:20190306
-    resource_class: medium
-    working_directory: ~/
-    shell: /bin/bash -eo pipefail -l
-    parallelism: 1
-    steps:
-    - attach_workspace:
-        at: /home/cassandra
-    - run:
-        name: Determine distributed Tests to Run
-        command: |
-          # reminder: this code (along with all the steps) is independently executed on every circle container
-          # so the goal here is to get the circleci script to return the tests *this* container will run
-          # which we do via the `circleci` cli tool.
-
-          rm -fr ~/cassandra-dtest/upgrade_tests
-          echo "***java tests***"
-
-          # get all of our unit test filenames
-          set -eo pipefail && circleci tests glob "$HOME/cassandra/test/distributed/**/*.java" > /tmp/all_java_unit_tests.txt
-
-          # split up the unit tests into groups based on the number of containers we have
-          set -eo pipefail && circleci tests split --split-by=timings --timings-type=filename --index=${CIRCLE_NODE_INDEX} --total=${CIRCLE_NODE_TOTAL} /tmp/all_java_unit_tests.txt > /tmp/java_tests_${CIRCLE_NODE_INDEX}.txt
-          set -eo pipefail && cat /tmp/java_tests_${CIRCLE_NODE_INDEX}.txt | sed "s;^/home/cassandra/cassandra/test/distributed/;;g" | grep "Test\.java$" | grep -v upgrade > /tmp/java_tests_${CIRCLE_NODE_INDEX}_final.txt
-          echo "** /tmp/java_tests_${CIRCLE_NODE_INDEX}_final.txt"
-          cat /tmp/java_tests_${CIRCLE_NODE_INDEX}_final.txt
-        no_output_timeout: 15m
-    - run:
->>>>>>> 06e4e81d
         name: Log Environment Information
         command: |
           echo '*** id ***'
@@ -2094,58 +2014,7 @@
     - run:
         name: Clone Cassandra dtest Repository (via git)
         command: |
-<<<<<<< HEAD
           git clone --single-branch --branch $DTEST_BRANCH --depth 1 $DTEST_REPO ~/cassandra-dtest
-=======
-          set -x
-          export PATH=$JAVA_HOME/bin:$PATH
-          time mv ~/cassandra /tmp
-          cd /tmp/cassandra
-          if [ -d ~/dtest_jars ]; then
-            cp ~/dtest_jars/dtest* /tmp/cassandra/build/
-          fi
-          test_timeout=$(grep 'name="test.distributed.timeout"' build.xml | awk -F'"' '{print $4}' || true)
-          if [ -z "$test_timeout" ]; then
-            test_timeout=$(grep 'name="test.timeout"' build.xml | awk -F'"' '{print $4}')
-          fi
-          ant testclasslist -Dtest.timeout="$test_timeout" -Dtest.classlistfile=/tmp/java_tests_${CIRCLE_NODE_INDEX}_final.txt  -Dtest.classlistprefix=distributed
-        no_output_timeout: 15m
-    - store_test_results:
-        path: /tmp/cassandra/build/test/output/
-    - store_artifacts:
-        path: /tmp/cassandra/build/test/output
-        destination: junitxml
-    - store_artifacts:
-        path: /tmp/cassandra/build/test/logs
-        destination: logs
-    environment:
-    - JAVA8_HOME: /usr/lib/jvm/java-8-openjdk-amd64
-    - ANT_HOME: /usr/share/ant
-    - LANG: en_US.UTF-8
-    - KEEP_TEST_DIR: true
-    - DEFAULT_DIR: /home/cassandra/cassandra-dtest
-    - PYTHONIOENCODING: utf-8
-    - PYTHONUNBUFFERED: true
-    - CASS_DRIVER_NO_EXTENSIONS: true
-    - CASS_DRIVER_NO_CYTHON: true
-    - CASSANDRA_SKIP_SYNC: true
-    - DTEST_REPO: git://github.com/apache/cassandra-dtest.git
-    - DTEST_BRANCH: trunk
-    - CCM_MAX_HEAP_SIZE: 1024M
-    - CCM_HEAP_NEWSIZE: 256M
-    - JAVA_HOME: /usr/lib/jvm/java-8-openjdk-amd64
-    - JDK_HOME: /usr/lib/jvm/java-8-openjdk-amd64
-  utests_long:
-    docker:
-    - image: spod/cassandra-testing-ubuntu1810-java11-w-dependencies:20190306
-    resource_class: medium
-    working_directory: ~/
-    shell: /bin/bash -eo pipefail -l
-    parallelism: 1
-    steps:
-    - attach_workspace:
-        at: /home/cassandra
->>>>>>> 06e4e81d
     - run:
         name: Configure virtualenv and python Dependencies
         command: |
