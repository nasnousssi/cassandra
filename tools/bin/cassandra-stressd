--- conflicted
+++ resolved
@@ -52,13 +52,9 @@
 case "$1" in
   start)
     echo "Starting $DESC: "
-<<<<<<< HEAD
-    $JAVA -server -cp $CLASSPATH \
+    "$JAVA" -server -cp "$CLASSPATH" \
           -Dcassandra.storagedir="$cassandra_storagedir" \
           org.apache.cassandra.stress.StressServer $@ 1> ./stressd.out.log 2> ./stressd.err.log &
-=======
-    "$JAVA" -server -cp "$CLASSPATH" org.apache.cassandra.stress.StressServer $@ 1> ./stressd.out.log 2> ./stressd.err.log &
->>>>>>> a8ceb2c6
     echo $! > ./stressd.pid
     echo "done."
   ;;
