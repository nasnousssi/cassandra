--- conflicted
+++ resolved
@@ -465,19 +465,11 @@
         cmd.Cmd.__init__(self, completekey=completekey)
         self.hostname = hostname
         self.port = port
-<<<<<<< HEAD
         self.auth_provider = None
-        if username and password:
+        if username:
+            if not password:
+                password = getpass.getpass()
             self.auth_provider = lambda host: dict(username=username, password=password)
-=======
-        self.transport_factory = transport_factory
-
-        if username and not password:
-            password = getpass.getpass()
-
-        self.username = username
-        self.password = password
->>>>>>> 37b94106
         self.keyspace = keyspace
         self.tracing_enabled = tracing_enabled
         self.expand_enabled = expand_enabled
