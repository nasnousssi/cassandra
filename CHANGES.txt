--- conflicted
+++ resolved
@@ -1,4 +1,3 @@
-<<<<<<< HEAD
 4.0-beta2
  * Remove deprecated HintedHandOffManager (CASSANDRA-15939)
  * Prevent repair from overrunning compaction (CASSANDRA-15817)
@@ -18,10 +17,7 @@
  * Optimize NoSpamLogger use in hot paths (CASSANDRA-15766)
  * Verify sstable components on startup (CASSANDRA-15945)
 Merged from 3.11:
-=======
-3.11.8
  * Correctly interpret SASI's `max_compaction_flush_memory_in_mb` setting in megabytes not bytes (CASSANDRA-16071)
->>>>>>> 116e9c16
  * Fix short read protection for GROUP BY queries (CASSANDRA-15459)
  * stop_paranoid disk failure policy is ignored on CorruptSSTableException after node is up (CASSANDRA-15191)
  * Frozen RawTuple is not annotated with frozen in the toString method (CASSANDRA-15857)
