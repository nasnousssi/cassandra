<<<<<<< HEAD
3.11.7
 * 
=======
3.0.21
 * Run evictFromMembership in GossipStage (CASSANDRA-15592)
>>>>>>> 95197cef


3.11.6
 * Fix bad UDT sstable metadata serialization headers written by C* 3.0 on upgrade and in sstablescrub (CASSANDRA-15035)
 * Fix nodetool compactionstats showing extra pending task for TWCS - patch implemented (CASSANDRA-15409)
 * Fix SELECT JSON formatting for the "duration" type (CASSANDRA-15075)
 * Fix LegacyLayout to have same behavior as 2.x when handling unknown column names (CASSANDRA-15081)
 * Update nodetool help stop output (CASSANDRA-15401)
Merged from 3.0:
 * Run in-jvm upgrade dtests in circleci (CASSANDRA-15506)
 * Include updates to static column in mutation size calculations (CASSANDRA-15293)
 * Fix point-in-time recoevery ignoring timestamp of updates to static columns (CASSANDRA-15292)
 * GC logs are also put under $CASSANDRA_LOG_DIR (CASSANDRA-14306)
 * Fix sstabledump's position key value when partitions have multiple rows (CASSANDRA-14721)
 * Avoid over-scanning data directories in LogFile.verify() (CASSANDRA-15364)
 * Bump generations and document changes to system_distributed and system_traces in 3.0, 3.11
   (CASSANDRA-15441)
 * Fix system_traces creation timestamp; optimise system keyspace upgrades (CASSANDRA-15398)
 * Fix various data directory prefix matching issues (CASSANDRA-13974)
 * Minimize clustering values in metadata collector (CASSANDRA-15400)
 * Avoid over-trimming of results in mixed mode clusters (CASSANDRA-15405)
 * validate value sizes in LegacyLayout (CASSANDRA-15373)
 * Ensure that tracing doesn't break connections in 3.x/4.0 mixed mode by default (CASSANDRA-15385)
 * Make sure index summary redistribution does not start when compactions are paused (CASSANDRA-15265)
 * Ensure legacy rows have primary key livenessinfo when they contain illegal cells (CASSANDRA-15365)
 * Fix race condition when setting bootstrap flags (CASSANDRA-14878)
Merged from 2.2:
 * Fix SELECT JSON output for empty blobs (CASSANDRA-15435)
 * In-JVM DTest: Set correct internode message version for upgrade test (CASSANDRA-15371)
 * In-JVM DTest: Support NodeTool in dtest (CASSANDRA-15429)
 * Fix NativeLibrary.tryOpenDirectory callers for Windows (CASSANDRA-15426)


3.11.5
 * Fix SASI non-literal string comparisons (range operators) (CASSANDRA-15169)
 * Make sure user defined compaction transactions are always closed (CASSANDRA-15123)
 * Fix cassandra-env.sh to use $CASSANDRA_CONF to find cassandra-jaas.config (CASSANDRA-14305)
 * Fixed nodetool cfstats printing index name twice (CASSANDRA-14903)
 * Add flag to disable SASI indexes, and warnings on creation (CASSANDRA-14866)
Merged from 3.0:
 * Add ability to cap max negotiable protocol version (CASSANDRA-15193)
 * Gossip tokens on startup if available (CASSANDRA-15335)
 * Fix resource leak in CompressedSequentialWriter (CASSANDRA-15340)
 * Fix bad merge that reverted CASSANDRA-14993 (CASSANDRA-15289)
 * Fix LegacyLayout RangeTombstoneList IndexOutOfBoundsException when upgrading and RangeTombstone bounds are asymmetric (CASSANDRA-15172)
 * Fix NPE when using allocate_tokens_for_keyspace on new DC/rack (CASSANDRA-14952)
 * Filter sstables earlier when running cleanup (CASSANDRA-15100)
 * Use mean row count instead of mean column count for index selectivity calculation (CASSANDRA-15259)
 * Avoid updating unchanged gossip states (CASSANDRA-15097)
 * Prevent recreation of previously dropped columns with a different kind (CASSANDRA-14948)
 * Prevent client requests from blocking on executor task queue (CASSANDRA-15013)
 * Toughen up column drop/recreate type validations (CASSANDRA-15204)
 * LegacyLayout should handle paging states that cross a collection column (CASSANDRA-15201)
 * Prevent RuntimeException when username or password is empty/null (CASSANDRA-15198)
 * Multiget thrift query returns null records after digest mismatch (CASSANDRA-14812)
 * Skipping illegal legacy cells can break reverse iteration of indexed partitions (CASSANDRA-15178)
 * Handle paging states serialized with a different version than the session's (CASSANDRA-15176)
 * Throw IOE instead of asserting on unsupporter peer versions (CASSANDRA-15066)
 * Update token metadata when handling MOVING/REMOVING_TOKEN events (CASSANDRA-15120)
 * Add ability to customize cassandra log directory using $CASSANDRA_LOG_DIR (CASSANDRA-15090)
 * Skip cells with illegal column names when reading legacy sstables (CASSANDRA-15086)
 * Fix assorted gossip races and add related runtime checks (CASSANDRA-15059)
 * Fix mixed mode partition range scans with limit (CASSANDRA-15072)
 * cassandra-stress works with frozen collections: list and set (CASSANDRA-14907)
 * Fix handling FS errors on writing and reading flat files - LogTransaction and hints (CASSANDRA-15053)
 * Avoid double closing the iterator to avoid overcounting the number of requests (CASSANDRA-15058)
 * Improve `nodetool status -r` speed (CASSANDRA-14847)
 * Improve merkle tree size and time on heap (CASSANDRA-14096)
 * Add missing commands to nodetool_completion (CASSANDRA-14916)
 * Anti-compaction temporarily corrupts sstable state for readers (CASSANDRA-15004)
Merged from 2.2:
 * Catch non-IOException in FileUtils.close to make sure that all resources are closed (CASSANDRA-15225)
 * Handle exceptions during authentication/authorization (CASSANDRA-15041)
 * Support cross version messaging in in-jvm upgrade dtests (CASSANDRA-15078)
 * Fix index summary redistribution cancellation (CASSANDRA-15045)
 * Refactor Circle CI configuration (CASSANDRA-14806)
 * Fixing invalid CQL in security documentation (CASSANDRA-15020)
 * Multi-version in-JVM dtests (CASSANDRA-14937)
 * Allow instance class loaders to be garbage collected for inJVM dtest (CASSANDRA-15170)
 * Add support for network topology and query tracing for inJVM dtest (CASSANDRA-15319)


3.11.4
 * Make stop-server.bat wait for Cassandra to terminate (CASSANDRA-14829)
 * Correct sstable sorting for garbagecollect and levelled compaction (CASSANDRA-14870)
Merged from 3.0:
 * Severe concurrency issues in STCS,DTCS,TWCS,TMD.Topology,TypeParser
 * Add a script to make running the cqlsh tests in cassandra repo easier (CASSANDRA-14951)
 * If SizeEstimatesRecorder misses a 'onDropTable' notification, the size_estimates table will never be cleared for that table. (CASSANDRA-14905)
 * Counters fail to increment in 2.1/2.2 to 3.X mixed version clusters (CASSANDRA-14958)
 * Streaming needs to synchronise access to LifecycleTransaction (CASSANDRA-14554)
 * Fix cassandra-stress write hang with default options (CASSANDRA-14616)
 * Differentiate between slices and RTs when decoding legacy bounds (CASSANDRA-14919)
 * Netty epoll IOExceptions caused by unclean client disconnects being logged at INFO (CASSANDRA-14909)
 * Unfiltered.isEmpty conflicts with Row extends AbstractCollection.isEmpty (CASSANDRA-14588)
 * RangeTombstoneList doesn't properly clean up mergeable or superseded rts in some cases (CASSANDRA-14894)
 * Fix handling of collection tombstones for dropped columns from legacy sstables (CASSANDRA-14912)
 * Throw exception if Columns serialized subset encode more columns than possible (CASSANDRA-14591)
 * Drop/add column name with different Kind can result in corruption (CASSANDRA-14843)
 * Fix missing rows when reading 2.1 SSTables with static columns in 3.0 (CASSANDRA-14873)
 * Move TWCS message 'No compaction necessary for bucket size' to Trace level (CASSANDRA-14884)
 * Sstable min/max metadata can cause data loss (CASSANDRA-14861)
 * Dropped columns can cause reverse sstable iteration to return prematurely (CASSANDRA-14838)
 * Legacy sstables with  multi block range tombstones create invalid bound sequences (CASSANDRA-14823)
 * Expand range tombstone validation checks to multiple interim request stages (CASSANDRA-14824)
 * Reverse order reads can return incomplete results (CASSANDRA-14803)
 * Avoid calling iter.next() in a loop when notifying indexers about range tombstones (CASSANDRA-14794)
 * Fix purging semi-expired RT boundaries in reversed iterators (CASSANDRA-14672)
 * DESC order reads can fail to return the last Unfiltered in the partition (CASSANDRA-14766)
 * Fix corrupted collection deletions for dropped columns in 3.0 <-> 2.{1,2} messages (CASSANDRA-14568)
 * Fix corrupted static collection deletions in 3.0 <-> 2.{1,2} messages (CASSANDRA-14568)
 * Handle failures in parallelAllSSTableOperation (cleanup/upgradesstables/etc) (CASSANDRA-14657)
 * Improve TokenMetaData cache populating performance avoid long locking (CASSANDRA-14660)
 * Backport: Flush netty client messages immediately (not by default) (CASSANDRA-13651)
 * Fix static column order for SELECT * wildcard queries (CASSANDRA-14638)
 * sstableloader should use discovered broadcast address to connect intra-cluster (CASSANDRA-14522)
 * Fix reading columns with non-UTF names from schema (CASSANDRA-14468)
Merged from 2.2:
 * CircleCI docker image should bake in more dependencies (CASSANDRA-14985)
 * Don't enable client transports when bootstrap is pending (CASSANDRA-14525)
 * MigrationManager attempts to pull schema from different major version nodes (CASSANDRA-14928)
 * Fix incorrect cqlsh results when selecting same columns multiple times (CASSANDRA-13262)
 * Returns null instead of NaN or Infinity in JSON strings (CASSANDRA-14377)
Merged from 2.1:
 * Paged Range Slice queries with DISTINCT can drop rows from results (CASSANDRA-14956)
 * Update release checksum algorithms to SHA-256, SHA-512 (CASSANDRA-14970)


3.11.3
 * Validate supported column type with SASI analyzer (CASSANDRA-13669)
 * Remove BTree.Builder Recycler to reduce memory usage (CASSANDRA-13929)
 * Reduce nodetool GC thread count (CASSANDRA-14475)
 * Fix New SASI view creation during Index Redistribution (CASSANDRA-14055)
 * Remove string formatting lines from BufferPool hot path (CASSANDRA-14416)
 * Update metrics to 3.1.5 (CASSANDRA-12924)
 * Detect OpenJDK jvm type and architecture (CASSANDRA-12793)
 * Don't use guava collections in the non-system keyspace jmx attributes (CASSANDRA-12271)
 * Allow existing nodes to use all peers in shadow round (CASSANDRA-13851)
 * Fix cqlsh to read connection.ssl cqlshrc option again (CASSANDRA-14299)
 * Downgrade log level to trace for CommitLogSegmentManager (CASSANDRA-14370)
 * CQL fromJson(null) throws NullPointerException (CASSANDRA-13891)
 * Serialize empty buffer as empty string for json output format (CASSANDRA-14245)
 * Allow logging implementation to be interchanged for embedded testing (CASSANDRA-13396)
 * SASI tokenizer for simple delimiter based entries (CASSANDRA-14247)
 * Fix Loss of digits when doing CAST from varint/bigint to decimal (CASSANDRA-14170)
 * RateBasedBackPressure unnecessarily invokes a lock on the Guava RateLimiter (CASSANDRA-14163)
 * Fix wildcard GROUP BY queries (CASSANDRA-14209)
Merged from 3.0:
 * Fix corrupted static collection deletions in 3.0 -> 2.{1,2} messages (CASSANDRA-14568)
 * Fix potential IndexOutOfBoundsException with counters (CASSANDRA-14167)
 * Always close RT markers returned by ReadCommand#executeLocally() (CASSANDRA-14515)
 * Reverse order queries with range tombstones can cause data loss (CASSANDRA-14513)
 * Fix regression of lagging commitlog flush log message (CASSANDRA-14451)
 * Add Missing dependencies in pom-all (CASSANDRA-14422)
 * Cleanup StartupClusterConnectivityChecker and PING Verb (CASSANDRA-14447)
 * Fix deprecated repair error notifications from 3.x clusters to legacy JMX clients (CASSANDRA-13121)
 * Cassandra not starting when using enhanced startup scripts in windows (CASSANDRA-14418)
 * Fix progress stats and units in compactionstats (CASSANDRA-12244)
 * Better handle missing partition columns in system_schema.columns (CASSANDRA-14379)
 * Delay hints store excise by write timeout to avoid race with decommission (CASSANDRA-13740)
 * Deprecate background repair and probablistic read_repair_chance table options
   (CASSANDRA-13910)
 * Add missed CQL keywords to documentation (CASSANDRA-14359)
 * Fix unbounded validation compactions on repair / revert CASSANDRA-13797 (CASSANDRA-14332)
 * Avoid deadlock when running nodetool refresh before node is fully up (CASSANDRA-14310)
 * Handle all exceptions when opening sstables (CASSANDRA-14202)
 * Handle incompletely written hint descriptors during startup (CASSANDRA-14080)
 * Handle repeat open bound from SRP in read repair (CASSANDRA-14330)
 * Respect max hint window when hinting for LWT (CASSANDRA-14215)
 * Adding missing WriteType enum values to v3, v4, and v5 spec (CASSANDRA-13697)
 * Don't regenerate bloomfilter and summaries on startup (CASSANDRA-11163)
 * Fix NPE when performing comparison against a null frozen in LWT (CASSANDRA-14087)
 * Log when SSTables are deleted (CASSANDRA-14302)
 * Fix batch commitlog sync regression (CASSANDRA-14292)
 * Write to pending endpoint when view replica is also base replica (CASSANDRA-14251)
 * Chain commit log marker potential performance regression in batch commit mode (CASSANDRA-14194)
 * Fully utilise specified compaction threads (CASSANDRA-14210)
 * Pre-create deletion log records to finish compactions quicker (CASSANDRA-12763)
Merged from 2.2:
 * Fix bug that prevented compaction of SSTables after full repairs (CASSANDRA-14423)
 * Incorrect counting of pending messages in OutboundTcpConnection (CASSANDRA-11551)
 * Fix compaction failure caused by reading un-flushed data (CASSANDRA-12743)
 * Use Bounds instead of Range for sstables in anticompaction (CASSANDRA-14411)
 * Fix JSON queries with IN restrictions and ORDER BY clause (CASSANDRA-14286)
 * Backport circleci yaml (CASSANDRA-14240)
Merged from 2.1:
 * Check checksum before decompressing data (CASSANDRA-14284)
 * CVE-2017-5929 Security vulnerability in Logback warning in NEWS.txt (CASSANDRA-14183)


3.11.2
 * Fix ReadCommandTest (CASSANDRA-14234)
 * Remove trailing period from latency reports at keyspace level (CASSANDRA-14233)
 * Backport CASSANDRA-13080: Use new token allocation for non bootstrap case as well (CASSANDRA-14212)
 * Remove dependencies on JVM internal classes from JMXServerUtils (CASSANDRA-14173) 
 * Add DEFAULT, UNSET, MBEAN and MBEANS to `ReservedKeywords` (CASSANDRA-14205)
 * Add Unittest for schema migration fix (CASSANDRA-14140)
 * Print correct snitch info from nodetool describecluster (CASSANDRA-13528)
 * Close socket on error during connect on OutboundTcpConnection (CASSANDRA-9630)
 * Enable CDC unittest (CASSANDRA-14141)
 * Acquire read lock before accessing CompactionStrategyManager fields (CASSANDRA-14139)
 * Split CommitLogStressTest to avoid timeout (CASSANDRA-14143)
 * Avoid invalidating disk boundaries unnecessarily (CASSANDRA-14083)
 * Avoid exposing compaction strategy index externally (CASSANDRA-14082)
 * Prevent continuous schema exchange between 3.0 and 3.11 nodes (CASSANDRA-14109)
 * Fix imbalanced disks when replacing node with same address with JBOD (CASSANDRA-14084)
 * Reload compaction strategies when disk boundaries are invalidated (CASSANDRA-13948)
 * Remove OpenJDK log warning (CASSANDRA-13916)
 * Prevent compaction strategies from looping indefinitely (CASSANDRA-14079)
 * Cache disk boundaries (CASSANDRA-13215)
 * Add asm jar to build.xml for maven builds (CASSANDRA-11193)
 * Round buffer size to powers of 2 for the chunk cache (CASSANDRA-13897)
 * Update jackson JSON jars (CASSANDRA-13949)
 * Avoid locks when checking LCS fanout and if we should defrag (CASSANDRA-13930)
 * Correctly count range tombstones in traces and tombstone thresholds (CASSANDRA-8527)
Merged from 3.0:
 * Add MinGW uname check to start scripts (CASSANDRA-12840)
 * Use the correct digest file and reload sstable metadata in nodetool verify (CASSANDRA-14217)
 * Handle failure when mutating repaired status in Verifier (CASSANDRA-13933)
 * Set encoding for javadoc generation (CASSANDRA-14154)
 * Fix index target computation for dense composite tables with dropped compact storage (CASSANDRA-14104)
 * Improve commit log chain marker updating (CASSANDRA-14108)
 * Extra range tombstone bound creates double rows (CASSANDRA-14008)
 * Fix SStable ordering by max timestamp in SinglePartitionReadCommand (CASSANDRA-14010)
 * Accept role names containing forward-slash (CASSANDRA-14088)
 * Optimize CRC check chance probability calculations (CASSANDRA-14094)
 * Fix cleanup on keyspace with no replicas (CASSANDRA-13526)
 * Fix updating base table rows with TTL not removing view entries (CASSANDRA-14071)
 * Reduce garbage created by DynamicSnitch (CASSANDRA-14091)
 * More frequent commitlog chained markers (CASSANDRA-13987)
 * Fix serialized size of DataLimits (CASSANDRA-14057)
 * Add flag to allow dropping oversized read repair mutations (CASSANDRA-13975)
 * Fix SSTableLoader logger message (CASSANDRA-14003)
 * Fix repair race that caused gossip to block (CASSANDRA-13849)
 * Tracing interferes with digest requests when using RandomPartitioner (CASSANDRA-13964)
 * Add flag to disable materialized views, and warnings on creation (CASSANDRA-13959)
 * Don't let user drop or generally break tables in system_distributed (CASSANDRA-13813)
 * Provide a JMX call to sync schema with local storage (CASSANDRA-13954)
 * Mishandling of cells for removed/dropped columns when reading legacy files (CASSANDRA-13939)
 * Deserialise sstable metadata in nodetool verify (CASSANDRA-13922)
Merged from 2.2:
 * Fix the inspectJvmOptions startup check (CASSANDRA-14112)
 * Fix race that prevents submitting compaction for a table when executor is full (CASSANDRA-13801)
 * Rely on the JVM to handle OutOfMemoryErrors (CASSANDRA-13006)
 * Grab refs during scrub/index redistribution/cleanup (CASSANDRA-13873)
Merged from 2.1:
 * Protect against overflow of local expiration time (CASSANDRA-14092)
 * RPM package spec: fix permissions for installed jars and config files (CASSANDRA-14181)
 * More PEP8 compiance for cqlsh (CASSANDRA-14021)


3.11.1
 * Fix the computation of cdc_total_space_in_mb for exabyte filesystems (CASSANDRA-13808)
 * AbstractTokenTreeBuilder#serializedSize returns wrong value when there is a single leaf and overflow collisions (CASSANDRA-13869)
 * Add a compaction option to TWCS to ignore sstables overlapping checks (CASSANDRA-13418)
 * BTree.Builder memory leak (CASSANDRA-13754)
 * Revert CASSANDRA-10368 of supporting non-pk column filtering due to correctness (CASSANDRA-13798)
 * Add a skip read validation flag to cassandra-stress (CASSANDRA-13772)
 * Fix cassandra-stress hang issues when an error during cluster connection happens (CASSANDRA-12938)
 * Better bootstrap failure message when blocked by (potential) range movement (CASSANDRA-13744)
 * "ignore" option is ignored in sstableloader (CASSANDRA-13721)
 * Deadlock in AbstractCommitLogSegmentManager (CASSANDRA-13652)
 * Duplicate the buffer before passing it to analyser in SASI operation (CASSANDRA-13512)
 * Properly evict pstmts from prepared statements cache (CASSANDRA-13641)
Merged from 3.0:
 * Improve TRUNCATE performance (CASSANDRA-13909)
 * Implement short read protection on partition boundaries (CASSANDRA-13595)
 * Fix ISE thrown by UPI.Serializer.hasNext() for some SELECT queries (CASSANDRA-13911)
 * Filter header only commit logs before recovery (CASSANDRA-13918)
 * AssertionError prepending to a list (CASSANDRA-13149)
 * Fix support for SuperColumn tables (CASSANDRA-12373)
 * Handle limit correctly on tables with strict liveness (CASSANDRA-13883)
 * Fix missing original update in TriggerExecutor (CASSANDRA-13894)
 * Remove non-rpc-ready nodes from counter leader candidates (CASSANDRA-13043)
 * Improve short read protection performance (CASSANDRA-13794)
 * Fix sstable reader to support range-tombstone-marker for multi-slices (CASSANDRA-13787)
 * Fix short read protection for tables with no clustering columns (CASSANDRA-13880)
 * Make isBuilt volatile in PartitionUpdate (CASSANDRA-13619)
 * Prevent integer overflow of timestamps in CellTest and RowsTest (CASSANDRA-13866)
 * Fix counter application order in short read protection (CASSANDRA-12872)
 * Don't block RepairJob execution on validation futures (CASSANDRA-13797)
 * Wait for all management tasks to complete before shutting down CLSM (CASSANDRA-13123)
 * INSERT statement fails when Tuple type is used as clustering column with default DESC order (CASSANDRA-13717)
 * Fix pending view mutations handling and cleanup batchlog when there are local and remote paired mutations (CASSANDRA-13069)
 * Improve config validation and documentation on overflow and NPE (CASSANDRA-13622)
 * Range deletes in a CAS batch are ignored (CASSANDRA-13655)
 * Avoid assertion error when IndexSummary > 2G (CASSANDRA-12014)
 * Change repair midpoint logging for tiny ranges (CASSANDRA-13603)
 * Better handle corrupt final commitlog segment (CASSANDRA-11995)
 * StreamingHistogram is not thread safe (CASSANDRA-13756)
 * Fix MV timestamp issues (CASSANDRA-11500)
 * Better tolerate improperly formatted bcrypt hashes (CASSANDRA-13626)
 * Fix race condition in read command serialization (CASSANDRA-13363)
 * Fix AssertionError in short read protection (CASSANDRA-13747)
 * Don't skip corrupted sstables on startup (CASSANDRA-13620)
 * Fix the merging of cells with different user type versions (CASSANDRA-13776)
 * Copy session properties on cqlsh.py do_login (CASSANDRA-13640)
 * Potential AssertionError during ReadRepair of range tombstone and partition deletions (CASSANDRA-13719)
 * Don't let stress write warmup data if n=0 (CASSANDRA-13773)
 * Gossip thread slows down when using batch commit log (CASSANDRA-12966)
 * Randomize batchlog endpoint selection with only 1 or 2 racks (CASSANDRA-12884)
 * Fix digest calculation for counter cells (CASSANDRA-13750)
 * Fix ColumnDefinition.cellValueType() for non-frozen collection and change SSTabledump to use type.toJSONString() (CASSANDRA-13573)
 * Skip materialized view addition if the base table doesn't exist (CASSANDRA-13737)
 * Drop table should remove corresponding entries in dropped_columns table (CASSANDRA-13730)
 * Log warn message until legacy auth tables have been migrated (CASSANDRA-13371)
 * Fix incorrect [2.1 <- 3.0] serialization of counter cells created in 2.0 (CASSANDRA-13691)
 * Fix invalid writetime for null cells (CASSANDRA-13711)
 * Fix ALTER TABLE statement to atomically propagate changes to the table and its MVs (CASSANDRA-12952)
 * Fixed ambiguous output of nodetool tablestats command (CASSANDRA-13722)
 * Fix Digest mismatch Exception if hints file has UnknownColumnFamily (CASSANDRA-13696)
 * Purge tombstones created by expired cells (CASSANDRA-13643)
 * Make concat work with iterators that have different subsets of columns (CASSANDRA-13482)
 * Set test.runners based on cores and memory size (CASSANDRA-13078)
 * Allow different NUMACTL_ARGS to be passed in (CASSANDRA-13557)
 * Allow native function calls in CQLSSTableWriter (CASSANDRA-12606)
 * Fix secondary index queries on COMPACT tables (CASSANDRA-13627)
 * Nodetool listsnapshots output is missing a newline, if there are no snapshots (CASSANDRA-13568)
 * sstabledump reports incorrect usage for argument order (CASSANDRA-13532)
Merged from 2.2:
 * Safely handle empty buffers when outputting to JSON (CASSANDRA-13868)
 * Copy session properties on cqlsh.py do_login (CASSANDRA-13847)
 * Fix load over calculated issue in IndexSummaryRedistribution (CASSANDRA-13738)
 * Fix compaction and flush exception not captured (CASSANDRA-13833)
 * Uncaught exceptions in Netty pipeline (CASSANDRA-13649)
 * Prevent integer overflow on exabyte filesystems (CASSANDRA-13067)
 * Fix queries with LIMIT and filtering on clustering columns (CASSANDRA-11223)
 * Fix potential NPE when resume bootstrap fails (CASSANDRA-13272)
 * Fix toJSONString for the UDT, tuple and collection types (CASSANDRA-13592)
 * Fix nested Tuples/UDTs validation (CASSANDRA-13646)
Merged from 2.1:
 * Clone HeartBeatState when building gossip messages. Make its generation/version volatile (CASSANDRA-13700)


3.11.0
 * Allow native function calls in CQLSSTableWriter (CASSANDRA-12606)
 * Replace string comparison with regex/number checks in MessagingService test (CASSANDRA-13216)
 * Fix formatting of duration columns in CQLSH (CASSANDRA-13549)
 * Fix the problem with duplicated rows when using paging with SASI (CASSANDRA-13302)
 * Allow CONTAINS statements filtering on the partition key and it’s parts (CASSANDRA-13275)
 * Fall back to even ranges calculation in clusters with vnodes when tokens are distributed unevenly (CASSANDRA-13229)
 * Fix duration type validation to prevent overflow (CASSANDRA-13218)
 * Forbid unsupported creation of SASI indexes over partition key columns (CASSANDRA-13228)
 * Reject multiple values for a key in CQL grammar. (CASSANDRA-13369)
 * UDA fails without input rows (CASSANDRA-13399)
 * Fix compaction-stress by using daemonInitialization (CASSANDRA-13188)
 * V5 protocol flags decoding broken (CASSANDRA-13443)
 * Use write lock not read lock for removing sstables from compaction strategies. (CASSANDRA-13422)
 * Use corePoolSize equal to maxPoolSize in JMXEnabledThreadPoolExecutors (CASSANDRA-13329)
 * Avoid rebuilding SASI indexes containing no values (CASSANDRA-12962)
 * Add charset to Analyser input stream (CASSANDRA-13151)
 * Fix testLimitSSTables flake caused by concurrent flush (CASSANDRA-12820)
 * cdc column addition strikes again (CASSANDRA-13382)
 * Fix static column indexes (CASSANDRA-13277)
 * DataOutputBuffer.asNewBuffer broken (CASSANDRA-13298)
 * unittest CipherFactoryTest failed on MacOS (CASSANDRA-13370)
 * Forbid SELECT restrictions and CREATE INDEX over non-frozen UDT columns (CASSANDRA-13247)
 * Default logging we ship will incorrectly print "?:?" for "%F:%L" pattern (CASSANDRA-13317)
 * Possible AssertionError in UnfilteredRowIteratorWithLowerBound (CASSANDRA-13366)
 * Support unaligned memory access for AArch64 (CASSANDRA-13326)
 * Improve SASI range iterator efficiency on intersection with an empty range (CASSANDRA-12915).
 * Fix equality comparisons of columns using the duration type (CASSANDRA-13174)
 * Obfuscate password in stress-graphs (CASSANDRA-12233)
 * Move to FastThreadLocalThread and FastThreadLocal (CASSANDRA-13034)
 * nodetool stopdaemon errors out (CASSANDRA-13030)
 * Tables in system_distributed should not use gcgs of 0 (CASSANDRA-12954)
 * Fix primary index calculation for SASI (CASSANDRA-12910)
 * More fixes to the TokenAllocator (CASSANDRA-12990)
 * NoReplicationTokenAllocator should work with zero replication factor (CASSANDRA-12983)
 * Address message coalescing regression (CASSANDRA-12676)
 * Delete illegal character from StandardTokenizerImpl.jflex (CASSANDRA-13417)
 * Fix cqlsh automatic protocol downgrade regression (CASSANDRA-13307)
 * Tracing payload not passed from QueryMessage to tracing session (CASSANDRA-12835)
Merged from 3.0:
 * Ensure int overflow doesn't occur when calculating large partition warning size (CASSANDRA-13172)
 * Ensure consistent view of partition columns between coordinator and replica in ColumnFilter (CASSANDRA-13004)
 * Failed unregistering mbean during drop keyspace (CASSANDRA-13346)
 * nodetool scrub/cleanup/upgradesstables exit code is wrong (CASSANDRA-13542)
 * Fix the reported number of sstable data files accessed per read (CASSANDRA-13120)
 * Fix schema digest mismatch during rolling upgrades from versions before 3.0.12 (CASSANDRA-13559)
 * Upgrade JNA version to 4.4.0 (CASSANDRA-13072)
 * Interned ColumnIdentifiers should use minimal ByteBuffers (CASSANDRA-13533)
 * ReverseIndexedReader may drop rows during 2.1 to 3.0 upgrade (CASSANDRA-13525)
 * Fix repair process violating start/end token limits for small ranges (CASSANDRA-13052)
 * Add storage port options to sstableloader (CASSANDRA-13518)
 * Properly handle quoted index names in cqlsh DESCRIBE output (CASSANDRA-12847)
 * Avoid reading static row twice from old format sstables (CASSANDRA-13236)
 * Fix NPE in StorageService.excise() (CASSANDRA-13163)
 * Expire OutboundTcpConnection messages by a single Thread (CASSANDRA-13265)
 * Fail repair if insufficient responses received (CASSANDRA-13397)
 * Fix SSTableLoader fail when the loaded table contains dropped columns (CASSANDRA-13276)
 * Avoid name clashes in CassandraIndexTest (CASSANDRA-13427)
 * Handling partially written hint files (CASSANDRA-12728)
 * Interrupt replaying hints on decommission (CASSANDRA-13308)
 * Handling partially written hint files (CASSANDRA-12728)
 * Fix NPE issue in StorageService (CASSANDRA-13060)
 * Make reading of range tombstones more reliable (CASSANDRA-12811)
 * Fix startup problems due to schema tables not completely flushed (CASSANDRA-12213)
 * Fix view builder bug that can filter out data on restart (CASSANDRA-13405)
 * Fix 2i page size calculation when there are no regular columns (CASSANDRA-13400)
 * Fix the conversion of 2.X expired rows without regular column data (CASSANDRA-13395)
 * Fix hint delivery when using ext+internal IPs with prefer_local enabled (CASSANDRA-13020)
 * Fix possible NPE on upgrade to 3.0/3.X in case of IO errors (CASSANDRA-13389)
 * Legacy deserializer can create empty range tombstones (CASSANDRA-13341)
 * Legacy caching options can prevent 3.0 upgrade (CASSANDRA-13384)
 * Use the Kernel32 library to retrieve the PID on Windows and fix startup checks (CASSANDRA-13333)
 * Fix code to not exchange schema across major versions (CASSANDRA-13274)
 * Dropping column results in "corrupt" SSTable (CASSANDRA-13337)
 * Bugs handling range tombstones in the sstable iterators (CASSANDRA-13340)
 * Fix CONTAINS filtering for null collections (CASSANDRA-13246)
 * Applying: Use a unique metric reservoir per test run when using Cassandra-wide metrics residing in MBeans (CASSANDRA-13216)
 * Propagate row deletions in 2i tables on upgrade (CASSANDRA-13320)
 * Slice.isEmpty() returns false for some empty slices (CASSANDRA-13305)
 * Add formatted row output to assertEmpty in CQL Tester (CASSANDRA-13238)
 * Prevent data loss on upgrade 2.1 - 3.0 by adding component separator to LogRecord absolute path (CASSANDRA-13294)
 * Improve testing on macOS by eliminating sigar logging (CASSANDRA-13233)
 * Cqlsh copy-from should error out when csv contains invalid data for collections (CASSANDRA-13071)
 * Fix "multiple versions of ant detected..." when running ant test (CASSANDRA-13232)
 * Coalescing strategy sleeps too much (CASSANDRA-13090)
 * Faster StreamingHistogram (CASSANDRA-13038)
 * Legacy deserializer can create unexpected boundary range tombstones (CASSANDRA-13237)
 * Remove unnecessary assertion from AntiCompactionTest (CASSANDRA-13070)
 * Fix cqlsh COPY for dates before 1900 (CASSANDRA-13185)
 * Use keyspace replication settings on system.size_estimates table (CASSANDRA-9639)
 * Add vm.max_map_count StartupCheck (CASSANDRA-13008)
 * Hint related logging should include the IP address of the destination in addition to
   host ID (CASSANDRA-13205)
 * Reloading logback.xml does not work (CASSANDRA-13173)
 * Lightweight transactions temporarily fail after upgrade from 2.1 to 3.0 (CASSANDRA-13109)
 * Duplicate rows after upgrading from 2.1.16 to 3.0.10/3.9 (CASSANDRA-13125)
 * Fix UPDATE queries with empty IN restrictions (CASSANDRA-13152)
 * Fix handling of partition with partition-level deletion plus
   live rows in sstabledump (CASSANDRA-13177)
 * Provide user workaround when system_schema.columns does not contain entries
   for a table that's in system_schema.tables (CASSANDRA-13180)
 * Nodetool upgradesstables/scrub/compact ignores system tables (CASSANDRA-13410)
 * Fix schema version calculation for rolling upgrades (CASSANDRA-13441)
Merged from 2.2:
 * Nodes started with join_ring=False should be able to serve requests when authentication is enabled (CASSANDRA-11381)
 * cqlsh COPY FROM: increment error count only for failures, not for attempts (CASSANDRA-13209)
 * Avoid starting gossiper in RemoveTest (CASSANDRA-13407)
 * Fix weightedSize() for row-cache reported by JMX and NodeTool (CASSANDRA-13393)
 * Fix JVM metric names (CASSANDRA-13103)
 * Honor truststore-password parameter in cassandra-stress (CASSANDRA-12773)
 * Discard in-flight shadow round responses (CASSANDRA-12653)
 * Don't anti-compact repaired data to avoid inconsistencies (CASSANDRA-13153)
 * Wrong logger name in AnticompactionTask (CASSANDRA-13343)
 * Commitlog replay may fail if last mutation is within 4 bytes of end of segment (CASSANDRA-13282)
 * Fix queries updating multiple time the same list (CASSANDRA-13130)
 * Fix GRANT/REVOKE when keyspace isn't specified (CASSANDRA-13053)
 * Fix flaky LongLeveledCompactionStrategyTest (CASSANDRA-12202)
 * Fix failing COPY TO STDOUT (CASSANDRA-12497)
 * Fix ColumnCounter::countAll behaviour for reverse queries (CASSANDRA-13222)
 * Exceptions encountered calling getSeeds() breaks OTC thread (CASSANDRA-13018)
 * Fix negative mean latency metric (CASSANDRA-12876)
 * Use only one file pointer when creating commitlog segments (CASSANDRA-12539)
Merged from 2.1:
 * Fix 2ndary index queries on partition keys for tables with static columns (CASSANDRA-13147)
 * Fix ParseError unhashable type list in cqlsh copy from (CASSANDRA-13364)
 * Remove unused repositories (CASSANDRA-13278)
 * Log stacktrace of uncaught exceptions (CASSANDRA-13108)
 * Use portable stderr for java error in startup (CASSANDRA-13211)
 * Fix Thread Leak in OutboundTcpConnection (CASSANDRA-13204)
 * Coalescing strategy can enter infinite loop (CASSANDRA-13159)


3.10
 * Fix secondary index queries regression (CASSANDRA-13013)
 * Add duration type to the protocol V5 (CASSANDRA-12850)
 * Fix duration type validation (CASSANDRA-13143)
 * Fix flaky GcCompactionTest (CASSANDRA-12664)
 * Fix TestHintedHandoff.hintedhandoff_decom_test (CASSANDRA-13058)
 * Fixed query monitoring for range queries (CASSANDRA-13050)
 * Remove outboundBindAny configuration property (CASSANDRA-12673)
 * Use correct bounds for all-data range when filtering (CASSANDRA-12666)
 * Remove timing window in test case (CASSANDRA-12875)
 * Resolve unit testing without JCE security libraries installed (CASSANDRA-12945)
 * Fix inconsistencies in cassandra-stress load balancing policy (CASSANDRA-12919)
 * Fix validation of non-frozen UDT cells (CASSANDRA-12916)
 * Don't shut down socket input/output on StreamSession (CASSANDRA-12903)
 * Fix Murmur3PartitionerTest (CASSANDRA-12858)
 * Move cqlsh syntax rules into separate module and allow easier customization (CASSANDRA-12897)
 * Fix CommitLogSegmentManagerTest (CASSANDRA-12283)
 * Fix cassandra-stress truncate option (CASSANDRA-12695)
 * Fix crossNode value when receiving messages (CASSANDRA-12791)
 * Don't load MX4J beans twice (CASSANDRA-12869)
 * Extend native protocol request flags, add versions to SUPPORTED, and introduce ProtocolVersion enum (CASSANDRA-12838)
 * Set JOINING mode when running pre-join tasks (CASSANDRA-12836)
 * remove net.mintern.primitive library due to license issue (CASSANDRA-12845)
 * Properly format IPv6 addresses when logging JMX service URL (CASSANDRA-12454)
 * Optimize the vnode allocation for single replica per DC (CASSANDRA-12777)
 * Use non-token restrictions for bounds when token restrictions are overridden (CASSANDRA-12419)
 * Fix CQLSH auto completion for PER PARTITION LIMIT (CASSANDRA-12803)
 * Use different build directories for Eclipse and Ant (CASSANDRA-12466)
 * Avoid potential AttributeError in cqlsh due to no table metadata (CASSANDRA-12815)
 * Fix RandomReplicationAwareTokenAllocatorTest.testExistingCluster (CASSANDRA-12812)
 * Upgrade commons-codec to 1.9 (CASSANDRA-12790)
 * Make the fanout size for LeveledCompactionStrategy to be configurable (CASSANDRA-11550)
 * Add duration data type (CASSANDRA-11873)
 * Fix timeout in ReplicationAwareTokenAllocatorTest (CASSANDRA-12784)
 * Improve sum aggregate functions (CASSANDRA-12417)
 * Make cassandra.yaml docs for batch_size_*_threshold_in_kb reflect changes in CASSANDRA-10876 (CASSANDRA-12761)
 * cqlsh fails to format collections when using aliases (CASSANDRA-11534)
 * Check for hash conflicts in prepared statements (CASSANDRA-12733)
 * Exit query parsing upon first error (CASSANDRA-12598)
 * Fix cassandra-stress to use single seed in UUID generation (CASSANDRA-12729)
 * CQLSSTableWriter does not allow Update statement (CASSANDRA-12450)
 * Config class uses boxed types but DD exposes primitive types (CASSANDRA-12199)
 * Add pre- and post-shutdown hooks to Storage Service (CASSANDRA-12461)
 * Add hint delivery metrics (CASSANDRA-12693)
 * Remove IndexInfo cache from FileIndexInfoRetriever (CASSANDRA-12731)
 * ColumnIndex does not reuse buffer (CASSANDRA-12502)
 * cdc column addition still breaks schema migration tasks (CASSANDRA-12697)
 * Upgrade metrics-reporter dependencies (CASSANDRA-12089)
 * Tune compaction thread count via nodetool (CASSANDRA-12248)
 * Add +=/-= shortcut syntax for update queries (CASSANDRA-12232)
 * Include repair session IDs in repair start message (CASSANDRA-12532)
 * Add a blocking task to Index, run before joining the ring (CASSANDRA-12039)
 * Fix NPE when using CQLSSTableWriter (CASSANDRA-12667)
 * Support optional backpressure strategies at the coordinator (CASSANDRA-9318)
 * Make randompartitioner work with new vnode allocation (CASSANDRA-12647)
 * Fix cassandra-stress graphing (CASSANDRA-12237)
 * Allow filtering on partition key columns for queries without secondary indexes (CASSANDRA-11031)
 * Fix Cassandra Stress reporting thread model and precision (CASSANDRA-12585)
 * Add JMH benchmarks.jar (CASSANDRA-12586)
 * Cleanup uses of AlterTableStatementColumn (CASSANDRA-12567)
 * Add keep-alive to streaming (CASSANDRA-11841)
 * Tracing payload is passed through newSession(..) (CASSANDRA-11706)
 * avoid deleting non existing sstable files and improve related log messages (CASSANDRA-12261)
 * json/yaml output format for nodetool compactionhistory (CASSANDRA-12486)
 * Retry all internode messages once after a connection is
   closed and reopened (CASSANDRA-12192)
 * Add support to rebuild from targeted replica (CASSANDRA-9875)
 * Add sequence distribution type to cassandra stress (CASSANDRA-12490)
 * "SELECT * FROM foo LIMIT ;" does not error out (CASSANDRA-12154)
 * Define executeLocally() at the ReadQuery Level (CASSANDRA-12474)
 * Extend read/write failure messages with a map of replica addresses
   to error codes in the v5 native protocol (CASSANDRA-12311)
 * Fix rebuild of SASI indexes with existing index files (CASSANDRA-12374)
 * Let DatabaseDescriptor not implicitly startup services (CASSANDRA-9054, 12550)
 * Fix clustering indexes in presence of static columns in SASI (CASSANDRA-12378)
 * Fix queries on columns with reversed type on SASI indexes (CASSANDRA-12223)
 * Added slow query log (CASSANDRA-12403)
 * Count full coordinated request against timeout (CASSANDRA-12256)
 * Allow TTL with null value on insert and update (CASSANDRA-12216)
 * Make decommission operation resumable (CASSANDRA-12008)
 * Add support to one-way targeted repair (CASSANDRA-9876)
 * Remove clientutil jar (CASSANDRA-11635)
 * Fix compaction throughput throttle (CASSANDRA-12366, CASSANDRA-12717)
 * Delay releasing Memtable memory on flush until PostFlush has finished running (CASSANDRA-12358)
 * Cassandra stress should dump all setting on startup (CASSANDRA-11914)
 * Make it possible to compact a given token range (CASSANDRA-10643)
 * Allow updating DynamicEndpointSnitch properties via JMX (CASSANDRA-12179)
 * Collect metrics on queries by consistency level (CASSANDRA-7384)
 * Add support for GROUP BY to SELECT statement (CASSANDRA-10707)
 * Deprecate memtable_cleanup_threshold and update default for memtable_flush_writers (CASSANDRA-12228)
 * Upgrade to OHC 0.4.4 (CASSANDRA-12133)
 * Add version command to cassandra-stress (CASSANDRA-12258)
 * Create compaction-stress tool (CASSANDRA-11844)
 * Garbage-collecting compaction operation and schema option (CASSANDRA-7019)
 * Add beta protocol flag for v5 native protocol (CASSANDRA-12142)
 * Support filtering on non-PRIMARY KEY columns in the CREATE
   MATERIALIZED VIEW statement's WHERE clause (CASSANDRA-10368)
 * Unify STDOUT and SYSTEMLOG logback format (CASSANDRA-12004)
 * COPY FROM should raise error for non-existing input files (CASSANDRA-12174)
 * Faster write path (CASSANDRA-12269)
 * Option to leave omitted columns in INSERT JSON unset (CASSANDRA-11424)
 * Support json/yaml output in nodetool tpstats (CASSANDRA-12035)
 * Expose metrics for successful/failed authentication attempts (CASSANDRA-10635)
 * Prepend snapshot name with "truncated" or "dropped" when a snapshot
   is taken before truncating or dropping a table (CASSANDRA-12178)
 * Optimize RestrictionSet (CASSANDRA-12153)
 * cqlsh does not automatically downgrade CQL version (CASSANDRA-12150)
 * Omit (de)serialization of state variable in UDAs (CASSANDRA-9613)
 * Create a system table to expose prepared statements (CASSANDRA-8831)
 * Reuse DataOutputBuffer from ColumnIndex (CASSANDRA-11970)
 * Remove DatabaseDescriptor dependency from SegmentedFile (CASSANDRA-11580)
 * Add supplied username to authentication error messages (CASSANDRA-12076)
 * Remove pre-startup check for open JMX port (CASSANDRA-12074)
 * Remove compaction Severity from DynamicEndpointSnitch (CASSANDRA-11738)
 * Restore resumable hints delivery (CASSANDRA-11960)
 * Properly report LWT contention (CASSANDRA-12626)
Merged from 3.0:
 * Dump threads when unit tests time out (CASSANDRA-13117)
 * Better error when modifying function permissions without explicit keyspace (CASSANDRA-12925)
 * Indexer is not correctly invoked when building indexes over sstables (CASSANDRA-13075)
 * Read repair is not blocking repair to finish in foreground repair (CASSANDRA-13115)
 * Stress daemon help is incorrect(CASSANDRA-12563)
 * Remove ALTER TYPE support (CASSANDRA-12443)
 * Fix assertion for certain legacy range tombstone pattern (CASSANDRA-12203)
 * Replace empty strings with null values if they cannot be converted (CASSANDRA-12794)
 * Fix deserialization of 2.x DeletedCells (CASSANDRA-12620)
 * Add parent repair session id to anticompaction log message (CASSANDRA-12186)
 * Improve contention handling on failure to acquire MV lock for streaming and hints (CASSANDRA-12905)
 * Fix DELETE and UPDATE queries with empty IN restrictions (CASSANDRA-12829)
 * Mark MVs as built after successful bootstrap (CASSANDRA-12984)
 * Estimated TS drop-time histogram updated with Cell.NO_DELETION_TIME (CASSANDRA-13040)
 * Nodetool compactionstats fails with NullPointerException (CASSANDRA-13021)
 * Thread local pools never cleaned up (CASSANDRA-13033)
 * Set RPC_READY to false when draining or if a node is marked as shutdown (CASSANDRA-12781)
 * CQL often queries static columns unnecessarily (CASSANDRA-12768)
 * Make sure sstables only get committed when it's safe to discard commit log records (CASSANDRA-12956)
 * Reject default_time_to_live option when creating or altering MVs (CASSANDRA-12868)
 * Nodetool should use a more sane max heap size (CASSANDRA-12739)
 * LocalToken ensures token values are cloned on heap (CASSANDRA-12651)
 * AnticompactionRequestSerializer serializedSize is incorrect (CASSANDRA-12934)
 * Prevent reloading of logback.xml from UDF sandbox (CASSANDRA-12535)
 * Reenable HeapPool (CASSANDRA-12900)
 * Disallow offheap_buffers memtable allocation (CASSANDRA-11039)
 * Fix CommitLogSegmentManagerTest (CASSANDRA-12283)
 * Pass root cause to CorruptBlockException when uncompression failed (CASSANDRA-12889)
 * Batch with multiple conditional updates for the same partition causes AssertionError (CASSANDRA-12867)
 * Make AbstractReplicationStrategy extendable from outside its package (CASSANDRA-12788)
 * Don't tell users to turn off consistent rangemovements during rebuild. (CASSANDRA-12296)
 * Fix CommitLogTest.testDeleteIfNotDirty (CASSANDRA-12854)
 * Avoid deadlock due to MV lock contention (CASSANDRA-12689)
 * Fix for KeyCacheCqlTest flakiness (CASSANDRA-12801)
 * Include SSTable filename in compacting large row message (CASSANDRA-12384)
 * Fix potential socket leak (CASSANDRA-12329, CASSANDRA-12330)
 * Fix ViewTest.testCompaction (CASSANDRA-12789)
 * Improve avg aggregate functions (CASSANDRA-12417)
 * Preserve quoted reserved keyword column names in MV creation (CASSANDRA-11803)
 * nodetool stopdaemon errors out (CASSANDRA-12646)
 * Split materialized view mutations on build to prevent OOM (CASSANDRA-12268)
 * mx4j does not work in 3.0.8 (CASSANDRA-12274)
 * Abort cqlsh copy-from in case of no answer after prolonged period of time (CASSANDRA-12740)
 * Avoid sstable corrupt exception due to dropped static column (CASSANDRA-12582)
 * Make stress use client mode to avoid checking commit log size on startup (CASSANDRA-12478)
 * Fix exceptions with new vnode allocation (CASSANDRA-12715)
 * Unify drain and shutdown processes (CASSANDRA-12509)
 * Fix NPE in ComponentOfSlice.isEQ() (CASSANDRA-12706)
 * Fix failure in LogTransactionTest (CASSANDRA-12632)
 * Fix potentially incomplete non-frozen UDT values when querying with the
   full primary key specified (CASSANDRA-12605)
 * Make sure repaired tombstones are dropped when only_purge_repaired_tombstones is enabled (CASSANDRA-12703)
 * Skip writing MV mutations to commitlog on mutation.applyUnsafe() (CASSANDRA-11670)
 * Establish consistent distinction between non-existing partition and NULL value for LWTs on static columns (CASSANDRA-12060)
 * Extend ColumnIdentifier.internedInstances key to include the type that generated the byte buffer (CASSANDRA-12516)
 * Handle composite prefixes with final EOC=0 as in 2.x and refactor LegacyLayout.decodeBound (CASSANDRA-12423)
 * select_distinct_with_deletions_test failing on non-vnode environments (CASSANDRA-11126)
 * Stack Overflow returned to queries while upgrading (CASSANDRA-12527)
 * Fix legacy regex for temporary files from 2.2 (CASSANDRA-12565)
 * Add option to state current gc_grace_seconds to tools/bin/sstablemetadata (CASSANDRA-12208)
 * Fix file system race condition that may cause LogAwareFileLister to fail to classify files (CASSANDRA-11889)
 * Fix file handle leaks due to simultaneous compaction/repair and
   listing snapshots, calculating snapshot sizes, or making schema
   changes (CASSANDRA-11594)
 * Fix nodetool repair exits with 0 for some errors (CASSANDRA-12508)
 * Do not shut down BatchlogManager twice during drain (CASSANDRA-12504)
 * Disk failure policy should not be invoked on out of space (CASSANDRA-12385)
 * Calculate last compacted key on startup (CASSANDRA-6216)
 * Add schema to snapshot manifest, add USING TIMESTAMP clause to ALTER TABLE statements (CASSANDRA-7190)
 * If CF has no clustering columns, any row cache is full partition cache (CASSANDRA-12499)
 * Correct log message for statistics of offheap memtable flush (CASSANDRA-12776)
 * Explicitly set locale for string validation (CASSANDRA-12541,CASSANDRA-12542,CASSANDRA-12543,CASSANDRA-12545)
Merged from 2.2:
 * Fix speculative retry bugs (CASSANDRA-13009)
 * Fix handling of nulls and unsets in IN conditions (CASSANDRA-12981)
 * Fix race causing infinite loop if Thrift server is stopped before it starts listening (CASSANDRA-12856)
 * CompactionTasks now correctly drops sstables out of compaction when not enough disk space is available (CASSANDRA-12979)
 * Remove support for non-JavaScript UDFs (CASSANDRA-12883)
 * Fix DynamicEndpointSnitch noop in multi-datacenter situations (CASSANDRA-13074)
 * cqlsh copy-from: encode column names to avoid primary key parsing errors (CASSANDRA-12909)
 * Temporarily fix bug that creates commit log when running offline tools (CASSANDRA-8616)
 * Reduce granuality of OpOrder.Group during index build (CASSANDRA-12796)
 * Test bind parameters and unset parameters in InsertUpdateIfConditionTest (CASSANDRA-12980)
 * Use saved tokens when setting local tokens on StorageService.joinRing (CASSANDRA-12935)
 * cqlsh: fix DESC TYPES errors (CASSANDRA-12914)
 * Fix leak on skipped SSTables in sstableupgrade (CASSANDRA-12899)
 * Avoid blocking gossip during pending range calculation (CASSANDRA-12281)
 * Fix purgeability of tombstones with max timestamp (CASSANDRA-12792)
 * Fail repair if participant dies during sync or anticompaction (CASSANDRA-12901)
 * cqlsh COPY: unprotected pk values before converting them if not using prepared statements (CASSANDRA-12863)
 * Fix Util.spinAssertEquals (CASSANDRA-12283)
 * Fix potential NPE for compactionstats (CASSANDRA-12462)
 * Prepare legacy authenticate statement if credentials table initialised after node startup (CASSANDRA-12813)
 * Change cassandra.wait_for_tracing_events_timeout_secs default to 0 (CASSANDRA-12754)
 * Clean up permissions when a UDA is dropped (CASSANDRA-12720)
 * Limit colUpdateTimeDelta histogram updates to reasonable deltas (CASSANDRA-11117)
 * Fix leak errors and execution rejected exceptions when draining (CASSANDRA-12457)
 * Fix merkle tree depth calculation (CASSANDRA-12580)
 * Make Collections deserialization more robust (CASSANDRA-12618)
 * Better handle invalid system roles table (CASSANDRA-12700)
 * Fix exceptions when enabling gossip on nodes that haven't joined the ring (CASSANDRA-12253)
 * Fix authentication problem when invoking cqlsh copy from a SOURCE command (CASSANDRA-12642)
 * Decrement pending range calculator jobs counter in finally block
 * cqlshlib tests: increase default execute timeout (CASSANDRA-12481)
 * Forward writes to replacement node when replace_address != broadcast_address (CASSANDRA-8523)
 * Fail repair on non-existing table (CASSANDRA-12279)
 * Enable repair -pr and -local together (fix regression of CASSANDRA-7450) (CASSANDRA-12522)
 * Split consistent range movement flag correction (CASSANDRA-12786)
Merged from 2.1:
 * Upgrade netty version to fix memory leak with client encryption (CASSANDRA-13114)
 * cqlsh copy-from: sort user type fields in csv (CASSANDRA-12959)
 * Don't skip sstables based on maxLocalDeletionTime (CASSANDRA-12765)


3.8, 3.9
 * Fix value skipping with counter columns (CASSANDRA-11726)
 * Fix nodetool tablestats miss SSTable count (CASSANDRA-12205)
 * Fixed flacky SSTablesIteratedTest (CASSANDRA-12282)
 * Fixed flacky SSTableRewriterTest: check file counts before calling validateCFS (CASSANDRA-12348)
 * cqlsh: Fix handling of $$-escaped strings (CASSANDRA-12189)
 * Fix SSL JMX requiring truststore containing server cert (CASSANDRA-12109)
 * RTE from new CDC column breaks in flight queries (CASSANDRA-12236)
 * Fix hdr logging for single operation workloads (CASSANDRA-12145)
 * Fix SASI PREFIX search in CONTAINS mode with partial terms (CASSANDRA-12073)
 * Increase size of flushExecutor thread pool (CASSANDRA-12071)
 * Partial revert of CASSANDRA-11971, cannot recycle buffer in SP.sendMessagesToNonlocalDC (CASSANDRA-11950)
 * Upgrade netty to 4.0.39 (CASSANDRA-12032, CASSANDRA-12034)
 * Improve details in compaction log message (CASSANDRA-12080)
 * Allow unset values in CQLSSTableWriter (CASSANDRA-11911)
 * Chunk cache to request compressor-compatible buffers if pool space is exhausted (CASSANDRA-11993)
 * Remove DatabaseDescriptor dependencies from SequentialWriter (CASSANDRA-11579)
 * Move skip_stop_words filter before stemming (CASSANDRA-12078)
 * Support seek() in EncryptedFileSegmentInputStream (CASSANDRA-11957)
 * SSTable tools mishandling LocalPartitioner (CASSANDRA-12002)
 * When SEPWorker assigned work, set thread name to match pool (CASSANDRA-11966)
 * Add cross-DC latency metrics (CASSANDRA-11569)
 * Allow terms in selection clause (CASSANDRA-10783)
 * Add bind variables to trace (CASSANDRA-11719)
 * Switch counter shards' clock to timestamps (CASSANDRA-9811)
 * Introduce HdrHistogram and response/service/wait separation to stress tool (CASSANDRA-11853)
 * entry-weighers in QueryProcessor should respect partitionKeyBindIndexes field (CASSANDRA-11718)
 * Support older ant versions (CASSANDRA-11807)
 * Estimate compressed on disk size when deciding if sstable size limit reached (CASSANDRA-11623)
 * cassandra-stress profiles should support case sensitive schemas (CASSANDRA-11546)
 * Remove DatabaseDescriptor dependency from FileUtils (CASSANDRA-11578)
 * Faster streaming (CASSANDRA-9766)
 * Add prepared query parameter to trace for "Execute CQL3 prepared query" session (CASSANDRA-11425)
 * Add repaired percentage metric (CASSANDRA-11503)
 * Add Change-Data-Capture (CASSANDRA-8844)
Merged from 3.0:
 * Fix paging for 2.x to 3.x upgrades (CASSANDRA-11195)
 * Fix clean interval not sent to commit log for empty memtable flush (CASSANDRA-12436)
 * Fix potential resource leak in RMIServerSocketFactoryImpl (CASSANDRA-12331)
 * Make sure compaction stats are updated when compaction is interrupted (CASSANDRA-12100)
 * Change commitlog and sstables to track dirty and clean intervals (CASSANDRA-11828)
 * NullPointerException during compaction on table with static columns (CASSANDRA-12336)
 * Fixed ConcurrentModificationException when reading metrics in GraphiteReporter (CASSANDRA-11823)
 * Fix upgrade of super columns on thrift (CASSANDRA-12335)
 * Fixed flacky BlacklistingCompactionsTest, switched to fixed size types and increased corruption size (CASSANDRA-12359)
 * Rerun ReplicationAwareTokenAllocatorTest on failure to avoid flakiness (CASSANDRA-12277)
 * Exception when computing read-repair for range tombstones (CASSANDRA-12263)
 * Lost counter writes in compact table and static columns (CASSANDRA-12219)
 * AssertionError with MVs on updating a row that isn't indexed due to a null value (CASSANDRA-12247)
 * Disable RR and speculative retry with EACH_QUORUM reads (CASSANDRA-11980)
 * Add option to override compaction space check (CASSANDRA-12180)
 * Faster startup by only scanning each directory for temporary files once (CASSANDRA-12114)
 * Respond with v1/v2 protocol header when responding to driver that attempts
   to connect with too low of a protocol version (CASSANDRA-11464)
 * NullPointerExpception when reading/compacting table (CASSANDRA-11988)
 * Fix problem with undeleteable rows on upgrade to new sstable format (CASSANDRA-12144)
 * Fix potential bad messaging service message for paged range reads
   within mixed-version 3.x clusters (CASSANDRA-12249)
 * Fix paging logic for deleted partitions with static columns (CASSANDRA-12107)
 * Wait until the message is being send to decide which serializer must be used (CASSANDRA-11393)
 * Fix migration of static thrift column names with non-text comparators (CASSANDRA-12147)
 * Fix upgrading sparse tables that are incorrectly marked as dense (CASSANDRA-11315)
 * Fix reverse queries ignoring range tombstones (CASSANDRA-11733)
 * Avoid potential race when rebuilding CFMetaData (CASSANDRA-12098)
 * Avoid missing sstables when getting the canonical sstables (CASSANDRA-11996)
 * Always select the live sstables when getting sstables in bounds (CASSANDRA-11944)
 * Fix column ordering of results with static columns for Thrift requests in
   a mixed 2.x/3.x cluster, also fix potential non-resolved duplication of
   those static columns in query results (CASSANDRA-12123)
 * Avoid digest mismatch with empty but static rows (CASSANDRA-12090)
 * Fix EOF exception when altering column type (CASSANDRA-11820)
 * Fix potential race in schema during new table creation (CASSANDRA-12083)
 * cqlsh: fix error handling in rare COPY FROM failure scenario (CASSANDRA-12070)
 * Disable autocompaction during drain (CASSANDRA-11878)
 * Add a metrics timer to MemtablePool and use it to track time spent blocked on memory in MemtableAllocator (CASSANDRA-11327)
 * Fix upgrading schema with super columns with non-text subcomparators (CASSANDRA-12023)
 * Add TimeWindowCompactionStrategy (CASSANDRA-9666)
 * Fix JsonTransformer output of partition with deletion info (CASSANDRA-12418)
 * Fix NPE in SSTableLoader when specifying partial directory path (CASSANDRA-12609)
Merged from 2.2:
 * Add local address entry in PropertyFileSnitch (CASSANDRA-11332)
 * cqlsh copy: fix missing counter values (CASSANDRA-12476)
 * Move migration tasks to non-periodic queue, assure flush executor shutdown after non-periodic executor (CASSANDRA-12251)
 * cqlsh copy: fixed possible race in initializing feeding thread (CASSANDRA-11701)
 * Only set broadcast_rpc_address on Ec2MultiRegionSnitch if it's not set (CASSANDRA-11357)
 * Update StorageProxy range metrics for timeouts, failures and unavailables (CASSANDRA-9507)
 * Add Sigar to classes included in clientutil.jar (CASSANDRA-11635)
 * Add decay to histograms and timers used for metrics (CASSANDRA-11752)
 * Fix hanging stream session (CASSANDRA-10992)
 * Fix INSERT JSON, fromJson() support of smallint, tinyint types (CASSANDRA-12371)
 * Restore JVM metric export for metric reporters (CASSANDRA-12312)
 * Release sstables of failed stream sessions only when outgoing transfers are finished (CASSANDRA-11345)
 * Wait for tracing events before returning response and query at same consistency level client side (CASSANDRA-11465)
 * cqlsh copyutil should get host metadata by connected address (CASSANDRA-11979)
 * Fixed cqlshlib.test.remove_test_db (CASSANDRA-12214)
 * Synchronize ThriftServer::stop() (CASSANDRA-12105)
 * Use dedicated thread for JMX notifications (CASSANDRA-12146)
 * Improve streaming synchronization and fault tolerance (CASSANDRA-11414)
 * MemoryUtil.getShort() should return an unsigned short also for architectures not supporting unaligned memory accesses (CASSANDRA-11973)
Merged from 2.1:
 * Fix queries with empty ByteBuffer values in clustering column restrictions (CASSANDRA-12127)
 * Disable passing control to post-flush after flush failure to prevent data loss (CASSANDRA-11828)
 * Allow STCS-in-L0 compactions to reduce scope with LCS (CASSANDRA-12040)
 * cannot use cql since upgrading python to 2.7.11+ (CASSANDRA-11850)
 * Fix filtering on clustering columns when 2i is used (CASSANDRA-11907)


3.0.8
 * Fix potential race in schema during new table creation (CASSANDRA-12083)
 * cqlsh: fix error handling in rare COPY FROM failure scenario (CASSANDRA-12070)
 * Disable autocompaction during drain (CASSANDRA-11878)
 * Add a metrics timer to MemtablePool and use it to track time spent blocked on memory in MemtableAllocator (CASSANDRA-11327)
 * Fix upgrading schema with super columns with non-text subcomparators (CASSANDRA-12023)
 * Add TimeWindowCompactionStrategy (CASSANDRA-9666)
Merged from 2.2:
 * Allow nodetool info to run with readonly JMX access (CASSANDRA-11755)
 * Validate bloom_filter_fp_chance against lowest supported
   value when the table is created (CASSANDRA-11920)
 * Don't send erroneous NEW_NODE notifications on restart (CASSANDRA-11038)
 * StorageService shutdown hook should use a volatile variable (CASSANDRA-11984)
Merged from 2.1:
 * Add system property to set the max number of native transport requests in queue (CASSANDRA-11363)
 * Fix queries with empty ByteBuffer values in clustering column restrictions (CASSANDRA-12127)
 * Disable passing control to post-flush after flush failure to prevent data loss (CASSANDRA-11828)
 * Allow STCS-in-L0 compactions to reduce scope with LCS (CASSANDRA-12040)
 * cannot use cql since upgrading python to 2.7.11+ (CASSANDRA-11850)
 * Fix filtering on clustering columns when 2i is used (CASSANDRA-11907)
 * Avoid stalling paxos when the paxos state expires (CASSANDRA-12043)
 * Remove finished incoming streaming connections from MessagingService (CASSANDRA-11854)
 * Don't try to get sstables for non-repairing column families (CASSANDRA-12077)
 * Avoid marking too many sstables as repaired (CASSANDRA-11696)
 * Prevent select statements with clustering key > 64k (CASSANDRA-11882)
 * Fix clock skew corrupting other nodes with paxos (CASSANDRA-11991)
 * Remove distinction between non-existing static columns and existing but null in LWTs (CASSANDRA-9842)
 * Cache local ranges when calculating repair neighbors (CASSANDRA-11934)
 * Allow LWT operation on static column with only partition keys (CASSANDRA-10532)
 * Create interval tree over canonical sstables to avoid missing sstables during streaming (CASSANDRA-11886)
 * cqlsh COPY FROM: shutdown parent cluster after forking, to avoid corrupting SSL connections (CASSANDRA-11749)


3.7
 * Support multiple folders for user defined compaction tasks (CASSANDRA-11765)
 * Fix race in CompactionStrategyManager's pause/resume (CASSANDRA-11922)
Merged from 3.0:
 * Fix legacy serialization of Thrift-generated non-compound range tombstones
   when communicating with 2.x nodes (CASSANDRA-11930)
 * Fix Directories instantiations where CFS.initialDirectories should be used (CASSANDRA-11849)
 * Avoid referencing DatabaseDescriptor in AbstractType (CASSANDRA-11912)
 * Don't use static dataDirectories field in Directories instances (CASSANDRA-11647)
 * Fix sstables not being protected from removal during index build (CASSANDRA-11905)
 * cqlsh: Suppress stack trace from Read/WriteFailures (CASSANDRA-11032)
 * Remove unneeded code to repair index summaries that have
   been improperly down-sampled (CASSANDRA-11127)
 * Avoid WriteTimeoutExceptions during commit log replay due to materialized
   view lock contention (CASSANDRA-11891)
 * Prevent OOM failures on SSTable corruption, improve tests for corruption detection (CASSANDRA-9530)
 * Use CFS.initialDirectories when clearing snapshots (CASSANDRA-11705)
 * Allow compaction strategies to disable early open (CASSANDRA-11754)
 * Refactor Materialized View code (CASSANDRA-11475)
 * Update Java Driver (CASSANDRA-11615)
Merged from 2.2:
 * Persist local metadata earlier in startup sequence (CASSANDRA-11742)
 * cqlsh: fix tab completion for case-sensitive identifiers (CASSANDRA-11664)
 * Avoid showing estimated key as -1 in tablestats (CASSANDRA-11587)
 * Fix possible race condition in CommitLog.recover (CASSANDRA-11743)
 * Enable client encryption in sstableloader with cli options (CASSANDRA-11708)
 * Possible memory leak in NIODataInputStream (CASSANDRA-11867)
 * Add seconds to cqlsh tracing session duration (CASSANDRA-11753)
 * Fix commit log replay after out-of-order flush completion (CASSANDRA-9669)
 * Prohibit Reversed Counter type as part of the PK (CASSANDRA-9395)
 * cqlsh: correctly handle non-ascii chars in error messages (CASSANDRA-11626)
Merged from 2.1:
 * Run CommitLog tests with different compression settings (CASSANDRA-9039)
 * cqlsh: apply current keyspace to source command (CASSANDRA-11152)
 * Clear out parent repair session if repair coordinator dies (CASSANDRA-11824)
 * Set default streaming_socket_timeout_in_ms to 24 hours (CASSANDRA-11840)
 * Do not consider local node a valid source during replace (CASSANDRA-11848)
 * Add message dropped tasks to nodetool netstats (CASSANDRA-11855)
 * Avoid holding SSTableReaders for duration of incremental repair (CASSANDRA-11739)


3.6
 * Correctly migrate schema for frozen UDTs during 2.x -> 3.x upgrades
   (does not affect any released versions) (CASSANDRA-11613)
 * Allow server startup if JMX is configured directly (CASSANDRA-11725)
 * Prevent direct memory OOM on buffer pool allocations (CASSANDRA-11710)
 * Enhanced Compaction Logging (CASSANDRA-10805)
 * Make prepared statement cache size configurable (CASSANDRA-11555)
 * Integrated JMX authentication and authorization (CASSANDRA-10091)
 * Add units to stress ouput (CASSANDRA-11352)
 * Fix PER PARTITION LIMIT for single and multi partitions queries (CASSANDRA-11603)
 * Add uncompressed chunk cache for RandomAccessReader (CASSANDRA-5863)
 * Clarify ClusteringPrefix hierarchy (CASSANDRA-11213)
 * Always perform collision check before joining ring (CASSANDRA-10134)
 * SSTableWriter output discrepancy (CASSANDRA-11646)
 * Fix potential timeout in NativeTransportService.testConcurrentDestroys (CASSANDRA-10756)
 * Support large partitions on the 3.0 sstable format (CASSANDRA-11206,11763)
 * Add support to rebuild from specific range (CASSANDRA-10406)
 * Optimize the overlapping lookup by calculating all the
   bounds in advance (CASSANDRA-11571)
 * Support json/yaml output in nodetool tablestats (CASSANDRA-5977)
 * (stress) Add datacenter option to -node options (CASSANDRA-11591)
 * Fix handling of empty slices (CASSANDRA-11513)
 * Make number of cores used by cqlsh COPY visible to testing code (CASSANDRA-11437)
 * Allow filtering on clustering columns for queries without secondary indexes (CASSANDRA-11310)
 * Refactor Restriction hierarchy (CASSANDRA-11354)
 * Eliminate allocations in R/W path (CASSANDRA-11421)
 * Update Netty to 4.0.36 (CASSANDRA-11567)
 * Fix PER PARTITION LIMIT for queries requiring post-query ordering (CASSANDRA-11556)
 * Allow instantiation of UDTs and tuples in UDFs (CASSANDRA-10818)
 * Support UDT in CQLSSTableWriter (CASSANDRA-10624)
 * Support for non-frozen user-defined types, updating
   individual fields of user-defined types (CASSANDRA-7423)
 * Make LZ4 compression level configurable (CASSANDRA-11051)
 * Allow per-partition LIMIT clause in CQL (CASSANDRA-7017)
 * Make custom filtering more extensible with UserExpression (CASSANDRA-11295)
 * Improve field-checking and error reporting in cassandra.yaml (CASSANDRA-10649)
 * Print CAS stats in nodetool proxyhistograms (CASSANDRA-11507)
 * More user friendly error when providing an invalid token to nodetool (CASSANDRA-9348)
 * Add static column support to SASI index (CASSANDRA-11183)
 * Support EQ/PREFIX queries in SASI CONTAINS mode without tokenization (CASSANDRA-11434)
 * Support LIKE operator in prepared statements (CASSANDRA-11456)
 * Add a command to see if a Materialized View has finished building (CASSANDRA-9967)
 * Log endpoint and port associated with streaming operation (CASSANDRA-8777)
 * Print sensible units for all log messages (CASSANDRA-9692)
 * Upgrade Netty to version 4.0.34 (CASSANDRA-11096)
 * Break the CQL grammar into separate Parser and Lexer (CASSANDRA-11372)
 * Compress only inter-dc traffic by default (CASSANDRA-8888)
 * Add metrics to track write amplification (CASSANDRA-11420)
 * cassandra-stress: cannot handle "value-less" tables (CASSANDRA-7739)
 * Add/drop multiple columns in one ALTER TABLE statement (CASSANDRA-10411)
 * Add require_endpoint_verification opt for internode encryption (CASSANDRA-9220)
 * Add auto import java.util for UDF code block (CASSANDRA-11392)
 * Add --hex-format option to nodetool getsstables (CASSANDRA-11337)
 * sstablemetadata should print sstable min/max token (CASSANDRA-7159)
 * Do not wrap CassandraException in TriggerExecutor (CASSANDRA-9421)
 * COPY TO should have higher double precision (CASSANDRA-11255)
 * Stress should exit with non-zero status after failure (CASSANDRA-10340)
 * Add client to cqlsh SHOW_SESSION (CASSANDRA-8958)
 * Fix nodetool tablestats keyspace level metrics (CASSANDRA-11226)
 * Store repair options in parent_repair_history (CASSANDRA-11244)
 * Print current leveling in sstableofflinerelevel (CASSANDRA-9588)
 * Change repair message for keyspaces with RF 1 (CASSANDRA-11203)
 * Remove hard-coded SSL cipher suites and protocols (CASSANDRA-10508)
 * Improve concurrency in CompactionStrategyManager (CASSANDRA-10099)
 * (cqlsh) interpret CQL type for formatting blobs (CASSANDRA-11274)
 * Refuse to start and print txn log information in case of disk
   corruption (CASSANDRA-10112)
 * Resolve some eclipse-warnings (CASSANDRA-11086)
 * (cqlsh) Show static columns in a different color (CASSANDRA-11059)
 * Allow to remove TTLs on table with default_time_to_live (CASSANDRA-11207)
Merged from 3.0:
 * Disallow creating view with a static column (CASSANDRA-11602)
 * Reduce the amount of object allocations caused by the getFunctions methods (CASSANDRA-11593)
 * Potential error replaying commitlog with smallint/tinyint/date/time types (CASSANDRA-11618)
 * Fix queries with filtering on counter columns (CASSANDRA-11629)
 * Improve tombstone printing in sstabledump (CASSANDRA-11655)
 * Fix paging for range queries where all clustering columns are specified (CASSANDRA-11669)
 * Don't require HEAP_NEW_SIZE to be set when using G1 (CASSANDRA-11600)
 * Fix sstabledump not showing cells after tombstone marker (CASSANDRA-11654)
 * Ignore all LocalStrategy keyspaces for streaming and other related
   operations (CASSANDRA-11627)
 * Ensure columnfilter covers indexed columns for thrift 2i queries (CASSANDRA-11523)
 * Only open one sstable scanner per sstable (CASSANDRA-11412)
 * Option to specify ProtocolVersion in cassandra-stress (CASSANDRA-11410)
 * ArithmeticException in avgFunctionForDecimal (CASSANDRA-11485)
 * LogAwareFileLister should only use OLD sstable files in current folder to determine disk consistency (CASSANDRA-11470)
 * Notify indexers of expired rows during compaction (CASSANDRA-11329)
 * Properly respond with ProtocolError when a v1/v2 native protocol
   header is received (CASSANDRA-11464)
 * Validate that num_tokens and initial_token are consistent with one another (CASSANDRA-10120)
Merged from 2.2:
 * Exit JVM if JMX server fails to startup (CASSANDRA-11540)
 * Produce a heap dump when exiting on OOM (CASSANDRA-9861)
 * Restore ability to filter on clustering columns when using a 2i (CASSANDRA-11510)
 * JSON datetime formatting needs timezone (CASSANDRA-11137)
 * Fix is_dense recalculation for Thrift-updated tables (CASSANDRA-11502)
 * Remove unnescessary file existence check during anticompaction (CASSANDRA-11660)
 * Add missing files to debian packages (CASSANDRA-11642)
 * Avoid calling Iterables::concat in loops during ModificationStatement::getFunctions (CASSANDRA-11621)
 * cqlsh: COPY FROM should use regular inserts for single statement batches and
   report errors correctly if workers processes crash on initialization (CASSANDRA-11474)
 * Always close cluster with connection in CqlRecordWriter (CASSANDRA-11553)
 * Allow only DISTINCT queries with partition keys restrictions (CASSANDRA-11339)
 * CqlConfigHelper no longer requires both a keystore and truststore to work (CASSANDRA-11532)
 * Make deprecated repair methods backward-compatible with previous notification service (CASSANDRA-11430)
 * IncomingStreamingConnection version check message wrong (CASSANDRA-11462)
Merged from 2.1:
 * Support mlockall on IBM POWER arch (CASSANDRA-11576)
 * Add option to disable use of severity in DynamicEndpointSnitch (CASSANDRA-11737)
 * cqlsh COPY FROM fails for null values with non-prepared statements (CASSANDRA-11631)
 * Make cython optional in pylib/setup.py (CASSANDRA-11630)
 * Change order of directory searching for cassandra.in.sh to favor local one (CASSANDRA-11628)
 * cqlsh COPY FROM fails with []{} chars in UDT/tuple fields/values (CASSANDRA-11633)
 * clqsh: COPY FROM throws TypeError with Cython extensions enabled (CASSANDRA-11574)
 * cqlsh: COPY FROM ignores NULL values in conversion (CASSANDRA-11549)
 * Validate levels when building LeveledScanner to avoid overlaps with orphaned sstables (CASSANDRA-9935)


3.5
 * StaticTokenTreeBuilder should respect posibility of duplicate tokens (CASSANDRA-11525)
 * Correctly fix potential assertion error during compaction (CASSANDRA-11353)
 * Avoid index segment stitching in RAM which lead to OOM on big SSTable files (CASSANDRA-11383)
 * Fix clustering and row filters for LIKE queries on clustering columns (CASSANDRA-11397)
Merged from 3.0:
 * Fix rare NPE on schema upgrade from 2.x to 3.x (CASSANDRA-10943)
 * Improve backoff policy for cqlsh COPY FROM (CASSANDRA-11320)
 * Improve IF NOT EXISTS check in CREATE INDEX (CASSANDRA-11131)
 * Upgrade ohc to 0.4.3
 * Enable SO_REUSEADDR for JMX RMI server sockets (CASSANDRA-11093)
 * Allocate merkletrees with the correct size (CASSANDRA-11390)
 * Support streaming pre-3.0 sstables (CASSANDRA-10990)
 * Add backpressure to compressed or encrypted commit log (CASSANDRA-10971)
 * SSTableExport supports secondary index tables (CASSANDRA-11330)
 * Fix sstabledump to include missing info in debug output (CASSANDRA-11321)
 * Establish and implement canonical bulk reading workload(s) (CASSANDRA-10331)
 * Fix paging for IN queries on tables without clustering columns (CASSANDRA-11208)
 * Remove recursive call from CompositesSearcher (CASSANDRA-11304)
 * Fix filtering on non-primary key columns for queries without index (CASSANDRA-6377)
 * Fix sstableloader fail when using materialized view (CASSANDRA-11275)
Merged from 2.2:
 * DatabaseDescriptor should log stacktrace in case of Eception during seed provider creation (CASSANDRA-11312)
 * Use canonical path for directory in SSTable descriptor (CASSANDRA-10587)
 * Add cassandra-stress keystore option (CASSANDRA-9325)
 * Dont mark sstables as repairing with sub range repairs (CASSANDRA-11451)
 * Notify when sstables change after cancelling compaction (CASSANDRA-11373)
 * cqlsh: COPY FROM should check that explicit column names are valid (CASSANDRA-11333)
 * Add -Dcassandra.start_gossip startup option (CASSANDRA-10809)
 * Fix UTF8Validator.validate() for modified UTF-8 (CASSANDRA-10748)
 * Clarify that now() function is calculated on the coordinator node in CQL documentation (CASSANDRA-10900)
 * Fix bloom filter sizing with LCS (CASSANDRA-11344)
 * (cqlsh) Fix error when result is 0 rows with EXPAND ON (CASSANDRA-11092)
 * Add missing newline at end of bin/cqlsh (CASSANDRA-11325)
 * Unresolved hostname leads to replace being ignored (CASSANDRA-11210)
 * Only log yaml config once, at startup (CASSANDRA-11217)
 * Reference leak with parallel repairs on the same table (CASSANDRA-11215)
Merged from 2.1:
 * Add a -j parameter to scrub/cleanup/upgradesstables to state how
   many threads to use (CASSANDRA-11179)
 * COPY FROM on large datasets: fix progress report and debug performance (CASSANDRA-11053)
 * InvalidateKeys should have a weak ref to key cache (CASSANDRA-11176)


3.4
 * (cqlsh) add cqlshrc option to always connect using ssl (CASSANDRA-10458)
 * Cleanup a few resource warnings (CASSANDRA-11085)
 * Allow custom tracing implementations (CASSANDRA-10392)
 * Extract LoaderOptions to be able to be used from outside (CASSANDRA-10637)
 * fix OnDiskIndexTest to properly treat empty ranges (CASSANDRA-11205)
 * fix TrackerTest to handle new notifications (CASSANDRA-11178)
 * add SASI validation for partitioner and complex columns (CASSANDRA-11169)
 * Add caching of encrypted credentials in PasswordAuthenticator (CASSANDRA-7715)
 * fix SASI memtable switching on flush (CASSANDRA-11159)
 * Remove duplicate offline compaction tracking (CASSANDRA-11148)
 * fix EQ semantics of analyzed SASI indexes (CASSANDRA-11130)
 * Support long name output for nodetool commands (CASSANDRA-7950)
 * Encrypted hints (CASSANDRA-11040)
 * SASI index options validation (CASSANDRA-11136)
 * Optimize disk seek using min/max column name meta data when the LIMIT clause is used
   (CASSANDRA-8180)
 * Add LIKE support to CQL3 (CASSANDRA-11067)
 * Generic Java UDF types (CASSANDRA-10819)
 * cqlsh: Include sub-second precision in timestamps by default (CASSANDRA-10428)
 * Set javac encoding to utf-8 (CASSANDRA-11077)
 * Integrate SASI index into Cassandra (CASSANDRA-10661)
 * Add --skip-flush option to nodetool snapshot
 * Skip values for non-queried columns (CASSANDRA-10657)
 * Add support for secondary indexes on static columns (CASSANDRA-8103)
 * CommitLogUpgradeTestMaker creates broken commit logs (CASSANDRA-11051)
 * Add metric for number of dropped mutations (CASSANDRA-10866)
 * Simplify row cache invalidation code (CASSANDRA-10396)
 * Support user-defined compaction through nodetool (CASSANDRA-10660)
 * Stripe view locks by key and table ID to reduce contention (CASSANDRA-10981)
 * Add nodetool gettimeout and settimeout commands (CASSANDRA-10953)
 * Add 3.0 metadata to sstablemetadata output (CASSANDRA-10838)
Merged from 3.0:
 * MV should only query complex columns included in the view (CASSANDRA-11069)
 * Failed aggregate creation breaks server permanently (CASSANDRA-11064)
 * Add sstabledump tool (CASSANDRA-7464)
 * Introduce backpressure for hints (CASSANDRA-10972)
 * Fix ClusteringPrefix not being able to read tombstone range boundaries (CASSANDRA-11158)
 * Prevent logging in sandboxed state (CASSANDRA-11033)
 * Disallow drop/alter operations of UDTs used by UDAs (CASSANDRA-10721)
 * Add query time validation method on Index (CASSANDRA-11043)
 * Avoid potential AssertionError in mixed version cluster (CASSANDRA-11128)
 * Properly handle hinted handoff after topology changes (CASSANDRA-5902)
 * AssertionError when listing sstable files on inconsistent disk state (CASSANDRA-11156)
 * Fix wrong rack counting and invalid conditions check for TokenAllocation
   (CASSANDRA-11139)
 * Avoid creating empty hint files (CASSANDRA-11090)
 * Fix leak detection strong reference loop using weak reference (CASSANDRA-11120)
 * Configurie BatchlogManager to stop delayed tasks on shutdown (CASSANDRA-11062)
 * Hadoop integration is incompatible with Cassandra Driver 3.0.0 (CASSANDRA-11001)
 * Add dropped_columns to the list of schema table so it gets handled
   properly (CASSANDRA-11050)
 * Fix NPE when using forceRepairRangeAsync without DC (CASSANDRA-11239)
Merged from 2.2:
 * Preserve order for preferred SSL cipher suites (CASSANDRA-11164)
 * Range.compareTo() violates the contract of Comparable (CASSANDRA-11216)
 * Avoid NPE when serializing ErrorMessage with null message (CASSANDRA-11167)
 * Replacing an aggregate with a new version doesn't reset INITCOND (CASSANDRA-10840)
 * (cqlsh) cqlsh cannot be called through symlink (CASSANDRA-11037)
 * fix ohc and java-driver pom dependencies in build.xml (CASSANDRA-10793)
 * Protect from keyspace dropped during repair (CASSANDRA-11065)
 * Handle adding fields to a UDT in SELECT JSON and toJson() (CASSANDRA-11146)
 * Better error message for cleanup (CASSANDRA-10991)
 * cqlsh pg-style-strings broken if line ends with ';' (CASSANDRA-11123)
 * Always persist upsampled index summaries (CASSANDRA-10512)
 * (cqlsh) Fix inconsistent auto-complete (CASSANDRA-10733)
 * Make SELECT JSON and toJson() threadsafe (CASSANDRA-11048)
 * Fix SELECT on tuple relations for mixed ASC/DESC clustering order (CASSANDRA-7281)
 * Use cloned TokenMetadata in size estimates to avoid race against membership check
   (CASSANDRA-10736)
 * (cqlsh) Support utf-8/cp65001 encoding on Windows (CASSANDRA-11030)
 * Fix paging on DISTINCT queries repeats result when first row in partition changes
   (CASSANDRA-10010)
 * (cqlsh) Support timezone conversion using pytz (CASSANDRA-10397)
 * cqlsh: change default encoding to UTF-8 (CASSANDRA-11124)
Merged from 2.1:
 * Checking if an unlogged batch is local is inefficient (CASSANDRA-11529)
 * Fix out-of-space error treatment in memtable flushing (CASSANDRA-11448).
 * Don't do defragmentation if reading from repaired sstables (CASSANDRA-10342)
 * Fix streaming_socket_timeout_in_ms not enforced (CASSANDRA-11286)
 * Avoid dropping message too quickly due to missing unit conversion (CASSANDRA-11302)
 * Don't remove FailureDetector history on removeEndpoint (CASSANDRA-10371)
 * Only notify if repair status changed (CASSANDRA-11172)
 * Use logback setting for 'cassandra -v' command (CASSANDRA-10767)
 * Fix sstableloader to unthrottle streaming by default (CASSANDRA-9714)
 * Fix incorrect warning in 'nodetool status' (CASSANDRA-10176)
 * Properly release sstable ref when doing offline scrub (CASSANDRA-10697)
 * Improve nodetool status performance for large cluster (CASSANDRA-7238)
 * Gossiper#isEnabled is not thread safe (CASSANDRA-11116)
 * Avoid major compaction mixing repaired and unrepaired sstables in DTCS (CASSANDRA-11113)
 * Make it clear what DTCS timestamp_resolution is used for (CASSANDRA-11041)
 * (cqlsh) Display milliseconds when datetime overflows (CASSANDRA-10625)


3.3
 * Avoid infinite loop if owned range is smaller than number of
   data dirs (CASSANDRA-11034)
 * Avoid bootstrap hanging when existing nodes have no data to stream (CASSANDRA-11010)
Merged from 3.0:
 * Remove double initialization of newly added tables (CASSANDRA-11027)
 * Filter keys searcher results by target range (CASSANDRA-11104)
 * Fix deserialization of legacy read commands (CASSANDRA-11087)
 * Fix incorrect computation of deletion time in sstable metadata (CASSANDRA-11102)
 * Avoid memory leak when collecting sstable metadata (CASSANDRA-11026)
 * Mutations do not block for completion under view lock contention (CASSANDRA-10779)
 * Invalidate legacy schema tables when unloading them (CASSANDRA-11071)
 * (cqlsh) handle INSERT and UPDATE statements with LWT conditions correctly
   (CASSANDRA-11003)
 * Fix DISTINCT queries in mixed version clusters (CASSANDRA-10762)
 * Migrate build status for indexes along with legacy schema (CASSANDRA-11046)
 * Ensure SSTables for legacy KEYS indexes can be read (CASSANDRA-11045)
 * Added support for IBM zSystems architecture (CASSANDRA-11054)
 * Update CQL documentation (CASSANDRA-10899)
 * Check the column name, not cell name, for dropped columns when reading
   legacy sstables (CASSANDRA-11018)
 * Don't attempt to index clustering values of static rows (CASSANDRA-11021)
 * Remove checksum files after replaying hints (CASSANDRA-10947)
 * Support passing base table metadata to custom 2i validation (CASSANDRA-10924)
 * Ensure stale index entries are purged during reads (CASSANDRA-11013)
 * (cqlsh) Also apply --connect-timeout to control connection
   timeout (CASSANDRA-10959)
 * Fix AssertionError when removing from list using UPDATE (CASSANDRA-10954)
 * Fix UnsupportedOperationException when reading old sstable with range
   tombstone (CASSANDRA-10743)
 * MV should use the maximum timestamp of the primary key (CASSANDRA-10910)
 * Fix potential assertion error during compaction (CASSANDRA-10944)
Merged from 2.2:
 * maxPurgeableTimestamp needs to check memtables too (CASSANDRA-9949)
 * Apply change to compaction throughput in real time (CASSANDRA-10025)
 * (cqlsh) encode input correctly when saving history
 * Fix potential NPE on ORDER BY queries with IN (CASSANDRA-10955)
 * Start L0 STCS-compactions even if there is a L0 -> L1 compaction
   going (CASSANDRA-10979)
 * Make UUID LSB unique per process (CASSANDRA-7925)
 * Avoid NPE when performing sstable tasks (scrub etc.) (CASSANDRA-10980)
 * Make sure client gets tombstone overwhelmed warning (CASSANDRA-9465)
 * Fix error streaming section more than 2GB (CASSANDRA-10961)
 * Histogram buckets exposed in jmx are sorted incorrectly (CASSANDRA-10975)
 * Enable GC logging by default (CASSANDRA-10140)
 * Optimize pending range computation (CASSANDRA-9258)
 * Skip commit log and saved cache directories in SSTable version startup check (CASSANDRA-10902)
 * drop/alter user should be case sensitive (CASSANDRA-10817)
Merged from 2.1:
 * test_bulk_round_trip_blogposts is failing occasionally (CASSANDRA-10938)
 * Fix isJoined return true only after becoming cluster member (CASANDRA-11007)
 * Fix bad gossip generation seen in long-running clusters (CASSANDRA-10969)
 * Avoid NPE when incremental repair fails (CASSANDRA-10909)
 * Unmark sstables compacting once they are done in cleanup/scrub/upgradesstables (CASSANDRA-10829)
 * Allow simultaneous bootstrapping with strict consistency when no vnodes are used (CASSANDRA-11005)
 * Log a message when major compaction does not result in a single file (CASSANDRA-10847)
 * (cqlsh) fix cqlsh_copy_tests when vnodes are disabled (CASSANDRA-10997)
 * (cqlsh) Add request timeout option to cqlsh (CASSANDRA-10686)
 * Avoid AssertionError while submitting hint with LWT (CASSANDRA-10477)
 * If CompactionMetadata is not in stats file, use index summary instead (CASSANDRA-10676)
 * Retry sending gossip syn multiple times during shadow round (CASSANDRA-8072)
 * Fix pending range calculation during moves (CASSANDRA-10887)
 * Sane default (200Mbps) for inter-DC streaming througput (CASSANDRA-8708)



3.2
 * Make sure tokens don't exist in several data directories (CASSANDRA-6696)
 * Add requireAuthorization method to IAuthorizer (CASSANDRA-10852)
 * Move static JVM options to conf/jvm.options file (CASSANDRA-10494)
 * Fix CassandraVersion to accept x.y version string (CASSANDRA-10931)
 * Add forceUserDefinedCleanup to allow more flexible cleanup (CASSANDRA-10708)
 * (cqlsh) allow setting TTL with COPY (CASSANDRA-9494)
 * Fix counting of received sstables in streaming (CASSANDRA-10949)
 * Implement hints compression (CASSANDRA-9428)
 * Fix potential assertion error when reading static columns (CASSANDRA-10903)
 * Fix EstimatedHistogram creation in nodetool tablehistograms (CASSANDRA-10859)
 * Establish bootstrap stream sessions sequentially (CASSANDRA-6992)
 * Sort compactionhistory output by timestamp (CASSANDRA-10464)
 * More efficient BTree removal (CASSANDRA-9991)
 * Make tablehistograms accept the same syntax as tablestats (CASSANDRA-10149)
 * Group pending compactions based on table (CASSANDRA-10718)
 * Add compressor name in sstablemetadata output (CASSANDRA-9879)
 * Fix type casting for counter columns (CASSANDRA-10824)
 * Prevent running Cassandra as root (CASSANDRA-8142)
 * bound maximum in-flight commit log replay mutation bytes to 64 megabytes (CASSANDRA-8639)
 * Normalize all scripts (CASSANDRA-10679)
 * Make compression ratio much more accurate (CASSANDRA-10225)
 * Optimize building of Clustering object when only one is created (CASSANDRA-10409)
 * Make index building pluggable (CASSANDRA-10681)
 * Add sstable flush observer (CASSANDRA-10678)
 * Improve NTS endpoints calculation (CASSANDRA-10200)
 * Improve performance of the folderSize function (CASSANDRA-10677)
 * Add support for type casting in selection clause (CASSANDRA-10310)
 * Added graphing option to cassandra-stress (CASSANDRA-7918)
 * Abort in-progress queries that time out (CASSANDRA-7392)
 * Add transparent data encryption core classes (CASSANDRA-9945)
Merged from 3.0:
 * Better handling of SSL connection errors inter-node (CASSANDRA-10816)
 * Avoid NoSuchElementException when executing empty batch (CASSANDRA-10711)
 * Avoid building PartitionUpdate in toString (CASSANDRA-10897)
 * Reduce heap spent when receiving many SSTables (CASSANDRA-10797)
 * Add back support for 3rd party auth providers to bulk loader (CASSANDRA-10873)
 * Eliminate the dependency on jgrapht for UDT resolution (CASSANDRA-10653)
 * (Hadoop) Close Clusters and Sessions in Hadoop Input/Output classes (CASSANDRA-10837)
 * Fix sstableloader not working with upper case keyspace name (CASSANDRA-10806)
Merged from 2.2:
 * jemalloc detection fails due to quoting issues in regexv (CASSANDRA-10946)
 * (cqlsh) show correct column names for empty result sets (CASSANDRA-9813)
 * Add new types to Stress (CASSANDRA-9556)
 * Add property to allow listening on broadcast interface (CASSANDRA-9748)
Merged from 2.1:
 * Match cassandra-loader options in COPY FROM (CASSANDRA-9303)
 * Fix binding to any address in CqlBulkRecordWriter (CASSANDRA-9309)
 * cqlsh fails to decode utf-8 characters for text typed columns (CASSANDRA-10875)
 * Log error when stream session fails (CASSANDRA-9294)
 * Fix bugs in commit log archiving startup behavior (CASSANDRA-10593)
 * (cqlsh) further optimise COPY FROM (CASSANDRA-9302)
 * Allow CREATE TABLE WITH ID (CASSANDRA-9179)
 * Make Stress compiles within eclipse (CASSANDRA-10807)
 * Cassandra Daemon should print JVM arguments (CASSANDRA-10764)
 * Allow cancellation of index summary redistribution (CASSANDRA-8805)


3.1.1
Merged from 3.0:
  * Fix upgrade data loss due to range tombstone deleting more data than then should
    (CASSANDRA-10822)


3.1
Merged from 3.0:
 * Avoid MV race during node decommission (CASSANDRA-10674)
 * Disable reloading of GossipingPropertyFileSnitch (CASSANDRA-9474)
 * Handle single-column deletions correction in materialized views
   when the column is part of the view primary key (CASSANDRA-10796)
 * Fix issue with datadir migration on upgrade (CASSANDRA-10788)
 * Fix bug with range tombstones on reverse queries and test coverage for
   AbstractBTreePartition (CASSANDRA-10059)
 * Remove 64k limit on collection elements (CASSANDRA-10374)
 * Remove unclear Indexer.indexes() method (CASSANDRA-10690)
 * Fix NPE on stream read error (CASSANDRA-10771)
 * Normalize cqlsh DESC output (CASSANDRA-10431)
 * Rejects partition range deletions when columns are specified (CASSANDRA-10739)
 * Fix error when saving cached key for old format sstable (CASSANDRA-10778)
 * Invalidate prepared statements on DROP INDEX (CASSANDRA-10758)
 * Fix SELECT statement with IN restrictions on partition key,
   ORDER BY and LIMIT (CASSANDRA-10729)
 * Improve stress performance over 1k threads (CASSANDRA-7217)
 * Wait for migration responses to complete before bootstrapping (CASSANDRA-10731)
 * Unable to create a function with argument of type Inet (CASSANDRA-10741)
 * Fix backward incompatibiliy in CqlInputFormat (CASSANDRA-10717)
 * Correctly preserve deletion info on updated rows when notifying indexers
   of single-row deletions (CASSANDRA-10694)
 * Notify indexers of partition delete during cleanup (CASSANDRA-10685)
 * Keep the file open in trySkipCache (CASSANDRA-10669)
 * Updated trigger example (CASSANDRA-10257)
Merged from 2.2:
 * Verify tables in pseudo-system keyspaces at startup (CASSANDRA-10761)
 * Fix IllegalArgumentException in DataOutputBuffer.reallocate for large buffers (CASSANDRA-10592)
 * Show CQL help in cqlsh in web browser (CASSANDRA-7225)
 * Serialize on disk the proper SSTable compression ratio (CASSANDRA-10775)
 * Reject index queries while the index is building (CASSANDRA-8505)
 * CQL.textile syntax incorrectly includes optional keyspace for aggregate SFUNC and FINALFUNC (CASSANDRA-10747)
 * Fix JSON update with prepared statements (CASSANDRA-10631)
 * Don't do anticompaction after subrange repair (CASSANDRA-10422)
 * Fix SimpleDateType type compatibility (CASSANDRA-10027)
 * (Hadoop) fix splits calculation (CASSANDRA-10640)
 * (Hadoop) ensure that Cluster instances are always closed (CASSANDRA-10058)
Merged from 2.1:
 * Fix Stress profile parsing on Windows (CASSANDRA-10808)
 * Fix incremental repair hang when replica is down (CASSANDRA-10288)
 * Optimize the way we check if a token is repaired in anticompaction (CASSANDRA-10768)
 * Add proper error handling to stream receiver (CASSANDRA-10774)
 * Warn or fail when changing cluster topology live (CASSANDRA-10243)
 * Status command in debian/ubuntu init script doesn't work (CASSANDRA-10213)
 * Some DROP ... IF EXISTS incorrectly result in exceptions on non-existing KS (CASSANDRA-10658)
 * DeletionTime.compareTo wrong in rare cases (CASSANDRA-10749)
 * Force encoding when computing statement ids (CASSANDRA-10755)
 * Properly reject counters as map keys (CASSANDRA-10760)
 * Fix the sstable-needs-cleanup check (CASSANDRA-10740)
 * (cqlsh) Print column names before COPY operation (CASSANDRA-8935)
 * Fix CompressedInputStream for proper cleanup (CASSANDRA-10012)
 * (cqlsh) Support counters in COPY commands (CASSANDRA-9043)
 * Try next replica if not possible to connect to primary replica on
   ColumnFamilyRecordReader (CASSANDRA-2388)
 * Limit window size in DTCS (CASSANDRA-10280)
 * sstableloader does not use MAX_HEAP_SIZE env parameter (CASSANDRA-10188)
 * (cqlsh) Improve COPY TO performance and error handling (CASSANDRA-9304)
 * Create compression chunk for sending file only (CASSANDRA-10680)
 * Forbid compact clustering column type changes in ALTER TABLE (CASSANDRA-8879)
 * Reject incremental repair with subrange repair (CASSANDRA-10422)
 * Add a nodetool command to refresh size_estimates (CASSANDRA-9579)
 * Invalidate cache after stream receive task is completed (CASSANDRA-10341)
 * Reject counter writes in CQLSSTableWriter (CASSANDRA-10258)
 * Remove superfluous COUNTER_MUTATION stage mapping (CASSANDRA-10605)


3.0
 * Fix AssertionError while flushing memtable due to materialized views
   incorrectly inserting empty rows (CASSANDRA-10614)
 * Store UDA initcond as CQL literal in the schema table, instead of a blob (CASSANDRA-10650)
 * Don't use -1 for the position of partition key in schema (CASSANDRA-10491)
 * Fix distinct queries in mixed version cluster (CASSANDRA-10573)
 * Skip sstable on clustering in names query (CASSANDRA-10571)
 * Remove value skipping as it breaks read-repair (CASSANDRA-10655)
 * Fix bootstrapping with MVs (CASSANDRA-10621)
 * Make sure EACH_QUORUM reads are using NTS (CASSANDRA-10584)
 * Fix MV replica filtering for non-NetworkTopologyStrategy (CASSANDRA-10634)
 * (Hadoop) fix CIF describeSplits() not handling 0 size estimates (CASSANDRA-10600)
 * Fix reading of legacy sstables (CASSANDRA-10590)
 * Use CQL type names in schema metadata tables (CASSANDRA-10365)
 * Guard batchlog replay against integer division by zero (CASSANDRA-9223)
 * Fix bug when adding a column to thrift with the same name than a primary key (CASSANDRA-10608)
 * Add client address argument to IAuthenticator::newSaslNegotiator (CASSANDRA-8068)
 * Fix implementation of LegacyLayout.LegacyBoundComparator (CASSANDRA-10602)
 * Don't use 'names query' read path for counters (CASSANDRA-10572)
 * Fix backward compatibility for counters (CASSANDRA-10470)
 * Remove memory_allocator paramter from cassandra.yaml (CASSANDRA-10581,10628)
 * Execute the metadata reload task of all registered indexes on CFS::reload (CASSANDRA-10604)
 * Fix thrift cas operations with defined columns (CASSANDRA-10576)
 * Fix PartitionUpdate.operationCount()for updates with static column operations (CASSANDRA-10606)
 * Fix thrift get() queries with defined columns (CASSANDRA-10586)
 * Fix marking of indexes as built and removed (CASSANDRA-10601)
 * Skip initialization of non-registered 2i instances, remove Index::getIndexName (CASSANDRA-10595)
 * Fix batches on multiple tables (CASSANDRA-10554)
 * Ensure compaction options are validated when updating KeyspaceMetadata (CASSANDRA-10569)
 * Flatten Iterator Transformation Hierarchy (CASSANDRA-9975)
 * Remove token generator (CASSANDRA-5261)
 * RolesCache should not be created for any authenticator that does not requireAuthentication (CASSANDRA-10562)
 * Fix LogTransaction checking only a single directory for files (CASSANDRA-10421)
 * Fix handling of range tombstones when reading old format sstables (CASSANDRA-10360)
 * Aggregate with Initial Condition fails with C* 3.0 (CASSANDRA-10367)
Merged from 2.2:
 * (cqlsh) show partial trace if incomplete after max_trace_wait (CASSANDRA-7645)
 * Use most up-to-date version of schema for system tables (CASSANDRA-10652)
 * Deprecate memory_allocator in cassandra.yaml (CASSANDRA-10581,10628)
 * Expose phi values from failure detector via JMX and tweak debug
   and trace logging (CASSANDRA-9526)
 * Fix IllegalArgumentException in DataOutputBuffer.reallocate for large buffers (CASSANDRA-10592)
Merged from 2.1:
 * Shutdown compaction in drain to prevent leak (CASSANDRA-10079)
 * (cqlsh) fix COPY using wrong variable name for time_format (CASSANDRA-10633)
 * Do not run SizeEstimatesRecorder if a node is not a member of the ring (CASSANDRA-9912)
 * Improve handling of dead nodes in gossip (CASSANDRA-10298)
 * Fix logback-tools.xml incorrectly configured for outputing to System.err
   (CASSANDRA-9937)
 * Fix streaming to catch exception so retry not fail (CASSANDRA-10557)
 * Add validation method to PerRowSecondaryIndex (CASSANDRA-10092)
 * Support encrypted and plain traffic on the same port (CASSANDRA-10559)
 * Do STCS in DTCS windows (CASSANDRA-10276)
 * Avoid repetition of JVM_OPTS in debian package (CASSANDRA-10251)
 * Fix potential NPE from handling result of SIM.highestSelectivityIndex (CASSANDRA-10550)
 * Fix paging issues with partitions containing only static columns data (CASSANDRA-10381)
 * Fix conditions on static columns (CASSANDRA-10264)
 * AssertionError: attempted to delete non-existing file CommitLog (CASSANDRA-10377)
 * Fix sorting for queries with an IN condition on partition key columns (CASSANDRA-10363)


3.0-rc2
 * Fix SELECT DISTINCT queries between 2.2.2 nodes and 3.0 nodes (CASSANDRA-10473)
 * Remove circular references in SegmentedFile (CASSANDRA-10543)
 * Ensure validation of indexed values only occurs once per-partition (CASSANDRA-10536)
 * Fix handling of static columns for range tombstones in thrift (CASSANDRA-10174)
 * Support empty ColumnFilter for backward compatility on empty IN (CASSANDRA-10471)
 * Remove Pig support (CASSANDRA-10542)
 * Fix LogFile throws Exception when assertion is disabled (CASSANDRA-10522)
 * Revert CASSANDRA-7486, make CMS default GC, move GC config to
   conf/jvm.options (CASSANDRA-10403)
 * Fix TeeingAppender causing some logs to be truncated/empty (CASSANDRA-10447)
 * Allow EACH_QUORUM for reads (CASSANDRA-9602)
 * Fix potential ClassCastException while upgrading (CASSANDRA-10468)
 * Fix NPE in MVs on update (CASSANDRA-10503)
 * Only include modified cell data in indexing deltas (CASSANDRA-10438)
 * Do not load keyspace when creating sstable writer (CASSANDRA-10443)
 * If node is not yet gossiping write all MV updates to batchlog only (CASSANDRA-10413)
 * Re-populate token metadata after commit log recovery (CASSANDRA-10293)
 * Provide additional metrics for materialized views (CASSANDRA-10323)
 * Flush system schema tables after local schema changes (CASSANDRA-10429)
Merged from 2.2:
 * Reduce contention getting instances of CompositeType (CASSANDRA-10433)
 * Fix the regression when using LIMIT with aggregates (CASSANDRA-10487)
 * Avoid NoClassDefFoundError during DataDescriptor initialization on windows (CASSANDRA-10412)
 * Preserve case of quoted Role & User names (CASSANDRA-10394)
 * cqlsh pg-style-strings broken (CASSANDRA-10484)
 * cqlsh prompt includes name of keyspace after failed `use` statement (CASSANDRA-10369)
Merged from 2.1:
 * (cqlsh) Distinguish negative and positive infinity in output (CASSANDRA-10523)
 * (cqlsh) allow custom time_format for COPY TO (CASSANDRA-8970)
 * Don't allow startup if the node's rack has changed (CASSANDRA-10242)
 * (cqlsh) show partial trace if incomplete after max_trace_wait (CASSANDRA-7645)
 * Allow LOCAL_JMX to be easily overridden (CASSANDRA-10275)
 * Mark nodes as dead even if they've already left (CASSANDRA-10205)


3.0.0-rc1
 * Fix mixed version read request compatibility for compact static tables
   (CASSANDRA-10373)
 * Fix paging of DISTINCT with static and IN (CASSANDRA-10354)
 * Allow MATERIALIZED VIEW's SELECT statement to restrict primary key
   columns (CASSANDRA-9664)
 * Move crc_check_chance out of compression options (CASSANDRA-9839)
 * Fix descending iteration past end of BTreeSearchIterator (CASSANDRA-10301)
 * Transfer hints to a different node on decommission (CASSANDRA-10198)
 * Check partition keys for CAS operations during stmt validation (CASSANDRA-10338)
 * Add custom query expressions to SELECT (CASSANDRA-10217)
 * Fix minor bugs in MV handling (CASSANDRA-10362)
 * Allow custom indexes with 0,1 or multiple target columns (CASSANDRA-10124)
 * Improve MV schema representation (CASSANDRA-9921)
 * Add flag to enable/disable coordinator batchlog for MV writes (CASSANDRA-10230)
 * Update cqlsh COPY for new internal driver serialization interface (CASSANDRA-10318)
 * Give index implementations more control over rebuild operations (CASSANDRA-10312)
 * Update index file format (CASSANDRA-10314)
 * Add "shadowable" row tombstones to deal with mv timestamp issues (CASSANDRA-10261)
 * CFS.loadNewSSTables() broken for pre-3.0 sstables
 * Cache selected index in read command to reduce lookups (CASSANDRA-10215)
 * Small optimizations of sstable index serialization (CASSANDRA-10232)
 * Support for both encrypted and unencrypted native transport connections (CASSANDRA-9590)
Merged from 2.2:
 * Configurable page size in cqlsh (CASSANDRA-9855)
 * Defer default role manager setup until all nodes are on 2.2+ (CASSANDRA-9761)
 * Handle missing RoleManager in config after upgrade to 2.2 (CASSANDRA-10209)
Merged from 2.1:
 * Bulk Loader API could not tolerate even node failure (CASSANDRA-10347)
 * Avoid misleading pushed notifications when multiple nodes
   share an rpc_address (CASSANDRA-10052)
 * Fix dropping undroppable when message queue is full (CASSANDRA-10113)
 * Fix potential ClassCastException during paging (CASSANDRA-10352)
 * Prevent ALTER TYPE from creating circular references (CASSANDRA-10339)
 * Fix cache handling of 2i and base tables (CASSANDRA-10155, 10359)
 * Fix NPE in nodetool compactionhistory (CASSANDRA-9758)
 * (Pig) support BulkOutputFormat as a URL parameter (CASSANDRA-7410)
 * BATCH statement is broken in cqlsh (CASSANDRA-10272)
 * (cqlsh) Make cqlsh PEP8 Compliant (CASSANDRA-10066)
 * (cqlsh) Fix error when starting cqlsh with --debug (CASSANDRA-10282)
 * Scrub, Cleanup and Upgrade do not unmark compacting until all operations
   have completed, regardless of the occurence of exceptions (CASSANDRA-10274)


3.0.0-beta2
 * Fix columns returned by AbstractBtreePartitions (CASSANDRA-10220)
 * Fix backward compatibility issue due to AbstractBounds serialization bug (CASSANDRA-9857)
 * Fix startup error when upgrading nodes (CASSANDRA-10136)
 * Base table PRIMARY KEY can be assumed to be NOT NULL in MV creation (CASSANDRA-10147)
 * Improve batchlog write patch (CASSANDRA-9673)
 * Re-apply MaterializedView updates on commitlog replay (CASSANDRA-10164)
 * Require AbstractType.isByteOrderComparable declaration in constructor (CASSANDRA-9901)
 * Avoid digest mismatch on upgrade to 3.0 (CASSANDRA-9554)
 * Fix Materialized View builder when adding multiple MVs (CASSANDRA-10156)
 * Choose better poolingOptions for protocol v4 in cassandra-stress (CASSANDRA-10182)
 * Fix LWW bug affecting Materialized Views (CASSANDRA-10197)
 * Ensures frozen sets and maps are always sorted (CASSANDRA-10162)
 * Don't deadlock when flushing CFS backed custom indexes (CASSANDRA-10181)
 * Fix double flushing of secondary index tables (CASSANDRA-10180)
 * Fix incorrect handling of range tombstones in thrift (CASSANDRA-10046)
 * Only use batchlog when paired materialized view replica is remote (CASSANDRA-10061)
 * Reuse TemporalRow when updating multiple MaterializedViews (CASSANDRA-10060)
 * Validate gc_grace_seconds for batchlog writes and MVs (CASSANDRA-9917)
 * Fix sstablerepairedset (CASSANDRA-10132)
Merged from 2.2:
 * Cancel transaction for sstables we wont redistribute index summary
   for (CASSANDRA-10270)
 * Retry snapshot deletion after compaction and gc on Windows (CASSANDRA-10222)
 * Fix failure to start with space in directory path on Windows (CASSANDRA-10239)
 * Fix repair hang when snapshot failed (CASSANDRA-10057)
 * Fall back to 1/4 commitlog volume for commitlog_total_space on small disks
   (CASSANDRA-10199)
Merged from 2.1:
 * Added configurable warning threshold for GC duration (CASSANDRA-8907)
 * Fix handling of streaming EOF (CASSANDRA-10206)
 * Only check KeyCache when it is enabled
 * Change streaming_socket_timeout_in_ms default to 1 hour (CASSANDRA-8611)
 * (cqlsh) update list of CQL keywords (CASSANDRA-9232)
 * Add nodetool gettraceprobability command (CASSANDRA-10234)
Merged from 2.0:
 * Fix rare race where older gossip states can be shadowed (CASSANDRA-10366)
 * Fix consolidating racks violating the RF contract (CASSANDRA-10238)
 * Disallow decommission when node is in drained state (CASSANDRA-8741)


2.2.1
 * Fix race during construction of commit log (CASSANDRA-10049)
 * Fix LeveledCompactionStrategyTest (CASSANDRA-9757)
 * Fix broken UnbufferedDataOutputStreamPlus.writeUTF (CASSANDRA-10203)
 * (cqlsh) default load-from-file encoding to utf-8 (CASSANDRA-9898)
 * Avoid returning Permission.NONE when failing to query users table (CASSANDRA-10168)
 * (cqlsh) add CLEAR command (CASSANDRA-10086)
 * Support string literals as Role names for compatibility (CASSANDRA-10135)
Merged from 2.1:
 * Only check KeyCache when it is enabled
 * Change streaming_socket_timeout_in_ms default to 1 hour (CASSANDRA-8611)
 * (cqlsh) update list of CQL keywords (CASSANDRA-9232)


3.0.0-beta1
 * Redesign secondary index API (CASSANDRA-9459, 7771, 9041)
 * Fix throwing ReadFailure instead of ReadTimeout on range queries (CASSANDRA-10125)
 * Rewrite hinted handoff (CASSANDRA-6230)
 * Fix query on static compact tables (CASSANDRA-10093)
 * Fix race during construction of commit log (CASSANDRA-10049)
 * Add option to only purge repaired tombstones (CASSANDRA-6434)
 * Change authorization handling for MVs (CASSANDRA-9927)
 * Add custom JMX enabled executor for UDF sandbox (CASSANDRA-10026)
 * Fix row deletion bug for Materialized Views (CASSANDRA-10014)
 * Support mixed-version clusters with Cassandra 2.1 and 2.2 (CASSANDRA-9704)
 * Fix multiple slices on RowSearchers (CASSANDRA-10002)
 * Fix bug in merging of collections (CASSANDRA-10001)
 * Optimize batchlog replay to avoid full scans (CASSANDRA-7237)
 * Repair improvements when using vnodes (CASSANDRA-5220)
 * Disable scripted UDFs by default (CASSANDRA-9889)
 * Bytecode inspection for Java-UDFs (CASSANDRA-9890)
 * Use byte to serialize MT hash length (CASSANDRA-9792)
 * Replace usage of Adler32 with CRC32 (CASSANDRA-8684)
 * Fix migration to new format from 2.1 SSTable (CASSANDRA-10006)
 * SequentialWriter should extend BufferedDataOutputStreamPlus (CASSANDRA-9500)
 * Use the same repairedAt timestamp within incremental repair session (CASSANDRA-9111)
Merged from 2.2:
 * Allow count(*) and count(1) to be use as normal aggregation (CASSANDRA-10114)
 * An NPE is thrown if the column name is unknown for an IN relation (CASSANDRA-10043)
 * Apply commit_failure_policy to more errors on startup (CASSANDRA-9749)
 * Fix histogram overflow exception (CASSANDRA-9973)
 * Route gossip messages over dedicated socket (CASSANDRA-9237)
 * Add checksum to saved cache files (CASSANDRA-9265)
 * Log warning when using an aggregate without partition key (CASSANDRA-9737)
Merged from 2.1:
 * (cqlsh) Allow encoding to be set through command line (CASSANDRA-10004)
 * Add new JMX methods to change local compaction strategy (CASSANDRA-9965)
 * Write hints for paxos commits (CASSANDRA-7342)
 * (cqlsh) Fix timestamps before 1970 on Windows, always
   use UTC for timestamp display (CASSANDRA-10000)
 * (cqlsh) Avoid overwriting new config file with old config
   when both exist (CASSANDRA-9777)
 * Release snapshot selfRef when doing snapshot repair (CASSANDRA-9998)
 * Cannot replace token does not exist - DN node removed as Fat Client (CASSANDRA-9871)
Merged from 2.0:
 * Don't cast expected bf size to an int (CASSANDRA-9959)
 * Make getFullyExpiredSSTables less expensive (CASSANDRA-9882)


3.0.0-alpha1
 * Implement proper sandboxing for UDFs (CASSANDRA-9402)
 * Simplify (and unify) cleanup of compaction leftovers (CASSANDRA-7066)
 * Allow extra schema definitions in cassandra-stress yaml (CASSANDRA-9850)
 * Metrics should use up to date nomenclature (CASSANDRA-9448)
 * Change CREATE/ALTER TABLE syntax for compression (CASSANDRA-8384)
 * Cleanup crc and adler code for java 8 (CASSANDRA-9650)
 * Storage engine refactor (CASSANDRA-8099, 9743, 9746, 9759, 9781, 9808, 9825,
   9848, 9705, 9859, 9867, 9874, 9828, 9801)
 * Update Guava to 18.0 (CASSANDRA-9653)
 * Bloom filter false positive ratio is not honoured (CASSANDRA-8413)
 * New option for cassandra-stress to leave a ratio of columns null (CASSANDRA-9522)
 * Change hinted_handoff_enabled yaml setting, JMX (CASSANDRA-9035)
 * Add algorithmic token allocation (CASSANDRA-7032)
 * Add nodetool command to replay batchlog (CASSANDRA-9547)
 * Make file buffer cache independent of paths being read (CASSANDRA-8897)
 * Remove deprecated legacy Hadoop code (CASSANDRA-9353)
 * Decommissioned nodes will not rejoin the cluster (CASSANDRA-8801)
 * Change gossip stabilization to use endpoit size (CASSANDRA-9401)
 * Change default garbage collector to G1 (CASSANDRA-7486)
 * Populate TokenMetadata early during startup (CASSANDRA-9317)
 * Undeprecate cache recentHitRate (CASSANDRA-6591)
 * Add support for selectively varint encoding fields (CASSANDRA-9499, 9865)
 * Materialized Views (CASSANDRA-6477)
Merged from 2.2:
 * Avoid grouping sstables for anticompaction with DTCS (CASSANDRA-9900)
 * UDF / UDA execution time in trace (CASSANDRA-9723)
 * Fix broken internode SSL (CASSANDRA-9884)
Merged from 2.1:
 * Add new JMX methods to change local compaction strategy (CASSANDRA-9965)
 * Fix handling of enable/disable autocompaction (CASSANDRA-9899)
 * Add consistency level to tracing ouput (CASSANDRA-9827)
 * Remove repair snapshot leftover on startup (CASSANDRA-7357)
 * Use random nodes for batch log when only 2 racks (CASSANDRA-8735)
 * Ensure atomicity inside thrift and stream session (CASSANDRA-7757)
 * Fix nodetool info error when the node is not joined (CASSANDRA-9031)
Merged from 2.0:
 * Log when messages are dropped due to cross_node_timeout (CASSANDRA-9793)
 * Don't track hotness when opening from snapshot for validation (CASSANDRA-9382)


2.2.0
 * Allow the selection of columns together with aggregates (CASSANDRA-9767)
 * Fix cqlsh copy methods and other windows specific issues (CASSANDRA-9795)
 * Don't wrap byte arrays in SequentialWriter (CASSANDRA-9797)
 * sum() and avg() functions missing for smallint and tinyint types (CASSANDRA-9671)
 * Revert CASSANDRA-9542 (allow native functions in UDA) (CASSANDRA-9771)
Merged from 2.1:
 * Fix MarshalException when upgrading superColumn family (CASSANDRA-9582)
 * Fix broken logging for "empty" flushes in Memtable (CASSANDRA-9837)
 * Handle corrupt files on startup (CASSANDRA-9686)
 * Fix clientutil jar and tests (CASSANDRA-9760)
 * (cqlsh) Allow the SSL protocol version to be specified through the
    config file or environment variables (CASSANDRA-9544)
Merged from 2.0:
 * Add tool to find why expired sstables are not getting dropped (CASSANDRA-10015)
 * Remove erroneous pending HH tasks from tpstats/jmx (CASSANDRA-9129)
 * Don't cast expected bf size to an int (CASSANDRA-9959)
 * checkForEndpointCollision fails for legitimate collisions (CASSANDRA-9765)
 * Complete CASSANDRA-8448 fix (CASSANDRA-9519)
 * Don't include auth credentials in debug log (CASSANDRA-9682)
 * Can't transition from write survey to normal mode (CASSANDRA-9740)
 * Scrub (recover) sstables even when -Index.db is missing (CASSANDRA-9591)
 * Fix growing pending background compaction (CASSANDRA-9662)


2.2.0-rc2
 * Re-enable memory-mapped I/O on Windows (CASSANDRA-9658)
 * Warn when an extra-large partition is compacted (CASSANDRA-9643)
 * (cqlsh) Allow setting the initial connection timeout (CASSANDRA-9601)
 * BulkLoader has --transport-factory option but does not use it (CASSANDRA-9675)
 * Allow JMX over SSL directly from nodetool (CASSANDRA-9090)
 * Update cqlsh for UDFs (CASSANDRA-7556)
 * Change Windows kernel default timer resolution (CASSANDRA-9634)
 * Deprected sstable2json and json2sstable (CASSANDRA-9618)
 * Allow native functions in user-defined aggregates (CASSANDRA-9542)
 * Don't repair system_distributed by default (CASSANDRA-9621)
 * Fix mixing min, max, and count aggregates for blob type (CASSANRA-9622)
 * Rename class for DATE type in Java driver (CASSANDRA-9563)
 * Duplicate compilation of UDFs on coordinator (CASSANDRA-9475)
 * Fix connection leak in CqlRecordWriter (CASSANDRA-9576)
 * Mlockall before opening system sstables & remove boot_without_jna option (CASSANDRA-9573)
 * Add functions to convert timeuuid to date or time, deprecate dateOf and unixTimestampOf (CASSANDRA-9229)
 * Make sure we cancel non-compacting sstables from LifecycleTransaction (CASSANDRA-9566)
 * Fix deprecated repair JMX API (CASSANDRA-9570)
 * Add logback metrics (CASSANDRA-9378)
 * Update and refactor ant test/test-compression to run the tests in parallel (CASSANDRA-9583)
 * Fix upgrading to new directory for secondary index (CASSANDRA-9687)
Merged from 2.1:
 * (cqlsh) Fix bad check for CQL compatibility when DESCRIBE'ing
   COMPACT STORAGE tables with no clustering columns
 * Eliminate strong self-reference chains in sstable ref tidiers (CASSANDRA-9656)
 * Ensure StreamSession uses canonical sstable reader instances (CASSANDRA-9700)
 * Ensure memtable book keeping is not corrupted in the event we shrink usage (CASSANDRA-9681)
 * Update internal python driver for cqlsh (CASSANDRA-9064)
 * Fix IndexOutOfBoundsException when inserting tuple with too many
   elements using the string literal notation (CASSANDRA-9559)
 * Enable describe on indices (CASSANDRA-7814)
 * Fix incorrect result for IN queries where column not found (CASSANDRA-9540)
 * ColumnFamilyStore.selectAndReference may block during compaction (CASSANDRA-9637)
 * Fix bug in cardinality check when compacting (CASSANDRA-9580)
 * Fix memory leak in Ref due to ConcurrentLinkedQueue.remove() behaviour (CASSANDRA-9549)
 * Make rebuild only run one at a time (CASSANDRA-9119)
Merged from 2.0:
 * Avoid NPE in AuthSuccess#decode (CASSANDRA-9727)
 * Add listen_address to system.local (CASSANDRA-9603)
 * Bug fixes to resultset metadata construction (CASSANDRA-9636)
 * Fix setting 'durable_writes' in ALTER KEYSPACE (CASSANDRA-9560)
 * Avoids ballot clash in Paxos (CASSANDRA-9649)
 * Improve trace messages for RR (CASSANDRA-9479)
 * Fix suboptimal secondary index selection when restricted
   clustering column is also indexed (CASSANDRA-9631)
 * (cqlsh) Add min_threshold to DTCS option autocomplete (CASSANDRA-9385)
 * Fix error message when attempting to create an index on a column
   in a COMPACT STORAGE table with clustering columns (CASSANDRA-9527)
 * 'WITH WITH' in alter keyspace statements causes NPE (CASSANDRA-9565)
 * Expose some internals of SelectStatement for inspection (CASSANDRA-9532)
 * ArrivalWindow should use primitives (CASSANDRA-9496)
 * Periodically submit background compaction tasks (CASSANDRA-9592)
 * Set HAS_MORE_PAGES flag to false when PagingState is null (CASSANDRA-9571)


2.2.0-rc1
 * Compressed commit log should measure compressed space used (CASSANDRA-9095)
 * Fix comparison bug in CassandraRoleManager#collectRoles (CASSANDRA-9551)
 * Add tinyint,smallint,time,date support for UDFs (CASSANDRA-9400)
 * Deprecates SSTableSimpleWriter and SSTableSimpleUnsortedWriter (CASSANDRA-9546)
 * Empty INITCOND treated as null in aggregate (CASSANDRA-9457)
 * Remove use of Cell in Thrift MapReduce classes (CASSANDRA-8609)
 * Integrate pre-release Java Driver 2.2-rc1, custom build (CASSANDRA-9493)
 * Clean up gossiper logic for old versions (CASSANDRA-9370)
 * Fix custom payload coding/decoding to match the spec (CASSANDRA-9515)
 * ant test-all results incomplete when parsed (CASSANDRA-9463)
 * Disallow frozen<> types in function arguments and return types for
   clarity (CASSANDRA-9411)
 * Static Analysis to warn on unsafe use of Autocloseable instances (CASSANDRA-9431)
 * Update commitlog archiving examples now that commitlog segments are
   not recycled (CASSANDRA-9350)
 * Extend Transactional API to sstable lifecycle management (CASSANDRA-8568)
 * (cqlsh) Add support for native protocol 4 (CASSANDRA-9399)
 * Ensure that UDF and UDAs are keyspace-isolated (CASSANDRA-9409)
 * Revert CASSANDRA-7807 (tracing completion client notifications) (CASSANDRA-9429)
 * Add ability to stop compaction by ID (CASSANDRA-7207)
 * Let CassandraVersion handle SNAPSHOT version (CASSANDRA-9438)
Merged from 2.1:
 * (cqlsh) Fix using COPY through SOURCE or -f (CASSANDRA-9083)
 * Fix occasional lack of `system` keyspace in schema tables (CASSANDRA-8487)
 * Use ProtocolError code instead of ServerError code for native protocol
   error responses to unsupported protocol versions (CASSANDRA-9451)
 * Default commitlog_sync_batch_window_in_ms changed to 2ms (CASSANDRA-9504)
 * Fix empty partition assertion in unsorted sstable writing tools (CASSANDRA-9071)
 * Ensure truncate without snapshot cannot produce corrupt responses (CASSANDRA-9388)
 * Consistent error message when a table mixes counter and non-counter
   columns (CASSANDRA-9492)
 * Avoid getting unreadable keys during anticompaction (CASSANDRA-9508)
 * (cqlsh) Better float precision by default (CASSANDRA-9224)
 * Improve estimated row count (CASSANDRA-9107)
 * Optimize range tombstone memory footprint (CASSANDRA-8603)
 * Use configured gcgs in anticompaction (CASSANDRA-9397)
Merged from 2.0:
 * Don't accumulate more range than necessary in RangeTombstone.Tracker (CASSANDRA-9486)
 * Add broadcast and rpc addresses to system.local (CASSANDRA-9436)
 * Always mark sstable suspect when corrupted (CASSANDRA-9478)
 * Add database users and permissions to CQL3 documentation (CASSANDRA-7558)
 * Allow JVM_OPTS to be passed to standalone tools (CASSANDRA-5969)
 * Fix bad condition in RangeTombstoneList (CASSANDRA-9485)
 * Fix potential StackOverflow when setting CrcCheckChance over JMX (CASSANDRA-9488)
 * Fix null static columns in pages after the first, paged reversed
   queries (CASSANDRA-8502)
 * Fix counting cache serialization in request metrics (CASSANDRA-9466)
 * Add option not to validate atoms during scrub (CASSANDRA-9406)


2.2.0-beta1
 * Introduce Transactional API for internal state changes (CASSANDRA-8984)
 * Add a flag in cassandra.yaml to enable UDFs (CASSANDRA-9404)
 * Better support of null for UDF (CASSANDRA-8374)
 * Use ecj instead of javassist for UDFs (CASSANDRA-8241)
 * faster async logback configuration for tests (CASSANDRA-9376)
 * Add `smallint` and `tinyint` data types (CASSANDRA-8951)
 * Avoid thrift schema creation when native driver is used in stress tool (CASSANDRA-9374)
 * Make Functions.declared thread-safe
 * Add client warnings to native protocol v4 (CASSANDRA-8930)
 * Allow roles cache to be invalidated (CASSANDRA-8967)
 * Upgrade Snappy (CASSANDRA-9063)
 * Don't start Thrift rpc by default (CASSANDRA-9319)
 * Only stream from unrepaired sstables with incremental repair (CASSANDRA-8267)
 * Aggregate UDFs allow SFUNC return type to differ from STYPE if FFUNC specified (CASSANDRA-9321)
 * Remove Thrift dependencies in bundled tools (CASSANDRA-8358)
 * Disable memory mapping of hsperfdata file for JVM statistics (CASSANDRA-9242)
 * Add pre-startup checks to detect potential incompatibilities (CASSANDRA-8049)
 * Distinguish between null and unset in protocol v4 (CASSANDRA-7304)
 * Add user/role permissions for user-defined functions (CASSANDRA-7557)
 * Allow cassandra config to be updated to restart daemon without unloading classes (CASSANDRA-9046)
 * Don't initialize compaction writer before checking if iter is empty (CASSANDRA-9117)
 * Don't execute any functions at prepare-time (CASSANDRA-9037)
 * Share file handles between all instances of a SegmentedFile (CASSANDRA-8893)
 * Make it possible to major compact LCS (CASSANDRA-7272)
 * Make FunctionExecutionException extend RequestExecutionException
   (CASSANDRA-9055)
 * Add support for SELECT JSON, INSERT JSON syntax and new toJson(), fromJson()
   functions (CASSANDRA-7970)
 * Optimise max purgeable timestamp calculation in compaction (CASSANDRA-8920)
 * Constrain internode message buffer sizes, and improve IO class hierarchy (CASSANDRA-8670)
 * New tool added to validate all sstables in a node (CASSANDRA-5791)
 * Push notification when tracing completes for an operation (CASSANDRA-7807)
 * Delay "node up" and "node added" notifications until native protocol server is started (CASSANDRA-8236)
 * Compressed Commit Log (CASSANDRA-6809)
 * Optimise IntervalTree (CASSANDRA-8988)
 * Add a key-value payload for third party usage (CASSANDRA-8553, 9212)
 * Bump metrics-reporter-config dependency for metrics 3.0 (CASSANDRA-8149)
 * Partition intra-cluster message streams by size, not type (CASSANDRA-8789)
 * Add WriteFailureException to native protocol, notify coordinator of
   write failures (CASSANDRA-8592)
 * Convert SequentialWriter to nio (CASSANDRA-8709)
 * Add role based access control (CASSANDRA-7653, 8650, 7216, 8760, 8849, 8761, 8850)
 * Record client ip address in tracing sessions (CASSANDRA-8162)
 * Indicate partition key columns in response metadata for prepared
   statements (CASSANDRA-7660)
 * Merge UUIDType and TimeUUIDType parse logic (CASSANDRA-8759)
 * Avoid memory allocation when searching index summary (CASSANDRA-8793)
 * Optimise (Time)?UUIDType Comparisons (CASSANDRA-8730)
 * Make CRC32Ex into a separate maven dependency (CASSANDRA-8836)
 * Use preloaded jemalloc w/ Unsafe (CASSANDRA-8714, 9197)
 * Avoid accessing partitioner through StorageProxy (CASSANDRA-8244, 8268)
 * Upgrade Metrics library and remove depricated metrics (CASSANDRA-5657)
 * Serializing Row cache alternative, fully off heap (CASSANDRA-7438)
 * Duplicate rows returned when in clause has repeated values (CASSANDRA-6706)
 * Make CassandraException unchecked, extend RuntimeException (CASSANDRA-8560)
 * Support direct buffer decompression for reads (CASSANDRA-8464)
 * DirectByteBuffer compatible LZ4 methods (CASSANDRA-7039)
 * Group sstables for anticompaction correctly (CASSANDRA-8578)
 * Add ReadFailureException to native protocol, respond
   immediately when replicas encounter errors while handling
   a read request (CASSANDRA-7886)
 * Switch CommitLogSegment from RandomAccessFile to nio (CASSANDRA-8308)
 * Allow mixing token and partition key restrictions (CASSANDRA-7016)
 * Support index key/value entries on map collections (CASSANDRA-8473)
 * Modernize schema tables (CASSANDRA-8261)
 * Support for user-defined aggregation functions (CASSANDRA-8053)
 * Fix NPE in SelectStatement with empty IN values (CASSANDRA-8419)
 * Refactor SelectStatement, return IN results in natural order instead
   of IN value list order and ignore duplicate values in partition key IN restrictions (CASSANDRA-7981)
 * Support UDTs, tuples, and collections in user-defined
   functions (CASSANDRA-7563)
 * Fix aggregate fn results on empty selection, result column name,
   and cqlsh parsing (CASSANDRA-8229)
 * Mark sstables as repaired after full repair (CASSANDRA-7586)
 * Extend Descriptor to include a format value and refactor reader/writer
   APIs (CASSANDRA-7443)
 * Integrate JMH for microbenchmarks (CASSANDRA-8151)
 * Keep sstable levels when bootstrapping (CASSANDRA-7460)
 * Add Sigar library and perform basic OS settings check on startup (CASSANDRA-7838)
 * Support for aggregation functions (CASSANDRA-4914)
 * Remove cassandra-cli (CASSANDRA-7920)
 * Accept dollar quoted strings in CQL (CASSANDRA-7769)
 * Make assassinate a first class command (CASSANDRA-7935)
 * Support IN clause on any partition key column (CASSANDRA-7855)
 * Support IN clause on any clustering column (CASSANDRA-4762)
 * Improve compaction logging (CASSANDRA-7818)
 * Remove YamlFileNetworkTopologySnitch (CASSANDRA-7917)
 * Do anticompaction in groups (CASSANDRA-6851)
 * Support user-defined functions (CASSANDRA-7395, 7526, 7562, 7740, 7781, 7929,
   7924, 7812, 8063, 7813, 7708)
 * Permit configurable timestamps with cassandra-stress (CASSANDRA-7416)
 * Move sstable RandomAccessReader to nio2, which allows using the
   FILE_SHARE_DELETE flag on Windows (CASSANDRA-4050)
 * Remove CQL2 (CASSANDRA-5918)
 * Optimize fetching multiple cells by name (CASSANDRA-6933)
 * Allow compilation in java 8 (CASSANDRA-7028)
 * Make incremental repair default (CASSANDRA-7250)
 * Enable code coverage thru JaCoCo (CASSANDRA-7226)
 * Switch external naming of 'column families' to 'tables' (CASSANDRA-4369)
 * Shorten SSTable path (CASSANDRA-6962)
 * Use unsafe mutations for most unit tests (CASSANDRA-6969)
 * Fix race condition during calculation of pending ranges (CASSANDRA-7390)
 * Fail on very large batch sizes (CASSANDRA-8011)
 * Improve concurrency of repair (CASSANDRA-6455, 8208, 9145)
 * Select optimal CRC32 implementation at runtime (CASSANDRA-8614)
 * Evaluate MurmurHash of Token once per query (CASSANDRA-7096)
 * Generalize progress reporting (CASSANDRA-8901)
 * Resumable bootstrap streaming (CASSANDRA-8838, CASSANDRA-8942)
 * Allow scrub for secondary index (CASSANDRA-5174)
 * Save repair data to system table (CASSANDRA-5839)
 * fix nodetool names that reference column families (CASSANDRA-8872)
 Merged from 2.1:
 * Warn on misuse of unlogged batches (CASSANDRA-9282)
 * Failure detector detects and ignores local pauses (CASSANDRA-9183)
 * Add utility class to support for rate limiting a given log statement (CASSANDRA-9029)
 * Add missing consistency levels to cassandra-stess (CASSANDRA-9361)
 * Fix commitlog getCompletedTasks to not increment (CASSANDRA-9339)
 * Fix for harmless exceptions logged as ERROR (CASSANDRA-8564)
 * Delete processed sstables in sstablesplit/sstableupgrade (CASSANDRA-8606)
 * Improve sstable exclusion from partition tombstones (CASSANDRA-9298)
 * Validate the indexed column rather than the cell's contents for 2i (CASSANDRA-9057)
 * Add support for top-k custom 2i queries (CASSANDRA-8717)
 * Fix error when dropping table during compaction (CASSANDRA-9251)
 * cassandra-stress supports validation operations over user profiles (CASSANDRA-8773)
 * Add support for rate limiting log messages (CASSANDRA-9029)
 * Log the partition key with tombstone warnings (CASSANDRA-8561)
 * Reduce runWithCompactionsDisabled poll interval to 1ms (CASSANDRA-9271)
 * Fix PITR commitlog replay (CASSANDRA-9195)
 * GCInspector logs very different times (CASSANDRA-9124)
 * Fix deleting from an empty list (CASSANDRA-9198)
 * Update tuple and collection types that use a user-defined type when that UDT
   is modified (CASSANDRA-9148, CASSANDRA-9192)
 * Use higher timeout for prepair and snapshot in repair (CASSANDRA-9261)
 * Fix anticompaction blocking ANTI_ENTROPY stage (CASSANDRA-9151)
 * Repair waits for anticompaction to finish (CASSANDRA-9097)
 * Fix streaming not holding ref when stream error (CASSANDRA-9295)
 * Fix canonical view returning early opened SSTables (CASSANDRA-9396)
Merged from 2.0:
 * (cqlsh) Add LOGIN command to switch users (CASSANDRA-7212)
 * Clone SliceQueryFilter in AbstractReadCommand implementations (CASSANDRA-8940)
 * Push correct protocol notification for DROP INDEX (CASSANDRA-9310)
 * token-generator - generated tokens too long (CASSANDRA-9300)
 * Fix counting of tombstones for TombstoneOverwhelmingException (CASSANDRA-9299)
 * Fix ReconnectableSnitch reconnecting to peers during upgrade (CASSANDRA-6702)
 * Include keyspace and table name in error log for collections over the size
   limit (CASSANDRA-9286)
 * Avoid potential overlap in LCS with single-partition sstables (CASSANDRA-9322)
 * Log warning message when a table is queried before the schema has fully
   propagated (CASSANDRA-9136)
 * Overload SecondaryIndex#indexes to accept the column definition (CASSANDRA-9314)
 * (cqlsh) Add SERIAL and LOCAL_SERIAL consistency levels (CASSANDRA-8051)
 * Fix index selection during rebuild with certain table layouts (CASSANDRA-9281)
 * Fix partition-level-delete-only workload accounting (CASSANDRA-9194)
 * Allow scrub to handle corrupted compressed chunks (CASSANDRA-9140)
 * Fix assertion error when resetlocalschema is run during repair (CASSANDRA-9249)
 * Disable single sstable tombstone compactions for DTCS by default (CASSANDRA-9234)
 * IncomingTcpConnection thread is not named (CASSANDRA-9262)
 * Close incoming connections when MessagingService is stopped (CASSANDRA-9238)
 * Fix streaming hang when retrying (CASSANDRA-9132)


2.1.5
 * Re-add deprecated cold_reads_to_omit param for backwards compat (CASSANDRA-9203)
 * Make anticompaction visible in compactionstats (CASSANDRA-9098)
 * Improve nodetool getendpoints documentation about the partition
   key parameter (CASSANDRA-6458)
 * Don't check other keyspaces for schema changes when an user-defined
   type is altered (CASSANDRA-9187)
 * Add generate-idea-files target to build.xml (CASSANDRA-9123)
 * Allow takeColumnFamilySnapshot to take a list of tables (CASSANDRA-8348)
 * Limit major sstable operations to their canonical representation (CASSANDRA-8669)
 * cqlsh: Add tests for INSERT and UPDATE tab completion (CASSANDRA-9125)
 * cqlsh: quote column names when needed in COPY FROM inserts (CASSANDRA-9080)
 * Do not load read meter for offline operations (CASSANDRA-9082)
 * cqlsh: Make CompositeType data readable (CASSANDRA-8919)
 * cqlsh: Fix display of triggers (CASSANDRA-9081)
 * Fix NullPointerException when deleting or setting an element by index on
   a null list collection (CASSANDRA-9077)
 * Buffer bloom filter serialization (CASSANDRA-9066)
 * Fix anti-compaction target bloom filter size (CASSANDRA-9060)
 * Make FROZEN and TUPLE unreserved keywords in CQL (CASSANDRA-9047)
 * Prevent AssertionError from SizeEstimatesRecorder (CASSANDRA-9034)
 * Avoid overwriting index summaries for sstables with an older format that
   does not support downsampling; rebuild summaries on startup when this
   is detected (CASSANDRA-8993)
 * Fix potential data loss in CompressedSequentialWriter (CASSANDRA-8949)
 * Make PasswordAuthenticator number of hashing rounds configurable (CASSANDRA-8085)
 * Fix AssertionError when binding nested collections in DELETE (CASSANDRA-8900)
 * Check for overlap with non-early sstables in LCS (CASSANDRA-8739)
 * Only calculate max purgable timestamp if we have to (CASSANDRA-8914)
 * (cqlsh) Greatly improve performance of COPY FROM (CASSANDRA-8225)
 * IndexSummary effectiveIndexInterval is now a guideline, not a rule (CASSANDRA-8993)
 * Use correct bounds for page cache eviction of compressed files (CASSANDRA-8746)
 * SSTableScanner enforces its bounds (CASSANDRA-8946)
 * Cleanup cell equality (CASSANDRA-8947)
 * Introduce intra-cluster message coalescing (CASSANDRA-8692)
 * DatabaseDescriptor throws NPE when rpc_interface is used (CASSANDRA-8839)
 * Don't check if an sstable is live for offline compactions (CASSANDRA-8841)
 * Don't set clientMode in SSTableLoader (CASSANDRA-8238)
 * Fix SSTableRewriter with disabled early open (CASSANDRA-8535)
 * Fix cassandra-stress so it respects the CL passed in user mode (CASSANDRA-8948)
 * Fix rare NPE in ColumnDefinition#hasIndexOption() (CASSANDRA-8786)
 * cassandra-stress reports per-operation statistics, plus misc (CASSANDRA-8769)
 * Add SimpleDate (cql date) and Time (cql time) types (CASSANDRA-7523)
 * Use long for key count in cfstats (CASSANDRA-8913)
 * Make SSTableRewriter.abort() more robust to failure (CASSANDRA-8832)
 * Remove cold_reads_to_omit from STCS (CASSANDRA-8860)
 * Make EstimatedHistogram#percentile() use ceil instead of floor (CASSANDRA-8883)
 * Fix top partitions reporting wrong cardinality (CASSANDRA-8834)
 * Fix rare NPE in KeyCacheSerializer (CASSANDRA-8067)
 * Pick sstables for validation as late as possible inc repairs (CASSANDRA-8366)
 * Fix commitlog getPendingTasks to not increment (CASSANDRA-8862)
 * Fix parallelism adjustment in range and secondary index queries
   when the first fetch does not satisfy the limit (CASSANDRA-8856)
 * Check if the filtered sstables is non-empty in STCS (CASSANDRA-8843)
 * Upgrade java-driver used for cassandra-stress (CASSANDRA-8842)
 * Fix CommitLog.forceRecycleAllSegments() memory access error (CASSANDRA-8812)
 * Improve assertions in Memory (CASSANDRA-8792)
 * Fix SSTableRewriter cleanup (CASSANDRA-8802)
 * Introduce SafeMemory for CompressionMetadata.Writer (CASSANDRA-8758)
 * 'nodetool info' prints exception against older node (CASSANDRA-8796)
 * Ensure SSTableReader.last corresponds exactly with the file end (CASSANDRA-8750)
 * Make SSTableWriter.openEarly more robust and obvious (CASSANDRA-8747)
 * Enforce SSTableReader.first/last (CASSANDRA-8744)
 * Cleanup SegmentedFile API (CASSANDRA-8749)
 * Avoid overlap with early compaction replacement (CASSANDRA-8683)
 * Safer Resource Management++ (CASSANDRA-8707)
 * Write partition size estimates into a system table (CASSANDRA-7688)
 * cqlsh: Fix keys() and full() collection indexes in DESCRIBE output
   (CASSANDRA-8154)
 * Show progress of streaming in nodetool netstats (CASSANDRA-8886)
 * IndexSummaryBuilder utilises offheap memory, and shares data between
   each IndexSummary opened from it (CASSANDRA-8757)
 * markCompacting only succeeds if the exact SSTableReader instances being
   marked are in the live set (CASSANDRA-8689)
 * cassandra-stress support for varint (CASSANDRA-8882)
 * Fix Adler32 digest for compressed sstables (CASSANDRA-8778)
 * Add nodetool statushandoff/statusbackup (CASSANDRA-8912)
 * Use stdout for progress and stats in sstableloader (CASSANDRA-8982)
 * Correctly identify 2i datadir from older versions (CASSANDRA-9116)
Merged from 2.0:
 * Ignore gossip SYNs after shutdown (CASSANDRA-9238)
 * Avoid overflow when calculating max sstable size in LCS (CASSANDRA-9235)
 * Make sstable blacklisting work with compression (CASSANDRA-9138)
 * Do not attempt to rebuild indexes if no index accepts any column (CASSANDRA-9196)
 * Don't initiate snitch reconnection for dead states (CASSANDRA-7292)
 * Fix ArrayIndexOutOfBoundsException in CQLSSTableWriter (CASSANDRA-8978)
 * Add shutdown gossip state to prevent timeouts during rolling restarts (CASSANDRA-8336)
 * Fix running with java.net.preferIPv6Addresses=true (CASSANDRA-9137)
 * Fix failed bootstrap/replace attempts being persisted in system.peers (CASSANDRA-9180)
 * Flush system.IndexInfo after marking index built (CASSANDRA-9128)
 * Fix updates to min/max_compaction_threshold through cassandra-cli
   (CASSANDRA-8102)
 * Don't include tmp files when doing offline relevel (CASSANDRA-9088)
 * Use the proper CAS WriteType when finishing a previous round during Paxos
   preparation (CASSANDRA-8672)
 * Avoid race in cancelling compactions (CASSANDRA-9070)
 * More aggressive check for expired sstables in DTCS (CASSANDRA-8359)
 * Fix ignored index_interval change in ALTER TABLE statements (CASSANDRA-7976)
 * Do more aggressive compaction in old time windows in DTCS (CASSANDRA-8360)
 * java.lang.AssertionError when reading saved cache (CASSANDRA-8740)
 * "disk full" when running cleanup (CASSANDRA-9036)
 * Lower logging level from ERROR to DEBUG when a scheduled schema pull
   cannot be completed due to a node being down (CASSANDRA-9032)
 * Fix MOVED_NODE client event (CASSANDRA-8516)
 * Allow overriding MAX_OUTSTANDING_REPLAY_COUNT (CASSANDRA-7533)
 * Fix malformed JMX ObjectName containing IPv6 addresses (CASSANDRA-9027)
 * (cqlsh) Allow increasing CSV field size limit through
   cqlshrc config option (CASSANDRA-8934)
 * Stop logging range tombstones when exceeding the threshold
   (CASSANDRA-8559)
 * Fix NullPointerException when nodetool getendpoints is run
   against invalid keyspaces or tables (CASSANDRA-8950)
 * Allow specifying the tmp dir (CASSANDRA-7712)
 * Improve compaction estimated tasks estimation (CASSANDRA-8904)
 * Fix duplicate up/down messages sent to native clients (CASSANDRA-7816)
 * Expose commit log archive status via JMX (CASSANDRA-8734)
 * Provide better exceptions for invalid replication strategy parameters
   (CASSANDRA-8909)
 * Fix regression in mixed single and multi-column relation support for
   SELECT statements (CASSANDRA-8613)
 * Add ability to limit number of native connections (CASSANDRA-8086)
 * Fix CQLSSTableWriter throwing exception and spawning threads
   (CASSANDRA-8808)
 * Fix MT mismatch between empty and GC-able data (CASSANDRA-8979)
 * Fix incorrect validation when snapshotting single table (CASSANDRA-8056)
 * Add offline tool to relevel sstables (CASSANDRA-8301)
 * Preserve stream ID for more protocol errors (CASSANDRA-8848)
 * Fix combining token() function with multi-column relations on
   clustering columns (CASSANDRA-8797)
 * Make CFS.markReferenced() resistant to bad refcounting (CASSANDRA-8829)
 * Fix StreamTransferTask abort/complete bad refcounting (CASSANDRA-8815)
 * Fix AssertionError when querying a DESC clustering ordered
   table with ASC ordering and paging (CASSANDRA-8767)
 * AssertionError: "Memory was freed" when running cleanup (CASSANDRA-8716)
 * Make it possible to set max_sstable_age to fractional days (CASSANDRA-8406)
 * Fix some multi-column relations with indexes on some clustering
   columns (CASSANDRA-8275)
 * Fix memory leak in SSTableSimple*Writer and SSTableReader.validate()
   (CASSANDRA-8748)
 * Throw OOM if allocating memory fails to return a valid pointer (CASSANDRA-8726)
 * Fix SSTableSimpleUnsortedWriter ConcurrentModificationException (CASSANDRA-8619)
 * 'nodetool info' prints exception against older node (CASSANDRA-8796)
 * Ensure SSTableSimpleUnsortedWriter.close() terminates if
   disk writer has crashed (CASSANDRA-8807)


2.1.4
 * Bind JMX to localhost unless explicitly configured otherwise (CASSANDRA-9085)


2.1.3
 * Fix HSHA/offheap_objects corruption (CASSANDRA-8719)
 * Upgrade libthrift to 0.9.2 (CASSANDRA-8685)
 * Don't use the shared ref in sstableloader (CASSANDRA-8704)
 * Purge internal prepared statements if related tables or
   keyspaces are dropped (CASSANDRA-8693)
 * (cqlsh) Handle unicode BOM at start of files (CASSANDRA-8638)
 * Stop compactions before exiting offline tools (CASSANDRA-8623)
 * Update tools/stress/README.txt to match current behaviour (CASSANDRA-7933)
 * Fix schema from Thrift conversion with empty metadata (CASSANDRA-8695)
 * Safer Resource Management (CASSANDRA-7705)
 * Make sure we compact highly overlapping cold sstables with
   STCS (CASSANDRA-8635)
 * rpc_interface and listen_interface generate NPE on startup when specified
   interface doesn't exist (CASSANDRA-8677)
 * Fix ArrayIndexOutOfBoundsException in nodetool cfhistograms (CASSANDRA-8514)
 * Switch from yammer metrics for nodetool cf/proxy histograms (CASSANDRA-8662)
 * Make sure we don't add tmplink files to the compaction
   strategy (CASSANDRA-8580)
 * (cqlsh) Handle maps with blob keys (CASSANDRA-8372)
 * (cqlsh) Handle DynamicCompositeType schemas correctly (CASSANDRA-8563)
 * Duplicate rows returned when in clause has repeated values (CASSANDRA-6706)
 * Add tooling to detect hot partitions (CASSANDRA-7974)
 * Fix cassandra-stress user-mode truncation of partition generation (CASSANDRA-8608)
 * Only stream from unrepaired sstables during inc repair (CASSANDRA-8267)
 * Don't allow starting multiple inc repairs on the same sstables (CASSANDRA-8316)
 * Invalidate prepared BATCH statements when related tables
   or keyspaces are dropped (CASSANDRA-8652)
 * Fix missing results in secondary index queries on collections
   with ALLOW FILTERING (CASSANDRA-8421)
 * Expose EstimatedHistogram metrics for range slices (CASSANDRA-8627)
 * (cqlsh) Escape clqshrc passwords properly (CASSANDRA-8618)
 * Fix NPE when passing wrong argument in ALTER TABLE statement (CASSANDRA-8355)
 * Pig: Refactor and deprecate CqlStorage (CASSANDRA-8599)
 * Don't reuse the same cleanup strategy for all sstables (CASSANDRA-8537)
 * Fix case-sensitivity of index name on CREATE and DROP INDEX
   statements (CASSANDRA-8365)
 * Better detection/logging for corruption in compressed sstables (CASSANDRA-8192)
 * Use the correct repairedAt value when closing writer (CASSANDRA-8570)
 * (cqlsh) Handle a schema mismatch being detected on startup (CASSANDRA-8512)
 * Properly calculate expected write size during compaction (CASSANDRA-8532)
 * Invalidate affected prepared statements when a table's columns
   are altered (CASSANDRA-7910)
 * Stress - user defined writes should populate sequentally (CASSANDRA-8524)
 * Fix regression in SSTableRewriter causing some rows to become unreadable
   during compaction (CASSANDRA-8429)
 * Run major compactions for repaired/unrepaired in parallel (CASSANDRA-8510)
 * (cqlsh) Fix compression options in DESCRIBE TABLE output when compression
   is disabled (CASSANDRA-8288)
 * (cqlsh) Fix DESCRIBE output after keyspaces are altered (CASSANDRA-7623)
 * Make sure we set lastCompactedKey correctly (CASSANDRA-8463)
 * (cqlsh) Fix output of CONSISTENCY command (CASSANDRA-8507)
 * (cqlsh) Fixed the handling of LIST statements (CASSANDRA-8370)
 * Make sstablescrub check leveled manifest again (CASSANDRA-8432)
 * Check first/last keys in sstable when giving out positions (CASSANDRA-8458)
 * Disable mmap on Windows (CASSANDRA-6993)
 * Add missing ConsistencyLevels to cassandra-stress (CASSANDRA-8253)
 * Add auth support to cassandra-stress (CASSANDRA-7985)
 * Fix ArrayIndexOutOfBoundsException when generating error message
   for some CQL syntax errors (CASSANDRA-8455)
 * Scale memtable slab allocation logarithmically (CASSANDRA-7882)
 * cassandra-stress simultaneous inserts over same seed (CASSANDRA-7964)
 * Reduce cassandra-stress sampling memory requirements (CASSANDRA-7926)
 * Ensure memtable flush cannot expire commit log entries from its future (CASSANDRA-8383)
 * Make read "defrag" async to reclaim memtables (CASSANDRA-8459)
 * Remove tmplink files for offline compactions (CASSANDRA-8321)
 * Reduce maxHintsInProgress (CASSANDRA-8415)
 * BTree updates may call provided update function twice (CASSANDRA-8018)
 * Release sstable references after anticompaction (CASSANDRA-8386)
 * Handle abort() in SSTableRewriter properly (CASSANDRA-8320)
 * Centralize shared executors (CASSANDRA-8055)
 * Fix filtering for CONTAINS (KEY) relations on frozen collection
   clustering columns when the query is restricted to a single
   partition (CASSANDRA-8203)
 * Do more aggressive entire-sstable TTL expiry checks (CASSANDRA-8243)
 * Add more log info if readMeter is null (CASSANDRA-8238)
 * add check of the system wall clock time at startup (CASSANDRA-8305)
 * Support for frozen collections (CASSANDRA-7859)
 * Fix overflow on histogram computation (CASSANDRA-8028)
 * Have paxos reuse the timestamp generation of normal queries (CASSANDRA-7801)
 * Fix incremental repair not remove parent session on remote (CASSANDRA-8291)
 * Improve JBOD disk utilization (CASSANDRA-7386)
 * Log failed host when preparing incremental repair (CASSANDRA-8228)
 * Force config client mode in CQLSSTableWriter (CASSANDRA-8281)
 * Fix sstableupgrade throws exception (CASSANDRA-8688)
 * Fix hang when repairing empty keyspace (CASSANDRA-8694)
Merged from 2.0:
 * Fix IllegalArgumentException in dynamic snitch (CASSANDRA-8448)
 * Add support for UPDATE ... IF EXISTS (CASSANDRA-8610)
 * Fix reversal of list prepends (CASSANDRA-8733)
 * Prevent non-zero default_time_to_live on tables with counters
   (CASSANDRA-8678)
 * Fix SSTableSimpleUnsortedWriter ConcurrentModificationException
   (CASSANDRA-8619)
 * Round up time deltas lower than 1ms in BulkLoader (CASSANDRA-8645)
 * Add batch remove iterator to ABSC (CASSANDRA-8414, 8666)
 * Round up time deltas lower than 1ms in BulkLoader (CASSANDRA-8645)
 * Fix isClientMode check in Keyspace (CASSANDRA-8687)
 * Use more efficient slice size for querying internal secondary
   index tables (CASSANDRA-8550)
 * Fix potentially returning deleted rows with range tombstone (CASSANDRA-8558)
 * Check for available disk space before starting a compaction (CASSANDRA-8562)
 * Fix DISTINCT queries with LIMITs or paging when some partitions
   contain only tombstones (CASSANDRA-8490)
 * Introduce background cache refreshing to permissions cache
   (CASSANDRA-8194)
 * Fix race condition in StreamTransferTask that could lead to
   infinite loops and premature sstable deletion (CASSANDRA-7704)
 * Add an extra version check to MigrationTask (CASSANDRA-8462)
 * Ensure SSTableWriter cleans up properly after failure (CASSANDRA-8499)
 * Increase bf true positive count on key cache hit (CASSANDRA-8525)
 * Move MeteredFlusher to its own thread (CASSANDRA-8485)
 * Fix non-distinct results in DISTNCT queries on static columns when
   paging is enabled (CASSANDRA-8087)
 * Move all hints related tasks to hints internal executor (CASSANDRA-8285)
 * Fix paging for multi-partition IN queries (CASSANDRA-8408)
 * Fix MOVED_NODE topology event never being emitted when a node
   moves its token (CASSANDRA-8373)
 * Fix validation of indexes in COMPACT tables (CASSANDRA-8156)
 * Avoid StackOverflowError when a large list of IN values
   is used for a clustering column (CASSANDRA-8410)
 * Fix NPE when writetime() or ttl() calls are wrapped by
   another function call (CASSANDRA-8451)
 * Fix NPE after dropping a keyspace (CASSANDRA-8332)
 * Fix error message on read repair timeouts (CASSANDRA-7947)
 * Default DTCS base_time_seconds changed to 60 (CASSANDRA-8417)
 * Refuse Paxos operation with more than one pending endpoint (CASSANDRA-8346, 8640)
 * Throw correct exception when trying to bind a keyspace or table
   name (CASSANDRA-6952)
 * Make HHOM.compact synchronized (CASSANDRA-8416)
 * cancel latency-sampling task when CF is dropped (CASSANDRA-8401)
 * don't block SocketThread for MessagingService (CASSANDRA-8188)
 * Increase quarantine delay on replacement (CASSANDRA-8260)
 * Expose off-heap memory usage stats (CASSANDRA-7897)
 * Ignore Paxos commits for truncated tables (CASSANDRA-7538)
 * Validate size of indexed column values (CASSANDRA-8280)
 * Make LCS split compaction results over all data directories (CASSANDRA-8329)
 * Fix some failing queries that use multi-column relations
   on COMPACT STORAGE tables (CASSANDRA-8264)
 * Fix InvalidRequestException with ORDER BY (CASSANDRA-8286)
 * Disable SSLv3 for POODLE (CASSANDRA-8265)
 * Fix millisecond timestamps in Tracing (CASSANDRA-8297)
 * Include keyspace name in error message when there are insufficient
   live nodes to stream from (CASSANDRA-8221)
 * Avoid overlap in L1 when L0 contains many nonoverlapping
   sstables (CASSANDRA-8211)
 * Improve PropertyFileSnitch logging (CASSANDRA-8183)
 * Add DC-aware sequential repair (CASSANDRA-8193)
 * Use live sstables in snapshot repair if possible (CASSANDRA-8312)
 * Fix hints serialized size calculation (CASSANDRA-8587)


2.1.2
 * (cqlsh) parse_for_table_meta errors out on queries with undefined
   grammars (CASSANDRA-8262)
 * (cqlsh) Fix SELECT ... TOKEN() function broken in C* 2.1.1 (CASSANDRA-8258)
 * Fix Cassandra crash when running on JDK8 update 40 (CASSANDRA-8209)
 * Optimize partitioner tokens (CASSANDRA-8230)
 * Improve compaction of repaired/unrepaired sstables (CASSANDRA-8004)
 * Make cache serializers pluggable (CASSANDRA-8096)
 * Fix issues with CONTAINS (KEY) queries on secondary indexes
   (CASSANDRA-8147)
 * Fix read-rate tracking of sstables for some queries (CASSANDRA-8239)
 * Fix default timestamp in QueryOptions (CASSANDRA-8246)
 * Set socket timeout when reading remote version (CASSANDRA-8188)
 * Refactor how we track live size (CASSANDRA-7852)
 * Make sure unfinished compaction files are removed (CASSANDRA-8124)
 * Fix shutdown when run as Windows service (CASSANDRA-8136)
 * Fix DESCRIBE TABLE with custom indexes (CASSANDRA-8031)
 * Fix race in RecoveryManagerTest (CASSANDRA-8176)
 * Avoid IllegalArgumentException while sorting sstables in
   IndexSummaryManager (CASSANDRA-8182)
 * Shutdown JVM on file descriptor exhaustion (CASSANDRA-7579)
 * Add 'die' policy for commit log and disk failure (CASSANDRA-7927)
 * Fix installing as service on Windows (CASSANDRA-8115)
 * Fix CREATE TABLE for CQL2 (CASSANDRA-8144)
 * Avoid boxing in ColumnStats min/max trackers (CASSANDRA-8109)
Merged from 2.0:
 * Correctly handle non-text column names in cql3 (CASSANDRA-8178)
 * Fix deletion for indexes on primary key columns (CASSANDRA-8206)
 * Add 'nodetool statusgossip' (CASSANDRA-8125)
 * Improve client notification that nodes are ready for requests (CASSANDRA-7510)
 * Handle negative timestamp in writetime method (CASSANDRA-8139)
 * Pig: Remove errant LIMIT clause in CqlNativeStorage (CASSANDRA-8166)
 * Throw ConfigurationException when hsha is used with the default
   rpc_max_threads setting of 'unlimited' (CASSANDRA-8116)
 * Allow concurrent writing of the same table in the same JVM using
   CQLSSTableWriter (CASSANDRA-7463)
 * Fix totalDiskSpaceUsed calculation (CASSANDRA-8205)


2.1.1
 * Fix spin loop in AtomicSortedColumns (CASSANDRA-7546)
 * Dont notify when replacing tmplink files (CASSANDRA-8157)
 * Fix validation with multiple CONTAINS clause (CASSANDRA-8131)
 * Fix validation of collections in TriggerExecutor (CASSANDRA-8146)
 * Fix IllegalArgumentException when a list of IN values containing tuples
   is passed as a single arg to a prepared statement with the v1 or v2
   protocol (CASSANDRA-8062)
 * Fix ClassCastException in DISTINCT query on static columns with
   query paging (CASSANDRA-8108)
 * Fix NPE on null nested UDT inside a set (CASSANDRA-8105)
 * Fix exception when querying secondary index on set items or map keys
   when some clustering columns are specified (CASSANDRA-8073)
 * Send proper error response when there is an error during native
   protocol message decode (CASSANDRA-8118)
 * Gossip should ignore generation numbers too far in the future (CASSANDRA-8113)
 * Fix NPE when creating a table with frozen sets, lists (CASSANDRA-8104)
 * Fix high memory use due to tracking reads on incrementally opened sstable
   readers (CASSANDRA-8066)
 * Fix EXECUTE request with skipMetadata=false returning no metadata
   (CASSANDRA-8054)
 * Allow concurrent use of CQLBulkOutputFormat (CASSANDRA-7776)
 * Shutdown JVM on OOM (CASSANDRA-7507)
 * Upgrade netty version and enable epoll event loop (CASSANDRA-7761)
 * Don't duplicate sstables smaller than split size when using
   the sstablesplitter tool (CASSANDRA-7616)
 * Avoid re-parsing already prepared statements (CASSANDRA-7923)
 * Fix some Thrift slice deletions and updates of COMPACT STORAGE
   tables with some clustering columns omitted (CASSANDRA-7990)
 * Fix filtering for CONTAINS on sets (CASSANDRA-8033)
 * Properly track added size (CASSANDRA-7239)
 * Allow compilation in java 8 (CASSANDRA-7208)
 * Fix Assertion error on RangeTombstoneList diff (CASSANDRA-8013)
 * Release references to overlapping sstables during compaction (CASSANDRA-7819)
 * Send notification when opening compaction results early (CASSANDRA-8034)
 * Make native server start block until properly bound (CASSANDRA-7885)
 * (cqlsh) Fix IPv6 support (CASSANDRA-7988)
 * Ignore fat clients when checking for endpoint collision (CASSANDRA-7939)
 * Make sstablerepairedset take a list of files (CASSANDRA-7995)
 * (cqlsh) Tab completeion for indexes on map keys (CASSANDRA-7972)
 * (cqlsh) Fix UDT field selection in select clause (CASSANDRA-7891)
 * Fix resource leak in event of corrupt sstable
 * (cqlsh) Add command line option for cqlshrc file path (CASSANDRA-7131)
 * Provide visibility into prepared statements churn (CASSANDRA-7921, CASSANDRA-7930)
 * Invalidate prepared statements when their keyspace or table is
   dropped (CASSANDRA-7566)
 * cassandra-stress: fix support for NetworkTopologyStrategy (CASSANDRA-7945)
 * Fix saving caches when a table is dropped (CASSANDRA-7784)
 * Add better error checking of new stress profile (CASSANDRA-7716)
 * Use ThreadLocalRandom and remove FBUtilities.threadLocalRandom (CASSANDRA-7934)
 * Prevent operator mistakes due to simultaneous bootstrap (CASSANDRA-7069)
 * cassandra-stress supports whitelist mode for node config (CASSANDRA-7658)
 * GCInspector more closely tracks GC; cassandra-stress and nodetool report it (CASSANDRA-7916)
 * nodetool won't output bogus ownership info without a keyspace (CASSANDRA-7173)
 * Add human readable option to nodetool commands (CASSANDRA-5433)
 * Don't try to set repairedAt on old sstables (CASSANDRA-7913)
 * Add metrics for tracking PreparedStatement use (CASSANDRA-7719)
 * (cqlsh) tab-completion for triggers (CASSANDRA-7824)
 * (cqlsh) Support for query paging (CASSANDRA-7514)
 * (cqlsh) Show progress of COPY operations (CASSANDRA-7789)
 * Add syntax to remove multiple elements from a map (CASSANDRA-6599)
 * Support non-equals conditions in lightweight transactions (CASSANDRA-6839)
 * Add IF [NOT] EXISTS to create/drop triggers (CASSANDRA-7606)
 * (cqlsh) Display the current logged-in user (CASSANDRA-7785)
 * (cqlsh) Don't ignore CTRL-C during COPY FROM execution (CASSANDRA-7815)
 * (cqlsh) Order UDTs according to cross-type dependencies in DESCRIBE
   output (CASSANDRA-7659)
 * (cqlsh) Fix handling of CAS statement results (CASSANDRA-7671)
 * (cqlsh) COPY TO/FROM improvements (CASSANDRA-7405)
 * Support list index operations with conditions (CASSANDRA-7499)
 * Add max live/tombstoned cells to nodetool cfstats output (CASSANDRA-7731)
 * Validate IPv6 wildcard addresses properly (CASSANDRA-7680)
 * (cqlsh) Error when tracing query (CASSANDRA-7613)
 * Avoid IOOBE when building SyntaxError message snippet (CASSANDRA-7569)
 * SSTableExport uses correct validator to create string representation of partition
   keys (CASSANDRA-7498)
 * Avoid NPEs when receiving type changes for an unknown keyspace (CASSANDRA-7689)
 * Add support for custom 2i validation (CASSANDRA-7575)
 * Pig support for hadoop CqlInputFormat (CASSANDRA-6454)
 * Add duration mode to cassandra-stress (CASSANDRA-7468)
 * Add listen_interface and rpc_interface options (CASSANDRA-7417)
 * Improve schema merge performance (CASSANDRA-7444)
 * Adjust MT depth based on # of partition validating (CASSANDRA-5263)
 * Optimise NativeCell comparisons (CASSANDRA-6755)
 * Configurable client timeout for cqlsh (CASSANDRA-7516)
 * Include snippet of CQL query near syntax error in messages (CASSANDRA-7111)
 * Make repair -pr work with -local (CASSANDRA-7450)
 * Fix error in sstableloader with -cph > 1 (CASSANDRA-8007)
 * Fix snapshot repair error on indexed tables (CASSANDRA-8020)
 * Do not exit nodetool repair when receiving JMX NOTIF_LOST (CASSANDRA-7909)
 * Stream to private IP when available (CASSANDRA-8084)
Merged from 2.0:
 * Reject conditions on DELETE unless full PK is given (CASSANDRA-6430)
 * Properly reject the token function DELETE (CASSANDRA-7747)
 * Force batchlog replay before decommissioning a node (CASSANDRA-7446)
 * Fix hint replay with many accumulated expired hints (CASSANDRA-6998)
 * Fix duplicate results in DISTINCT queries on static columns with query
   paging (CASSANDRA-8108)
 * Add DateTieredCompactionStrategy (CASSANDRA-6602)
 * Properly validate ascii and utf8 string literals in CQL queries (CASSANDRA-8101)
 * (cqlsh) Fix autocompletion for alter keyspace (CASSANDRA-8021)
 * Create backup directories for commitlog archiving during startup (CASSANDRA-8111)
 * Reduce totalBlockFor() for LOCAL_* consistency levels (CASSANDRA-8058)
 * Fix merging schemas with re-dropped keyspaces (CASSANDRA-7256)
 * Fix counters in supercolumns during live upgrades from 1.2 (CASSANDRA-7188)
 * Notify DT subscribers when a column family is truncated (CASSANDRA-8088)
 * Add sanity check of $JAVA on startup (CASSANDRA-7676)
 * Schedule fat client schema pull on join (CASSANDRA-7993)
 * Don't reset nodes' versions when closing IncomingTcpConnections
   (CASSANDRA-7734)
 * Record the real messaging version in all cases in OutboundTcpConnection
   (CASSANDRA-8057)
 * SSL does not work in cassandra-cli (CASSANDRA-7899)
 * Fix potential exception when using ReversedType in DynamicCompositeType
   (CASSANDRA-7898)
 * Better validation of collection values (CASSANDRA-7833)
 * Track min/max timestamps correctly (CASSANDRA-7969)
 * Fix possible overflow while sorting CL segments for replay (CASSANDRA-7992)
 * Increase nodetool Xmx (CASSANDRA-7956)
 * Archive any commitlog segments present at startup (CASSANDRA-6904)
 * CrcCheckChance should adjust based on live CFMetadata not
   sstable metadata (CASSANDRA-7978)
 * token() should only accept columns in the partitioning
   key order (CASSANDRA-6075)
 * Add method to invalidate permission cache via JMX (CASSANDRA-7977)
 * Allow propagating multiple gossip states atomically (CASSANDRA-6125)
 * Log exceptions related to unclean native protocol client disconnects
   at DEBUG or INFO (CASSANDRA-7849)
 * Allow permissions cache to be set via JMX (CASSANDRA-7698)
 * Include schema_triggers CF in readable system resources (CASSANDRA-7967)
 * Fix RowIndexEntry to report correct serializedSize (CASSANDRA-7948)
 * Make CQLSSTableWriter sync within partitions (CASSANDRA-7360)
 * Potentially use non-local replicas in CqlConfigHelper (CASSANDRA-7906)
 * Explicitly disallow mixing multi-column and single-column
   relations on clustering columns (CASSANDRA-7711)
 * Better error message when condition is set on PK column (CASSANDRA-7804)
 * Don't send schema change responses and events for no-op DDL
   statements (CASSANDRA-7600)
 * (Hadoop) fix cluster initialisation for a split fetching (CASSANDRA-7774)
 * Throw InvalidRequestException when queries contain relations on entire
   collection columns (CASSANDRA-7506)
 * (cqlsh) enable CTRL-R history search with libedit (CASSANDRA-7577)
 * (Hadoop) allow ACFRW to limit nodes to local DC (CASSANDRA-7252)
 * (cqlsh) cqlsh should automatically disable tracing when selecting
   from system_traces (CASSANDRA-7641)
 * (Hadoop) Add CqlOutputFormat (CASSANDRA-6927)
 * Don't depend on cassandra config for nodetool ring (CASSANDRA-7508)
 * (cqlsh) Fix failing cqlsh formatting tests (CASSANDRA-7703)
 * Fix IncompatibleClassChangeError from hadoop2 (CASSANDRA-7229)
 * Add 'nodetool sethintedhandoffthrottlekb' (CASSANDRA-7635)
 * (cqlsh) Add tab-completion for CREATE/DROP USER IF [NOT] EXISTS (CASSANDRA-7611)
 * Catch errors when the JVM pulls the rug out from GCInspector (CASSANDRA-5345)
 * cqlsh fails when version number parts are not int (CASSANDRA-7524)
 * Fix NPE when table dropped during streaming (CASSANDRA-7946)
 * Fix wrong progress when streaming uncompressed (CASSANDRA-7878)
 * Fix possible infinite loop in creating repair range (CASSANDRA-7983)
 * Fix unit in nodetool for streaming throughput (CASSANDRA-7375)
Merged from 1.2:
 * Don't index tombstones (CASSANDRA-7828)
 * Improve PasswordAuthenticator default super user setup (CASSANDRA-7788)


2.1.0
 * (cqlsh) Removed "ALTER TYPE <name> RENAME TO <name>" from tab-completion
   (CASSANDRA-7895)
 * Fixed IllegalStateException in anticompaction (CASSANDRA-7892)
 * cqlsh: DESCRIBE support for frozen UDTs, tuples (CASSANDRA-7863)
 * Avoid exposing internal classes over JMX (CASSANDRA-7879)
 * Add null check for keys when freezing collection (CASSANDRA-7869)
 * Improve stress workload realism (CASSANDRA-7519)
Merged from 2.0:
 * Configure system.paxos with LeveledCompactionStrategy (CASSANDRA-7753)
 * Fix ALTER clustering column type from DateType to TimestampType when
   using DESC clustering order (CASSANRDA-7797)
 * Throw EOFException if we run out of chunks in compressed datafile
   (CASSANDRA-7664)
 * Fix PRSI handling of CQL3 row markers for row cleanup (CASSANDRA-7787)
 * Fix dropping collection when it's the last regular column (CASSANDRA-7744)
 * Make StreamReceiveTask thread safe and gc friendly (CASSANDRA-7795)
 * Validate empty cell names from counter updates (CASSANDRA-7798)
Merged from 1.2:
 * Don't allow compacted sstables to be marked as compacting (CASSANDRA-7145)
 * Track expired tombstones (CASSANDRA-7810)


2.1.0-rc7
 * Add frozen keyword and require UDT to be frozen (CASSANDRA-7857)
 * Track added sstable size correctly (CASSANDRA-7239)
 * (cqlsh) Fix case insensitivity (CASSANDRA-7834)
 * Fix failure to stream ranges when moving (CASSANDRA-7836)
 * Correctly remove tmplink files (CASSANDRA-7803)
 * (cqlsh) Fix column name formatting for functions, CAS operations,
   and UDT field selections (CASSANDRA-7806)
 * (cqlsh) Fix COPY FROM handling of null/empty primary key
   values (CASSANDRA-7792)
 * Fix ordering of static cells (CASSANDRA-7763)
Merged from 2.0:
 * Forbid re-adding dropped counter columns (CASSANDRA-7831)
 * Fix CFMetaData#isThriftCompatible() for PK-only tables (CASSANDRA-7832)
 * Always reject inequality on the partition key without token()
   (CASSANDRA-7722)
 * Always send Paxos commit to all replicas (CASSANDRA-7479)
 * Make disruptor_thrift_server invocation pool configurable (CASSANDRA-7594)
 * Make repair no-op when RF=1 (CASSANDRA-7864)


2.1.0-rc6
 * Fix OOM issue from netty caching over time (CASSANDRA-7743)
 * json2sstable couldn't import JSON for CQL table (CASSANDRA-7477)
 * Invalidate all caches on table drop (CASSANDRA-7561)
 * Skip strict endpoint selection for ranges if RF == nodes (CASSANRA-7765)
 * Fix Thrift range filtering without 2ary index lookups (CASSANDRA-7741)
 * Add tracing entries about concurrent range requests (CASSANDRA-7599)
 * (cqlsh) Fix DESCRIBE for NTS keyspaces (CASSANDRA-7729)
 * Remove netty buffer ref-counting (CASSANDRA-7735)
 * Pass mutated cf to index updater for use by PRSI (CASSANDRA-7742)
 * Include stress yaml example in release and deb (CASSANDRA-7717)
 * workaround for netty issue causing corrupted data off the wire (CASSANDRA-7695)
 * cqlsh DESC CLUSTER fails retrieving ring information (CASSANDRA-7687)
 * Fix binding null values inside UDT (CASSANDRA-7685)
 * Fix UDT field selection with empty fields (CASSANDRA-7670)
 * Bogus deserialization of static cells from sstable (CASSANDRA-7684)
 * Fix NPE on compaction leftover cleanup for dropped table (CASSANDRA-7770)
Merged from 2.0:
 * Fix race condition in StreamTransferTask that could lead to
   infinite loops and premature sstable deletion (CASSANDRA-7704)
 * (cqlsh) Wait up to 10 sec for a tracing session (CASSANDRA-7222)
 * Fix NPE in FileCacheService.sizeInBytes (CASSANDRA-7756)
 * Remove duplicates from StorageService.getJoiningNodes (CASSANDRA-7478)
 * Clone token map outside of hot gossip loops (CASSANDRA-7758)
 * Fix MS expiring map timeout for Paxos messages (CASSANDRA-7752)
 * Do not flush on truncate if durable_writes is false (CASSANDRA-7750)
 * Give CRR a default input_cql Statement (CASSANDRA-7226)
 * Better error message when adding a collection with the same name
   than a previously dropped one (CASSANDRA-6276)
 * Fix validation when adding static columns (CASSANDRA-7730)
 * (Thrift) fix range deletion of supercolumns (CASSANDRA-7733)
 * Fix potential AssertionError in RangeTombstoneList (CASSANDRA-7700)
 * Validate arguments of blobAs* functions (CASSANDRA-7707)
 * Fix potential AssertionError with 2ndary indexes (CASSANDRA-6612)
 * Avoid logging CompactionInterrupted at ERROR (CASSANDRA-7694)
 * Minor leak in sstable2jon (CASSANDRA-7709)
 * Add cassandra.auto_bootstrap system property (CASSANDRA-7650)
 * Update java driver (for hadoop) (CASSANDRA-7618)
 * Remove CqlPagingRecordReader/CqlPagingInputFormat (CASSANDRA-7570)
 * Support connecting to ipv6 jmx with nodetool (CASSANDRA-7669)


2.1.0-rc5
 * Reject counters inside user types (CASSANDRA-7672)
 * Switch to notification-based GCInspector (CASSANDRA-7638)
 * (cqlsh) Handle nulls in UDTs and tuples correctly (CASSANDRA-7656)
 * Don't use strict consistency when replacing (CASSANDRA-7568)
 * Fix min/max cell name collection on 2.0 SSTables with range
   tombstones (CASSANDRA-7593)
 * Tolerate min/max cell names of different lengths (CASSANDRA-7651)
 * Filter cached results correctly (CASSANDRA-7636)
 * Fix tracing on the new SEPExecutor (CASSANDRA-7644)
 * Remove shuffle and taketoken (CASSANDRA-7601)
 * Clean up Windows batch scripts (CASSANDRA-7619)
 * Fix native protocol drop user type notification (CASSANDRA-7571)
 * Give read access to system.schema_usertypes to all authenticated users
   (CASSANDRA-7578)
 * (cqlsh) Fix cqlsh display when zero rows are returned (CASSANDRA-7580)
 * Get java version correctly when JAVA_TOOL_OPTIONS is set (CASSANDRA-7572)
 * Fix NPE when dropping index from non-existent keyspace, AssertionError when
   dropping non-existent index with IF EXISTS (CASSANDRA-7590)
 * Fix sstablelevelresetter hang (CASSANDRA-7614)
 * (cqlsh) Fix deserialization of blobs (CASSANDRA-7603)
 * Use "keyspace updated" schema change message for UDT changes in v1 and
   v2 protocols (CASSANDRA-7617)
 * Fix tracing of range slices and secondary index lookups that are local
   to the coordinator (CASSANDRA-7599)
 * Set -Dcassandra.storagedir for all tool shell scripts (CASSANDRA-7587)
 * Don't swap max/min col names when mutating sstable metadata (CASSANDRA-7596)
 * (cqlsh) Correctly handle paged result sets (CASSANDRA-7625)
 * (cqlsh) Improve waiting for a trace to complete (CASSANDRA-7626)
 * Fix tracing of concurrent range slices and 2ary index queries (CASSANDRA-7626)
 * Fix scrub against collection type (CASSANDRA-7665)
Merged from 2.0:
 * Set gc_grace_seconds to seven days for system schema tables (CASSANDRA-7668)
 * SimpleSeedProvider no longer caches seeds forever (CASSANDRA-7663)
 * Always flush on truncate (CASSANDRA-7511)
 * Fix ReversedType(DateType) mapping to native protocol (CASSANDRA-7576)
 * Always merge ranges owned by a single node (CASSANDRA-6930)
 * Track max/min timestamps for range tombstones (CASSANDRA-7647)
 * Fix NPE when listing saved caches dir (CASSANDRA-7632)


2.1.0-rc4
 * Fix word count hadoop example (CASSANDRA-7200)
 * Updated memtable_cleanup_threshold and memtable_flush_writers defaults
   (CASSANDRA-7551)
 * (Windows) fix startup when WMI memory query fails (CASSANDRA-7505)
 * Anti-compaction proceeds if any part of the repair failed (CASSANDRA-7521)
 * Add missing table name to DROP INDEX responses and notifications (CASSANDRA-7539)
 * Bump CQL version to 3.2.0 and update CQL documentation (CASSANDRA-7527)
 * Fix configuration error message when running nodetool ring (CASSANDRA-7508)
 * Support conditional updates, tuple type, and the v3 protocol in cqlsh (CASSANDRA-7509)
 * Handle queries on multiple secondary index types (CASSANDRA-7525)
 * Fix cqlsh authentication with v3 native protocol (CASSANDRA-7564)
 * Fix NPE when unknown prepared statement ID is used (CASSANDRA-7454)
Merged from 2.0:
 * (Windows) force range-based repair to non-sequential mode (CASSANDRA-7541)
 * Fix range merging when DES scores are zero (CASSANDRA-7535)
 * Warn when SSL certificates have expired (CASSANDRA-7528)
 * Fix error when doing reversed queries with static columns (CASSANDRA-7490)
Merged from 1.2:
 * Set correct stream ID on responses when non-Exception Throwables
   are thrown while handling native protocol messages (CASSANDRA-7470)


2.1.0-rc3
 * Consider expiry when reconciling otherwise equal cells (CASSANDRA-7403)
 * Introduce CQL support for stress tool (CASSANDRA-6146)
 * Fix ClassCastException processing expired messages (CASSANDRA-7496)
 * Fix prepared marker for collections inside UDT (CASSANDRA-7472)
 * Remove left-over populate_io_cache_on_flush and replicate_on_write
   uses (CASSANDRA-7493)
 * (Windows) handle spaces in path names (CASSANDRA-7451)
 * Ensure writes have completed after dropping a table, before recycling
   commit log segments (CASSANDRA-7437)
 * Remove left-over rows_per_partition_to_cache (CASSANDRA-7493)
 * Fix error when CONTAINS is used with a bind marker (CASSANDRA-7502)
 * Properly reject unknown UDT field (CASSANDRA-7484)
Merged from 2.0:
 * Fix CC#collectTimeOrderedData() tombstone optimisations (CASSANDRA-7394)
 * Support DISTINCT for static columns and fix behaviour when DISTINC is
   not use (CASSANDRA-7305).
 * Workaround JVM NPE on JMX bind failure (CASSANDRA-7254)
 * Fix race in FileCacheService RemovalListener (CASSANDRA-7278)
 * Fix inconsistent use of consistencyForCommit that allowed LOCAL_QUORUM
   operations to incorrect become full QUORUM (CASSANDRA-7345)
 * Properly handle unrecognized opcodes and flags (CASSANDRA-7440)
 * (Hadoop) close CqlRecordWriter clients when finished (CASSANDRA-7459)
 * Commit disk failure policy (CASSANDRA-7429)
 * Make sure high level sstables get compacted (CASSANDRA-7414)
 * Fix AssertionError when using empty clustering columns and static columns
   (CASSANDRA-7455)
 * Add option to disable STCS in L0 (CASSANDRA-6621)
 * Upgrade to snappy-java 1.0.5.2 (CASSANDRA-7476)


2.1.0-rc2
 * Fix heap size calculation for CompoundSparseCellName and
   CompoundSparseCellName.WithCollection (CASSANDRA-7421)
 * Allow counter mutations in UNLOGGED batches (CASSANDRA-7351)
 * Modify reconcile logic to always pick a tombstone over a counter cell
   (CASSANDRA-7346)
 * Avoid incremental compaction on Windows (CASSANDRA-7365)
 * Fix exception when querying a composite-keyed table with a collection index
   (CASSANDRA-7372)
 * Use node's host id in place of counter ids (CASSANDRA-7366)
 * Fix error when doing reversed queries with static columns (CASSANDRA-7490)
 * Backport CASSANDRA-6747 (CASSANDRA-7560)
 * Track max/min timestamps for range tombstones (CASSANDRA-7647)
 * Fix NPE when listing saved caches dir (CASSANDRA-7632)
 * Fix sstableloader unable to connect encrypted node (CASSANDRA-7585)
Merged from 1.2:
 * Clone token map outside of hot gossip loops (CASSANDRA-7758)
 * Add stop method to EmbeddedCassandraService (CASSANDRA-7595)
 * Support connecting to ipv6 jmx with nodetool (CASSANDRA-7669)
 * Set gc_grace_seconds to seven days for system schema tables (CASSANDRA-7668)
 * SimpleSeedProvider no longer caches seeds forever (CASSANDRA-7663)
 * Set correct stream ID on responses when non-Exception Throwables
   are thrown while handling native protocol messages (CASSANDRA-7470)
 * Fix row size miscalculation in LazilyCompactedRow (CASSANDRA-7543)
 * Fix race in background compaction check (CASSANDRA-7745)
 * Don't clear out range tombstones during compaction (CASSANDRA-7808)


2.1.0-rc1
 * Revert flush directory (CASSANDRA-6357)
 * More efficient executor service for fast operations (CASSANDRA-4718)
 * Move less common tools into a new cassandra-tools package (CASSANDRA-7160)
 * Support more concurrent requests in native protocol (CASSANDRA-7231)
 * Add tab-completion to debian nodetool packaging (CASSANDRA-6421)
 * Change concurrent_compactors defaults (CASSANDRA-7139)
 * Add PowerShell Windows launch scripts (CASSANDRA-7001)
 * Make commitlog archive+restore more robust (CASSANDRA-6974)
 * Fix marking commitlogsegments clean (CASSANDRA-6959)
 * Add snapshot "manifest" describing files included (CASSANDRA-6326)
 * Parallel streaming for sstableloader (CASSANDRA-3668)
 * Fix bugs in supercolumns handling (CASSANDRA-7138)
 * Fix ClassClassException on composite dense tables (CASSANDRA-7112)
 * Cleanup and optimize collation and slice iterators (CASSANDRA-7107)
 * Upgrade NBHM lib (CASSANDRA-7128)
 * Optimize netty server (CASSANDRA-6861)
 * Fix repair hang when given CF does not exist (CASSANDRA-7189)
 * Allow c* to be shutdown in an embedded mode (CASSANDRA-5635)
 * Add server side batching to native transport (CASSANDRA-5663)
 * Make batchlog replay asynchronous (CASSANDRA-6134)
 * remove unused classes (CASSANDRA-7197)
 * Limit user types to the keyspace they are defined in (CASSANDRA-6643)
 * Add validate method to CollectionType (CASSANDRA-7208)
 * New serialization format for UDT values (CASSANDRA-7209, CASSANDRA-7261)
 * Fix nodetool netstats (CASSANDRA-7270)
 * Fix potential ClassCastException in HintedHandoffManager (CASSANDRA-7284)
 * Use prepared statements internally (CASSANDRA-6975)
 * Fix broken paging state with prepared statement (CASSANDRA-7120)
 * Fix IllegalArgumentException in CqlStorage (CASSANDRA-7287)
 * Allow nulls/non-existant fields in UDT (CASSANDRA-7206)
 * Add Thrift MultiSliceRequest (CASSANDRA-6757, CASSANDRA-7027)
 * Handle overlapping MultiSlices (CASSANDRA-7279)
 * Fix DataOutputTest on Windows (CASSANDRA-7265)
 * Embedded sets in user defined data-types are not updating (CASSANDRA-7267)
 * Add tuple type to CQL/native protocol (CASSANDRA-7248)
 * Fix CqlPagingRecordReader on tables with few rows (CASSANDRA-7322)
Merged from 2.0:
 * Copy compaction options to make sure they are reloaded (CASSANDRA-7290)
 * Add option to do more aggressive tombstone compactions (CASSANDRA-6563)
 * Don't try to compact already-compacting files in HHOM (CASSANDRA-7288)
 * Always reallocate buffers in HSHA (CASSANDRA-6285)
 * (Hadoop) support authentication in CqlRecordReader (CASSANDRA-7221)
 * (Hadoop) Close java driver Cluster in CQLRR.close (CASSANDRA-7228)
 * Warn when 'USING TIMESTAMP' is used on a CAS BATCH (CASSANDRA-7067)
 * return all cpu values from BackgroundActivityMonitor.readAndCompute (CASSANDRA-7183)
 * Correctly delete scheduled range xfers (CASSANDRA-7143)
 * return all cpu values from BackgroundActivityMonitor.readAndCompute (CASSANDRA-7183)
 * reduce garbage creation in calculatePendingRanges (CASSANDRA-7191)
 * fix c* launch issues on Russian os's due to output of linux 'free' cmd (CASSANDRA-6162)
 * Fix disabling autocompaction (CASSANDRA-7187)
 * Fix potential NumberFormatException when deserializing IntegerType (CASSANDRA-7088)
 * cqlsh can't tab-complete disabling compaction (CASSANDRA-7185)
 * cqlsh: Accept and execute CQL statement(s) from command-line parameter (CASSANDRA-7172)
 * Fix IllegalStateException in CqlPagingRecordReader (CASSANDRA-7198)
 * Fix the InvertedIndex trigger example (CASSANDRA-7211)
 * Add --resolve-ip option to 'nodetool ring' (CASSANDRA-7210)
 * reduce garbage on codec flag deserialization (CASSANDRA-7244)
 * Fix duplicated error messages on directory creation error at startup (CASSANDRA-5818)
 * Proper null handle for IF with map element access (CASSANDRA-7155)
 * Improve compaction visibility (CASSANDRA-7242)
 * Correctly delete scheduled range xfers (CASSANDRA-7143)
 * Make batchlog replica selection rack-aware (CASSANDRA-6551)
 * Fix CFMetaData#getColumnDefinitionFromColumnName() (CASSANDRA-7074)
 * Fix writetime/ttl functions for static columns (CASSANDRA-7081)
 * Suggest CTRL-C or semicolon after three blank lines in cqlsh (CASSANDRA-7142)
 * Fix 2ndary index queries with DESC clustering order (CASSANDRA-6950)
 * Invalid key cache entries on DROP (CASSANDRA-6525)
 * Fix flapping RecoveryManagerTest (CASSANDRA-7084)
 * Add missing iso8601 patterns for date strings (CASSANDRA-6973)
 * Support selecting multiple rows in a partition using IN (CASSANDRA-6875)
 * Add authentication support to shuffle (CASSANDRA-6484)
 * Swap local and global default read repair chances (CASSANDRA-7320)
 * Add conditional CREATE/DROP USER support (CASSANDRA-7264)
 * Cqlsh counts non-empty lines for "Blank lines" warning (CASSANDRA-7325)
Merged from 1.2:
 * Add Cloudstack snitch (CASSANDRA-7147)
 * Update system.peers correctly when relocating tokens (CASSANDRA-7126)
 * Add Google Compute Engine snitch (CASSANDRA-7132)
 * remove duplicate query for local tokens (CASSANDRA-7182)
 * exit CQLSH with error status code if script fails (CASSANDRA-6344)
 * Fix bug with some IN queries missig results (CASSANDRA-7105)
 * Fix availability validation for LOCAL_ONE CL (CASSANDRA-7319)
 * Hint streaming can cause decommission to fail (CASSANDRA-7219)


2.1.0-beta2
 * Increase default CL space to 8GB (CASSANDRA-7031)
 * Add range tombstones to read repair digests (CASSANDRA-6863)
 * Fix BTree.clear for large updates (CASSANDRA-6943)
 * Fail write instead of logging a warning when unable to append to CL
   (CASSANDRA-6764)
 * Eliminate possibility of CL segment appearing twice in active list
   (CASSANDRA-6557)
 * Apply DONTNEED fadvise to commitlog segments (CASSANDRA-6759)
 * Switch CRC component to Adler and include it for compressed sstables
   (CASSANDRA-4165)
 * Allow cassandra-stress to set compaction strategy options (CASSANDRA-6451)
 * Add broadcast_rpc_address option to cassandra.yaml (CASSANDRA-5899)
 * Auto reload GossipingPropertyFileSnitch config (CASSANDRA-5897)
 * Fix overflow of memtable_total_space_in_mb (CASSANDRA-6573)
 * Fix ABTC NPE and apply update function correctly (CASSANDRA-6692)
 * Allow nodetool to use a file or prompt for password (CASSANDRA-6660)
 * Fix AIOOBE when concurrently accessing ABSC (CASSANDRA-6742)
 * Fix assertion error in ALTER TYPE RENAME (CASSANDRA-6705)
 * Scrub should not always clear out repaired status (CASSANDRA-5351)
 * Improve handling of range tombstone for wide partitions (CASSANDRA-6446)
 * Fix ClassCastException for compact table with composites (CASSANDRA-6738)
 * Fix potentially repairing with wrong nodes (CASSANDRA-6808)
 * Change caching option syntax (CASSANDRA-6745)
 * Fix stress to do proper counter reads (CASSANDRA-6835)
 * Fix help message for stress counter_write (CASSANDRA-6824)
 * Fix stress smart Thrift client to pick servers correctly (CASSANDRA-6848)
 * Add logging levels (minimal, normal or verbose) to stress tool (CASSANDRA-6849)
 * Fix race condition in Batch CLE (CASSANDRA-6860)
 * Improve cleanup/scrub/upgradesstables failure handling (CASSANDRA-6774)
 * ByteBuffer write() methods for serializing sstables (CASSANDRA-6781)
 * Proper compare function for CollectionType (CASSANDRA-6783)
 * Update native server to Netty 4 (CASSANDRA-6236)
 * Fix off-by-one error in stress (CASSANDRA-6883)
 * Make OpOrder AutoCloseable (CASSANDRA-6901)
 * Remove sync repair JMX interface (CASSANDRA-6900)
 * Add multiple memory allocation options for memtables (CASSANDRA-6689, 6694)
 * Remove adjusted op rate from stress output (CASSANDRA-6921)
 * Add optimized CF.hasColumns() implementations (CASSANDRA-6941)
 * Serialize batchlog mutations with the version of the target node
   (CASSANDRA-6931)
 * Optimize CounterColumn#reconcile() (CASSANDRA-6953)
 * Properly remove 1.2 sstable support in 2.1 (CASSANDRA-6869)
 * Lock counter cells, not partitions (CASSANDRA-6880)
 * Track presence of legacy counter shards in sstables (CASSANDRA-6888)
 * Ensure safe resource cleanup when replacing sstables (CASSANDRA-6912)
 * Add failure handler to async callback (CASSANDRA-6747)
 * Fix AE when closing SSTable without releasing reference (CASSANDRA-7000)
 * Clean up IndexInfo on keyspace/table drops (CASSANDRA-6924)
 * Only snapshot relative SSTables when sequential repair (CASSANDRA-7024)
 * Require nodetool rebuild_index to specify index names (CASSANDRA-7038)
 * fix cassandra stress errors on reads with native protocol (CASSANDRA-7033)
 * Use OpOrder to guard sstable references for reads (CASSANDRA-6919)
 * Preemptive opening of compaction result (CASSANDRA-6916)
 * Multi-threaded scrub/cleanup/upgradesstables (CASSANDRA-5547)
 * Optimize cellname comparison (CASSANDRA-6934)
 * Native protocol v3 (CASSANDRA-6855)
 * Optimize Cell liveness checks and clean up Cell (CASSANDRA-7119)
 * Support consistent range movements (CASSANDRA-2434)
 * Display min timestamp in sstablemetadata viewer (CASSANDRA-6767)
Merged from 2.0:
 * Avoid race-prone second "scrub" of system keyspace (CASSANDRA-6797)
 * Pool CqlRecordWriter clients by inetaddress rather than Range
   (CASSANDRA-6665)
 * Fix compaction_history timestamps (CASSANDRA-6784)
 * Compare scores of full replica ordering in DES (CASSANDRA-6683)
 * fix CME in SessionInfo updateProgress affecting netstats (CASSANDRA-6577)
 * Allow repairing between specific replicas (CASSANDRA-6440)
 * Allow per-dc enabling of hints (CASSANDRA-6157)
 * Add compatibility for Hadoop 0.2.x (CASSANDRA-5201)
 * Fix EstimatedHistogram races (CASSANDRA-6682)
 * Failure detector correctly converts initial value to nanos (CASSANDRA-6658)
 * Add nodetool taketoken to relocate vnodes (CASSANDRA-4445)
 * Expose bulk loading progress over JMX (CASSANDRA-4757)
 * Correctly handle null with IF conditions and TTL (CASSANDRA-6623)
 * Account for range/row tombstones in tombstone drop
   time histogram (CASSANDRA-6522)
 * Stop CommitLogSegment.close() from calling sync() (CASSANDRA-6652)
 * Make commitlog failure handling configurable (CASSANDRA-6364)
 * Avoid overlaps in LCS (CASSANDRA-6688)
 * Improve support for paginating over composites (CASSANDRA-4851)
 * Fix count(*) queries in a mixed cluster (CASSANDRA-6707)
 * Improve repair tasks(snapshot, differencing) concurrency (CASSANDRA-6566)
 * Fix replaying pre-2.0 commit logs (CASSANDRA-6714)
 * Add static columns to CQL3 (CASSANDRA-6561)
 * Optimize single partition batch statements (CASSANDRA-6737)
 * Disallow post-query re-ordering when paging (CASSANDRA-6722)
 * Fix potential paging bug with deleted columns (CASSANDRA-6748)
 * Fix NPE on BulkLoader caused by losing StreamEvent (CASSANDRA-6636)
 * Fix truncating compression metadata (CASSANDRA-6791)
 * Add CMSClassUnloadingEnabled JVM option (CASSANDRA-6541)
 * Catch memtable flush exceptions during shutdown (CASSANDRA-6735)
 * Fix upgradesstables NPE for non-CF-based indexes (CASSANDRA-6645)
 * Fix UPDATE updating PRIMARY KEY columns implicitly (CASSANDRA-6782)
 * Fix IllegalArgumentException when updating from 1.2 with SuperColumns
   (CASSANDRA-6733)
 * FBUtilities.singleton() should use the CF comparator (CASSANDRA-6778)
 * Fix CQLSStableWriter.addRow(Map<String, Object>) (CASSANDRA-6526)
 * Fix HSHA server introducing corrupt data (CASSANDRA-6285)
 * Fix CAS conditions for COMPACT STORAGE tables (CASSANDRA-6813)
 * Starting threads in OutboundTcpConnectionPool constructor causes race conditions (CASSANDRA-7177)
 * Allow overriding cassandra-rackdc.properties file (CASSANDRA-7072)
 * Set JMX RMI port to 7199 (CASSANDRA-7087)
 * Use LOCAL_QUORUM for data reads at LOCAL_SERIAL (CASSANDRA-6939)
 * Log a warning for large batches (CASSANDRA-6487)
 * Put nodes in hibernate when join_ring is false (CASSANDRA-6961)
 * Avoid early loading of non-system keyspaces before compaction-leftovers
   cleanup at startup (CASSANDRA-6913)
 * Restrict Windows to parallel repairs (CASSANDRA-6907)
 * (Hadoop) Allow manually specifying start/end tokens in CFIF (CASSANDRA-6436)
 * Fix NPE in MeteredFlusher (CASSANDRA-6820)
 * Fix race processing range scan responses (CASSANDRA-6820)
 * Allow deleting snapshots from dropped keyspaces (CASSANDRA-6821)
 * Add uuid() function (CASSANDRA-6473)
 * Omit tombstones from schema digests (CASSANDRA-6862)
 * Include correct consistencyLevel in LWT timeout (CASSANDRA-6884)
 * Lower chances for losing new SSTables during nodetool refresh and
   ColumnFamilyStore.loadNewSSTables (CASSANDRA-6514)
 * Add support for DELETE ... IF EXISTS to CQL3 (CASSANDRA-5708)
 * Update hadoop_cql3_word_count example (CASSANDRA-6793)
 * Fix handling of RejectedExecution in sync Thrift server (CASSANDRA-6788)
 * Log more information when exceeding tombstone_warn_threshold (CASSANDRA-6865)
 * Fix truncate to not abort due to unreachable fat clients (CASSANDRA-6864)
 * Fix schema concurrency exceptions (CASSANDRA-6841)
 * Fix leaking validator FH in StreamWriter (CASSANDRA-6832)
 * Fix saving triggers to schema (CASSANDRA-6789)
 * Fix trigger mutations when base mutation list is immutable (CASSANDRA-6790)
 * Fix accounting in FileCacheService to allow re-using RAR (CASSANDRA-6838)
 * Fix static counter columns (CASSANDRA-6827)
 * Restore expiring->deleted (cell) compaction optimization (CASSANDRA-6844)
 * Fix CompactionManager.needsCleanup (CASSANDRA-6845)
 * Correctly compare BooleanType values other than 0 and 1 (CASSANDRA-6779)
 * Read message id as string from earlier versions (CASSANDRA-6840)
 * Properly use the Paxos consistency for (non-protocol) batch (CASSANDRA-6837)
 * Add paranoid disk failure option (CASSANDRA-6646)
 * Improve PerRowSecondaryIndex performance (CASSANDRA-6876)
 * Extend triggers to support CAS updates (CASSANDRA-6882)
 * Static columns with IF NOT EXISTS don't always work as expected (CASSANDRA-6873)
 * Fix paging with SELECT DISTINCT (CASSANDRA-6857)
 * Fix UnsupportedOperationException on CAS timeout (CASSANDRA-6923)
 * Improve MeteredFlusher handling of MF-unaffected column families
   (CASSANDRA-6867)
 * Add CqlRecordReader using native pagination (CASSANDRA-6311)
 * Add QueryHandler interface (CASSANDRA-6659)
 * Track liveRatio per-memtable, not per-CF (CASSANDRA-6945)
 * Make sure upgradesstables keeps sstable level (CASSANDRA-6958)
 * Fix LIMIT with static columns (CASSANDRA-6956)
 * Fix clash with CQL column name in thrift validation (CASSANDRA-6892)
 * Fix error with super columns in mixed 1.2-2.0 clusters (CASSANDRA-6966)
 * Fix bad skip of sstables on slice query with composite start/finish (CASSANDRA-6825)
 * Fix unintended update with conditional statement (CASSANDRA-6893)
 * Fix map element access in IF (CASSANDRA-6914)
 * Avoid costly range calculations for range queries on system keyspaces
   (CASSANDRA-6906)
 * Fix SSTable not released if stream session fails (CASSANDRA-6818)
 * Avoid build failure due to ANTLR timeout (CASSANDRA-6991)
 * Queries on compact tables can return more rows that requested (CASSANDRA-7052)
 * USING TIMESTAMP for batches does not work (CASSANDRA-7053)
 * Fix performance regression from CASSANDRA-5614 (CASSANDRA-6949)
 * Ensure that batchlog and hint timeouts do not produce hints (CASSANDRA-7058)
 * Merge groupable mutations in TriggerExecutor#execute() (CASSANDRA-7047)
 * Plug holes in resource release when wiring up StreamSession (CASSANDRA-7073)
 * Re-add parameter columns to tracing session (CASSANDRA-6942)
 * Preserves CQL metadata when updating table from thrift (CASSANDRA-6831)
Merged from 1.2:
 * Fix nodetool display with vnodes (CASSANDRA-7082)
 * Add UNLOGGED, COUNTER options to BATCH documentation (CASSANDRA-6816)
 * add extra SSL cipher suites (CASSANDRA-6613)
 * fix nodetool getsstables for blob PK (CASSANDRA-6803)
 * Fix BatchlogManager#deleteBatch() use of millisecond timestamps
   (CASSANDRA-6822)
 * Continue assassinating even if the endpoint vanishes (CASSANDRA-6787)
 * Schedule schema pulls on change (CASSANDRA-6971)
 * Non-droppable verbs shouldn't be dropped from OTC (CASSANDRA-6980)
 * Shutdown batchlog executor in SS#drain() (CASSANDRA-7025)
 * Fix batchlog to account for CF truncation records (CASSANDRA-6999)
 * Fix CQLSH parsing of functions and BLOB literals (CASSANDRA-7018)
 * Properly load trustore in the native protocol (CASSANDRA-6847)
 * Always clean up references in SerializingCache (CASSANDRA-6994)
 * Don't shut MessagingService down when replacing a node (CASSANDRA-6476)
 * fix npe when doing -Dcassandra.fd_initial_value_ms (CASSANDRA-6751)


2.1.0-beta1
 * Add flush directory distinct from compaction directories (CASSANDRA-6357)
 * Require JNA by default (CASSANDRA-6575)
 * add listsnapshots command to nodetool (CASSANDRA-5742)
 * Introduce AtomicBTreeColumns (CASSANDRA-6271, 6692)
 * Multithreaded commitlog (CASSANDRA-3578)
 * allocate fixed index summary memory pool and resample cold index summaries
   to use less memory (CASSANDRA-5519)
 * Removed multithreaded compaction (CASSANDRA-6142)
 * Parallelize fetching rows for low-cardinality indexes (CASSANDRA-1337)
 * change logging from log4j to logback (CASSANDRA-5883)
 * switch to LZ4 compression for internode communication (CASSANDRA-5887)
 * Stop using Thrift-generated Index* classes internally (CASSANDRA-5971)
 * Remove 1.2 network compatibility code (CASSANDRA-5960)
 * Remove leveled json manifest migration code (CASSANDRA-5996)
 * Remove CFDefinition (CASSANDRA-6253)
 * Use AtomicIntegerFieldUpdater in RefCountedMemory (CASSANDRA-6278)
 * User-defined types for CQL3 (CASSANDRA-5590)
 * Use of o.a.c.metrics in nodetool (CASSANDRA-5871, 6406)
 * Batch read from OTC's queue and cleanup (CASSANDRA-1632)
 * Secondary index support for collections (CASSANDRA-4511, 6383)
 * SSTable metadata(Stats.db) format change (CASSANDRA-6356)
 * Push composites support in the storage engine
   (CASSANDRA-5417, CASSANDRA-6520)
 * Add snapshot space used to cfstats (CASSANDRA-6231)
 * Add cardinality estimator for key count estimation (CASSANDRA-5906)
 * CF id is changed to be non-deterministic. Data dir/key cache are created
   uniquely for CF id (CASSANDRA-5202)
 * New counters implementation (CASSANDRA-6504)
 * Replace UnsortedColumns, EmptyColumns, TreeMapBackedSortedColumns with new
   ArrayBackedSortedColumns (CASSANDRA-6630, CASSANDRA-6662, CASSANDRA-6690)
 * Add option to use row cache with a given amount of rows (CASSANDRA-5357)
 * Avoid repairing already repaired data (CASSANDRA-5351)
 * Reject counter updates with USING TTL/TIMESTAMP (CASSANDRA-6649)
 * Replace index_interval with min/max_index_interval (CASSANDRA-6379)
 * Lift limitation that order by columns must be selected for IN queries (CASSANDRA-4911)


2.0.5
 * Reduce garbage generated by bloom filter lookups (CASSANDRA-6609)
 * Add ks.cf names to tombstone logging (CASSANDRA-6597)
 * Use LOCAL_QUORUM for LWT operations at LOCAL_SERIAL (CASSANDRA-6495)
 * Wait for gossip to settle before accepting client connections (CASSANDRA-4288)
 * Delete unfinished compaction incrementally (CASSANDRA-6086)
 * Allow specifying custom secondary index options in CQL3 (CASSANDRA-6480)
 * Improve replica pinning for cache efficiency in DES (CASSANDRA-6485)
 * Fix LOCAL_SERIAL from thrift (CASSANDRA-6584)
 * Don't special case received counts in CAS timeout exceptions (CASSANDRA-6595)
 * Add support for 2.1 global counter shards (CASSANDRA-6505)
 * Fix NPE when streaming connection is not yet established (CASSANDRA-6210)
 * Avoid rare duplicate read repair triggering (CASSANDRA-6606)
 * Fix paging discardFirst (CASSANDRA-6555)
 * Fix ArrayIndexOutOfBoundsException in 2ndary index query (CASSANDRA-6470)
 * Release sstables upon rebuilding 2i (CASSANDRA-6635)
 * Add AbstractCompactionStrategy.startup() method (CASSANDRA-6637)
 * SSTableScanner may skip rows during cleanup (CASSANDRA-6638)
 * sstables from stalled repair sessions can resurrect deleted data (CASSANDRA-6503)
 * Switch stress to use ITransportFactory (CASSANDRA-6641)
 * Fix IllegalArgumentException during prepare (CASSANDRA-6592)
 * Fix possible loss of 2ndary index entries during compaction (CASSANDRA-6517)
 * Fix direct Memory on architectures that do not support unaligned long access
   (CASSANDRA-6628)
 * Let scrub optionally skip broken counter partitions (CASSANDRA-5930)
Merged from 1.2:
 * fsync compression metadata (CASSANDRA-6531)
 * Validate CF existence on execution for prepared statement (CASSANDRA-6535)
 * Add ability to throttle batchlog replay (CASSANDRA-6550)
 * Fix executing LOCAL_QUORUM with SimpleStrategy (CASSANDRA-6545)
 * Avoid StackOverflow when using large IN queries (CASSANDRA-6567)
 * Nodetool upgradesstables includes secondary indexes (CASSANDRA-6598)
 * Paginate batchlog replay (CASSANDRA-6569)
 * skip blocking on streaming during drain (CASSANDRA-6603)
 * Improve error message when schema doesn't match loaded sstable (CASSANDRA-6262)
 * Add properties to adjust FD initial value and max interval (CASSANDRA-4375)
 * Fix preparing with batch and delete from collection (CASSANDRA-6607)
 * Fix ABSC reverse iterator's remove() method (CASSANDRA-6629)
 * Handle host ID conflicts properly (CASSANDRA-6615)
 * Move handling of migration event source to solve bootstrap race. (CASSANDRA-6648)
 * Make sure compaction throughput value doesn't overflow with int math (CASSANDRA-6647)


2.0.4
 * Allow removing snapshots of no-longer-existing CFs (CASSANDRA-6418)
 * add StorageService.stopDaemon() (CASSANDRA-4268)
 * add IRE for invalid CF supplied to get_count (CASSANDRA-5701)
 * add client encryption support to sstableloader (CASSANDRA-6378)
 * Fix accept() loop for SSL sockets post-shutdown (CASSANDRA-6468)
 * Fix size-tiered compaction in LCS L0 (CASSANDRA-6496)
 * Fix assertion failure in filterColdSSTables (CASSANDRA-6483)
 * Fix row tombstones in larger-than-memory compactions (CASSANDRA-6008)
 * Fix cleanup ClassCastException (CASSANDRA-6462)
 * Reduce gossip memory use by interning VersionedValue strings (CASSANDRA-6410)
 * Allow specifying datacenters to participate in a repair (CASSANDRA-6218)
 * Fix divide-by-zero in PCI (CASSANDRA-6403)
 * Fix setting last compacted key in the wrong level for LCS (CASSANDRA-6284)
 * Add millisecond precision formats to the timestamp parser (CASSANDRA-6395)
 * Expose a total memtable size metric for a CF (CASSANDRA-6391)
 * cqlsh: handle symlinks properly (CASSANDRA-6425)
 * Fix potential infinite loop when paging query with IN (CASSANDRA-6464)
 * Fix assertion error in AbstractQueryPager.discardFirst (CASSANDRA-6447)
 * Fix streaming older SSTable yields unnecessary tombstones (CASSANDRA-6527)
Merged from 1.2:
 * Improved error message on bad properties in DDL queries (CASSANDRA-6453)
 * Randomize batchlog candidates selection (CASSANDRA-6481)
 * Fix thundering herd on endpoint cache invalidation (CASSANDRA-6345, 6485)
 * Improve batchlog write performance with vnodes (CASSANDRA-6488)
 * cqlsh: quote single quotes in strings inside collections (CASSANDRA-6172)
 * Improve gossip performance for typical messages (CASSANDRA-6409)
 * Throw IRE if a prepared statement has more markers than supported
   (CASSANDRA-5598)
 * Expose Thread metrics for the native protocol server (CASSANDRA-6234)
 * Change snapshot response message verb to INTERNAL to avoid dropping it
   (CASSANDRA-6415)
 * Warn when collection read has > 65K elements (CASSANDRA-5428)
 * Fix cache persistence when both row and key cache are enabled
   (CASSANDRA-6413)
 * (Hadoop) add describe_local_ring (CASSANDRA-6268)
 * Fix handling of concurrent directory creation failure (CASSANDRA-6459)
 * Allow executing CREATE statements multiple times (CASSANDRA-6471)
 * Don't send confusing info with timeouts (CASSANDRA-6491)
 * Don't resubmit counter mutation runnables internally (CASSANDRA-6427)
 * Don't drop local mutations without a hint (CASSANDRA-6510)
 * Don't allow null max_hint_window_in_ms (CASSANDRA-6419)
 * Validate SliceRange start and finish lengths (CASSANDRA-6521)


2.0.3
 * Fix FD leak on slice read path (CASSANDRA-6275)
 * Cancel read meter task when closing SSTR (CASSANDRA-6358)
 * free off-heap IndexSummary during bulk (CASSANDRA-6359)
 * Recover from IOException in accept() thread (CASSANDRA-6349)
 * Improve Gossip tolerance of abnormally slow tasks (CASSANDRA-6338)
 * Fix trying to hint timed out counter writes (CASSANDRA-6322)
 * Allow restoring specific columnfamilies from archived CL (CASSANDRA-4809)
 * Avoid flushing compaction_history after each operation (CASSANDRA-6287)
 * Fix repair assertion error when tombstones expire (CASSANDRA-6277)
 * Skip loading corrupt key cache (CASSANDRA-6260)
 * Fixes for compacting larger-than-memory rows (CASSANDRA-6274)
 * Compact hottest sstables first and optionally omit coldest from
   compaction entirely (CASSANDRA-6109)
 * Fix modifying column_metadata from thrift (CASSANDRA-6182)
 * cqlsh: fix LIST USERS output (CASSANDRA-6242)
 * Add IRequestSink interface (CASSANDRA-6248)
 * Update memtable size while flushing (CASSANDRA-6249)
 * Provide hooks around CQL2/CQL3 statement execution (CASSANDRA-6252)
 * Require Permission.SELECT for CAS updates (CASSANDRA-6247)
 * New CQL-aware SSTableWriter (CASSANDRA-5894)
 * Reject CAS operation when the protocol v1 is used (CASSANDRA-6270)
 * Correctly throw error when frame too large (CASSANDRA-5981)
 * Fix serialization bug in PagedRange with 2ndary indexes (CASSANDRA-6299)
 * Fix CQL3 table validation in Thrift (CASSANDRA-6140)
 * Fix bug missing results with IN clauses (CASSANDRA-6327)
 * Fix paging with reversed slices (CASSANDRA-6343)
 * Set minTimestamp correctly to be able to drop expired sstables (CASSANDRA-6337)
 * Support NaN and Infinity as float literals (CASSANDRA-6003)
 * Remove RF from nodetool ring output (CASSANDRA-6289)
 * Fix attempting to flush empty rows (CASSANDRA-6374)
 * Fix potential out of bounds exception when paging (CASSANDRA-6333)
Merged from 1.2:
 * Optimize FD phi calculation (CASSANDRA-6386)
 * Improve initial FD phi estimate when starting up (CASSANDRA-6385)
 * Don't list CQL3 table in CLI describe even if named explicitely
   (CASSANDRA-5750)
 * Invalidate row cache when dropping CF (CASSANDRA-6351)
 * add non-jamm path for cached statements (CASSANDRA-6293)
 * add windows bat files for shell commands (CASSANDRA-6145)
 * Require logging in for Thrift CQL2/3 statement preparation (CASSANDRA-6254)
 * restrict max_num_tokens to 1536 (CASSANDRA-6267)
 * Nodetool gets default JMX port from cassandra-env.sh (CASSANDRA-6273)
 * make calculatePendingRanges asynchronous (CASSANDRA-6244)
 * Remove blocking flushes in gossip thread (CASSANDRA-6297)
 * Fix potential socket leak in connectionpool creation (CASSANDRA-6308)
 * Allow LOCAL_ONE/LOCAL_QUORUM to work with SimpleStrategy (CASSANDRA-6238)
 * cqlsh: handle 'null' as session duration (CASSANDRA-6317)
 * Fix json2sstable handling of range tombstones (CASSANDRA-6316)
 * Fix missing one row in reverse query (CASSANDRA-6330)
 * Fix reading expired row value from row cache (CASSANDRA-6325)
 * Fix AssertionError when doing set element deletion (CASSANDRA-6341)
 * Make CL code for the native protocol match the one in C* 2.0
   (CASSANDRA-6347)
 * Disallow altering CQL3 table from thrift (CASSANDRA-6370)
 * Fix size computation of prepared statement (CASSANDRA-6369)


2.0.2
 * Update FailureDetector to use nanontime (CASSANDRA-4925)
 * Fix FileCacheService regressions (CASSANDRA-6149)
 * Never return WriteTimeout for CL.ANY (CASSANDRA-6132)
 * Fix race conditions in bulk loader (CASSANDRA-6129)
 * Add configurable metrics reporting (CASSANDRA-4430)
 * drop queries exceeding a configurable number of tombstones (CASSANDRA-6117)
 * Track and persist sstable read activity (CASSANDRA-5515)
 * Fixes for speculative retry (CASSANDRA-5932, CASSANDRA-6194)
 * Improve memory usage of metadata min/max column names (CASSANDRA-6077)
 * Fix thrift validation refusing row markers on CQL3 tables (CASSANDRA-6081)
 * Fix insertion of collections with CAS (CASSANDRA-6069)
 * Correctly send metadata on SELECT COUNT (CASSANDRA-6080)
 * Track clients' remote addresses in ClientState (CASSANDRA-6070)
 * Create snapshot dir if it does not exist when migrating
   leveled manifest (CASSANDRA-6093)
 * make sequential nodetool repair the default (CASSANDRA-5950)
 * Add more hooks for compaction strategy implementations (CASSANDRA-6111)
 * Fix potential NPE on composite 2ndary indexes (CASSANDRA-6098)
 * Delete can potentially be skipped in batch (CASSANDRA-6115)
 * Allow alter keyspace on system_traces (CASSANDRA-6016)
 * Disallow empty column names in cql (CASSANDRA-6136)
 * Use Java7 file-handling APIs and fix file moving on Windows (CASSANDRA-5383)
 * Save compaction history to system keyspace (CASSANDRA-5078)
 * Fix NPE if StorageService.getOperationMode() is executed before full startup (CASSANDRA-6166)
 * CQL3: support pre-epoch longs for TimestampType (CASSANDRA-6212)
 * Add reloadtriggers command to nodetool (CASSANDRA-4949)
 * cqlsh: ignore empty 'value alias' in DESCRIBE (CASSANDRA-6139)
 * Fix sstable loader (CASSANDRA-6205)
 * Reject bootstrapping if the node already exists in gossip (CASSANDRA-5571)
 * Fix NPE while loading paxos state (CASSANDRA-6211)
 * cqlsh: add SHOW SESSION <tracing-session> command (CASSANDRA-6228)
Merged from 1.2:
 * (Hadoop) Require CFRR batchSize to be at least 2 (CASSANDRA-6114)
 * Add a warning for small LCS sstable size (CASSANDRA-6191)
 * Add ability to list specific KS/CF combinations in nodetool cfstats (CASSANDRA-4191)
 * Mark CF clean if a mutation raced the drop and got it marked dirty (CASSANDRA-5946)
 * Add a LOCAL_ONE consistency level (CASSANDRA-6202)
 * Limit CQL prepared statement cache by size instead of count (CASSANDRA-6107)
 * Tracing should log write failure rather than raw exceptions (CASSANDRA-6133)
 * lock access to TM.endpointToHostIdMap (CASSANDRA-6103)
 * Allow estimated memtable size to exceed slab allocator size (CASSANDRA-6078)
 * Start MeteredFlusher earlier to prevent OOM during CL replay (CASSANDRA-6087)
 * Avoid sending Truncate command to fat clients (CASSANDRA-6088)
 * Allow where clause conditions to be in parenthesis (CASSANDRA-6037)
 * Do not open non-ssl storage port if encryption option is all (CASSANDRA-3916)
 * Move batchlog replay to its own executor (CASSANDRA-6079)
 * Add tombstone debug threshold and histogram (CASSANDRA-6042, 6057)
 * Enable tcp keepalive on incoming connections (CASSANDRA-4053)
 * Fix fat client schema pull NPE (CASSANDRA-6089)
 * Fix memtable flushing for indexed tables (CASSANDRA-6112)
 * Fix skipping columns with multiple slices (CASSANDRA-6119)
 * Expose connected thrift + native client counts (CASSANDRA-5084)
 * Optimize auth setup (CASSANDRA-6122)
 * Trace index selection (CASSANDRA-6001)
 * Update sstablesPerReadHistogram to use biased sampling (CASSANDRA-6164)
 * Log UnknownColumnfamilyException when closing socket (CASSANDRA-5725)
 * Properly error out on CREATE INDEX for counters table (CASSANDRA-6160)
 * Handle JMX notification failure for repair (CASSANDRA-6097)
 * (Hadoop) Fetch no more than 128 splits in parallel (CASSANDRA-6169)
 * stress: add username/password authentication support (CASSANDRA-6068)
 * Fix indexed queries with row cache enabled on parent table (CASSANDRA-5732)
 * Fix compaction race during columnfamily drop (CASSANDRA-5957)
 * Fix validation of empty column names for compact tables (CASSANDRA-6152)
 * Skip replaying mutations that pass CRC but fail to deserialize (CASSANDRA-6183)
 * Rework token replacement to use replace_address (CASSANDRA-5916)
 * Fix altering column types (CASSANDRA-6185)
 * cqlsh: fix CREATE/ALTER WITH completion (CASSANDRA-6196)
 * add windows bat files for shell commands (CASSANDRA-6145)
 * Fix potential stack overflow during range tombstones insertion (CASSANDRA-6181)
 * (Hadoop) Make LOCAL_ONE the default consistency level (CASSANDRA-6214)


2.0.1
 * Fix bug that could allow reading deleted data temporarily (CASSANDRA-6025)
 * Improve memory use defaults (CASSANDRA-6059)
 * Make ThriftServer more easlly extensible (CASSANDRA-6058)
 * Remove Hadoop dependency from ITransportFactory (CASSANDRA-6062)
 * add file_cache_size_in_mb setting (CASSANDRA-5661)
 * Improve error message when yaml contains invalid properties (CASSANDRA-5958)
 * Improve leveled compaction's ability to find non-overlapping L0 compactions
   to work on concurrently (CASSANDRA-5921)
 * Notify indexer of columns shadowed by range tombstones (CASSANDRA-5614)
 * Log Merkle tree stats (CASSANDRA-2698)
 * Switch from crc32 to adler32 for compressed sstable checksums (CASSANDRA-5862)
 * Improve offheap memcpy performance (CASSANDRA-5884)
 * Use a range aware scanner for cleanup (CASSANDRA-2524)
 * Cleanup doesn't need to inspect sstables that contain only local data
   (CASSANDRA-5722)
 * Add ability for CQL3 to list partition keys (CASSANDRA-4536)
 * Improve native protocol serialization (CASSANDRA-5664)
 * Upgrade Thrift to 0.9.1 (CASSANDRA-5923)
 * Require superuser status for adding triggers (CASSANDRA-5963)
 * Make standalone scrubber handle old and new style leveled manifest
   (CASSANDRA-6005)
 * Fix paxos bugs (CASSANDRA-6012, 6013, 6023)
 * Fix paged ranges with multiple replicas (CASSANDRA-6004)
 * Fix potential AssertionError during tracing (CASSANDRA-6041)
 * Fix NPE in sstablesplit (CASSANDRA-6027)
 * Migrate pre-2.0 key/value/column aliases to system.schema_columns
   (CASSANDRA-6009)
 * Paging filter empty rows too agressively (CASSANDRA-6040)
 * Support variadic parameters for IN clauses (CASSANDRA-4210)
 * cqlsh: return the result of CAS writes (CASSANDRA-5796)
 * Fix validation of IN clauses with 2ndary indexes (CASSANDRA-6050)
 * Support named bind variables in CQL (CASSANDRA-6033)
Merged from 1.2:
 * Allow cache-keys-to-save to be set at runtime (CASSANDRA-5980)
 * Avoid second-guessing out-of-space state (CASSANDRA-5605)
 * Tuning knobs for dealing with large blobs and many CFs (CASSANDRA-5982)
 * (Hadoop) Fix CQLRW for thrift tables (CASSANDRA-6002)
 * Fix possible divide-by-zero in HHOM (CASSANDRA-5990)
 * Allow local batchlog writes for CL.ANY (CASSANDRA-5967)
 * Upgrade metrics-core to version 2.2.0 (CASSANDRA-5947)
 * Fix CqlRecordWriter with composite keys (CASSANDRA-5949)
 * Add snitch, schema version, cluster, partitioner to JMX (CASSANDRA-5881)
 * Allow disabling SlabAllocator (CASSANDRA-5935)
 * Make user-defined compaction JMX blocking (CASSANDRA-4952)
 * Fix streaming does not transfer wrapped range (CASSANDRA-5948)
 * Fix loading index summary containing empty key (CASSANDRA-5965)
 * Correctly handle limits in CompositesSearcher (CASSANDRA-5975)
 * Pig: handle CQL collections (CASSANDRA-5867)
 * Pass the updated cf to the PRSI index() method (CASSANDRA-5999)
 * Allow empty CQL3 batches (as no-op) (CASSANDRA-5994)
 * Support null in CQL3 functions (CASSANDRA-5910)
 * Replace the deprecated MapMaker with CacheLoader (CASSANDRA-6007)
 * Add SSTableDeletingNotification to DataTracker (CASSANDRA-6010)
 * Fix snapshots in use get deleted during snapshot repair (CASSANDRA-6011)
 * Move hints and exception count to o.a.c.metrics (CASSANDRA-6017)
 * Fix memory leak in snapshot repair (CASSANDRA-6047)
 * Fix sstable2sjon for CQL3 tables (CASSANDRA-5852)


2.0.0
 * Fix thrift validation when inserting into CQL3 tables (CASSANDRA-5138)
 * Fix periodic memtable flushing behavior with clean memtables (CASSANDRA-5931)
 * Fix dateOf() function for pre-2.0 timestamp columns (CASSANDRA-5928)
 * Fix SSTable unintentionally loads BF when opened for batch (CASSANDRA-5938)
 * Add stream session progress to JMX (CASSANDRA-4757)
 * Fix NPE during CAS operation (CASSANDRA-5925)
Merged from 1.2:
 * Fix getBloomFilterDiskSpaceUsed for AlwaysPresentFilter (CASSANDRA-5900)
 * Don't announce schema version until we've loaded the changes locally
   (CASSANDRA-5904)
 * Fix to support off heap bloom filters size greater than 2 GB (CASSANDRA-5903)
 * Properly handle parsing huge map and set literals (CASSANDRA-5893)


2.0.0-rc2
 * enable vnodes by default (CASSANDRA-5869)
 * fix CAS contention timeout (CASSANDRA-5830)
 * fix HsHa to respect max frame size (CASSANDRA-4573)
 * Fix (some) 2i on composite components omissions (CASSANDRA-5851)
 * cqlsh: add DESCRIBE FULL SCHEMA variant (CASSANDRA-5880)
Merged from 1.2:
 * Correctly validate sparse composite cells in scrub (CASSANDRA-5855)
 * Add KeyCacheHitRate metric to CF metrics (CASSANDRA-5868)
 * cqlsh: add support for multiline comments (CASSANDRA-5798)
 * Handle CQL3 SELECT duplicate IN restrictions on clustering columns
   (CASSANDRA-5856)


2.0.0-rc1
 * improve DecimalSerializer performance (CASSANDRA-5837)
 * fix potential spurious wakeup in AsyncOneResponse (CASSANDRA-5690)
 * fix schema-related trigger issues (CASSANDRA-5774)
 * Better validation when accessing CQL3 table from thrift (CASSANDRA-5138)
 * Fix assertion error during repair (CASSANDRA-5801)
 * Fix range tombstone bug (CASSANDRA-5805)
 * DC-local CAS (CASSANDRA-5797)
 * Add a native_protocol_version column to the system.local table (CASSANRDA-5819)
 * Use index_interval from cassandra.yaml when upgraded (CASSANDRA-5822)
 * Fix buffer underflow on socket close (CASSANDRA-5792)
Merged from 1.2:
 * Fix reading DeletionTime from 1.1-format sstables (CASSANDRA-5814)
 * cqlsh: add collections support to COPY (CASSANDRA-5698)
 * retry important messages for any IOException (CASSANDRA-5804)
 * Allow empty IN relations in SELECT/UPDATE/DELETE statements (CASSANDRA-5626)
 * cqlsh: fix crashing on Windows due to libedit detection (CASSANDRA-5812)
 * fix bulk-loading compressed sstables (CASSANDRA-5820)
 * (Hadoop) fix quoting in CqlPagingRecordReader and CqlRecordWriter
   (CASSANDRA-5824)
 * update default LCS sstable size to 160MB (CASSANDRA-5727)
 * Allow compacting 2Is via nodetool (CASSANDRA-5670)
 * Hex-encode non-String keys in OPP (CASSANDRA-5793)
 * nodetool history logging (CASSANDRA-5823)
 * (Hadoop) fix support for Thrift tables in CqlPagingRecordReader
   (CASSANDRA-5752)
 * add "all time blocked" to StatusLogger output (CASSANDRA-5825)
 * Future-proof inter-major-version schema migrations (CASSANDRA-5845)
 * (Hadoop) add CqlPagingRecordReader support for ReversedType in Thrift table
   (CASSANDRA-5718)
 * Add -no-snapshot option to scrub (CASSANDRA-5891)
 * Fix to support off heap bloom filters size greater than 2 GB (CASSANDRA-5903)
 * Properly handle parsing huge map and set literals (CASSANDRA-5893)
 * Fix LCS L0 compaction may overlap in L1 (CASSANDRA-5907)
 * New sstablesplit tool to split large sstables offline (CASSANDRA-4766)
 * Fix potential deadlock in native protocol server (CASSANDRA-5926)
 * Disallow incompatible type change in CQL3 (CASSANDRA-5882)
Merged from 1.1:
 * Correctly validate sparse composite cells in scrub (CASSANDRA-5855)


2.0.0-beta2
 * Replace countPendingHints with Hints Created metric (CASSANDRA-5746)
 * Allow nodetool with no args, and with help to run without a server (CASSANDRA-5734)
 * Cleanup AbstractType/TypeSerializer classes (CASSANDRA-5744)
 * Remove unimplemented cli option schema-mwt (CASSANDRA-5754)
 * Support range tombstones in thrift (CASSANDRA-5435)
 * Normalize table-manipulating CQL3 statements' class names (CASSANDRA-5759)
 * cqlsh: add missing table options to DESCRIBE output (CASSANDRA-5749)
 * Fix assertion error during repair (CASSANDRA-5757)
 * Fix bulkloader (CASSANDRA-5542)
 * Add LZ4 compression to the native protocol (CASSANDRA-5765)
 * Fix bugs in the native protocol v2 (CASSANDRA-5770)
 * CAS on 'primary key only' table (CASSANDRA-5715)
 * Support streaming SSTables of old versions (CASSANDRA-5772)
 * Always respect protocol version in native protocol (CASSANDRA-5778)
 * Fix ConcurrentModificationException during streaming (CASSANDRA-5782)
 * Update deletion timestamp in Commit#updatesWithPaxosTime (CASSANDRA-5787)
 * Thrift cas() method crashes if input columns are not sorted (CASSANDRA-5786)
 * Order columns names correctly when querying for CAS (CASSANDRA-5788)
 * Fix streaming retry (CASSANDRA-5775)
Merged from 1.2:
 * if no seeds can be a reached a node won't start in a ring by itself (CASSANDRA-5768)
 * add cassandra.unsafesystem property (CASSANDRA-5704)
 * (Hadoop) quote identifiers in CqlPagingRecordReader (CASSANDRA-5763)
 * Add replace_node functionality for vnodes (CASSANDRA-5337)
 * Add timeout events to query traces (CASSANDRA-5520)
 * Fix serialization of the LEFT gossip value (CASSANDRA-5696)
 * Pig: support for cql3 tables (CASSANDRA-5234)
 * Fix skipping range tombstones with reverse queries (CASSANDRA-5712)
 * Expire entries out of ThriftSessionManager (CASSANDRA-5719)
 * Don't keep ancestor information in memory (CASSANDRA-5342)
 * Expose native protocol server status in nodetool info (CASSANDRA-5735)
 * Fix pathetic performance of range tombstones (CASSANDRA-5677)
 * Fix querying with an empty (impossible) range (CASSANDRA-5573)
 * cqlsh: handle CUSTOM 2i in DESCRIBE output (CASSANDRA-5760)
 * Fix minor bug in Range.intersects(Bound) (CASSANDRA-5771)
 * cqlsh: handle disabled compression in DESCRIBE output (CASSANDRA-5766)
 * Ensure all UP events are notified on the native protocol (CASSANDRA-5769)
 * Fix formatting of sstable2json with multiple -k arguments (CASSANDRA-5781)
 * Don't rely on row marker for queries in general to hide lost markers
   after TTL expires (CASSANDRA-5762)
 * Sort nodetool help output (CASSANDRA-5776)
 * Fix column expiring during 2 phases compaction (CASSANDRA-5799)
 * now() is being rejected in INSERTs when inside collections (CASSANDRA-5795)


2.0.0-beta1
 * Add support for indexing clustered columns (CASSANDRA-5125)
 * Removed on-heap row cache (CASSANDRA-5348)
 * use nanotime consistently for node-local timeouts (CASSANDRA-5581)
 * Avoid unnecessary second pass on name-based queries (CASSANDRA-5577)
 * Experimental triggers (CASSANDRA-1311)
 * JEMalloc support for off-heap allocation (CASSANDRA-3997)
 * Single-pass compaction (CASSANDRA-4180)
 * Removed token range bisection (CASSANDRA-5518)
 * Removed compatibility with pre-1.2.5 sstables and network messages
   (CASSANDRA-5511)
 * removed PBSPredictor (CASSANDRA-5455)
 * CAS support (CASSANDRA-5062, 5441, 5442, 5443, 5619, 5667)
 * Leveled compaction performs size-tiered compactions in L0
   (CASSANDRA-5371, 5439)
 * Add yaml network topology snitch for mixed ec2/other envs (CASSANDRA-5339)
 * Log when a node is down longer than the hint window (CASSANDRA-4554)
 * Optimize tombstone creation for ExpiringColumns (CASSANDRA-4917)
 * Improve LeveledScanner work estimation (CASSANDRA-5250, 5407)
 * Replace compaction lock with runWithCompactionsDisabled (CASSANDRA-3430)
 * Change Message IDs to ints (CASSANDRA-5307)
 * Move sstable level information into the Stats component, removing the
   need for a separate Manifest file (CASSANDRA-4872)
 * avoid serializing to byte[] on commitlog append (CASSANDRA-5199)
 * make index_interval configurable per columnfamily (CASSANDRA-3961, CASSANDRA-5650)
 * add default_time_to_live (CASSANDRA-3974)
 * add memtable_flush_period_in_ms (CASSANDRA-4237)
 * replace supercolumns internally by composites (CASSANDRA-3237, 5123)
 * upgrade thrift to 0.9.0 (CASSANDRA-3719)
 * drop unnecessary keyspace parameter from user-defined compaction API
   (CASSANDRA-5139)
 * more robust solution to incomplete compactions + counters (CASSANDRA-5151)
 * Change order of directory searching for c*.in.sh (CASSANDRA-3983)
 * Add tool to reset SSTable compaction level for LCS (CASSANDRA-5271)
 * Allow custom configuration loader (CASSANDRA-5045)
 * Remove memory emergency pressure valve logic (CASSANDRA-3534)
 * Reduce request latency with eager retry (CASSANDRA-4705)
 * cqlsh: Remove ASSUME command (CASSANDRA-5331)
 * Rebuild BF when loading sstables if bloom_filter_fp_chance
   has changed since compaction (CASSANDRA-5015)
 * remove row-level bloom filters (CASSANDRA-4885)
 * Change Kernel Page Cache skipping into row preheating (disabled by default)
   (CASSANDRA-4937)
 * Improve repair by deciding on a gcBefore before sending
   out TreeRequests (CASSANDRA-4932)
 * Add an official way to disable compactions (CASSANDRA-5074)
 * Reenable ALTER TABLE DROP with new semantics (CASSANDRA-3919)
 * Add binary protocol versioning (CASSANDRA-5436)
 * Swap THshaServer for TThreadedSelectorServer (CASSANDRA-5530)
 * Add alias support to SELECT statement (CASSANDRA-5075)
 * Don't create empty RowMutations in CommitLogReplayer (CASSANDRA-5541)
 * Use range tombstones when dropping cfs/columns from schema (CASSANDRA-5579)
 * cqlsh: drop CQL2/CQL3-beta support (CASSANDRA-5585)
 * Track max/min column names in sstables to be able to optimize slice
   queries (CASSANDRA-5514, CASSANDRA-5595, CASSANDRA-5600)
 * Binary protocol: allow batching already prepared statements (CASSANDRA-4693)
 * Allow preparing timestamp, ttl and limit in CQL3 queries (CASSANDRA-4450)
 * Support native link w/o JNA in Java7 (CASSANDRA-3734)
 * Use SASL authentication in binary protocol v2 (CASSANDRA-5545)
 * Replace Thrift HsHa with LMAX Disruptor based implementation (CASSANDRA-5582)
 * cqlsh: Add row count to SELECT output (CASSANDRA-5636)
 * Include a timestamp with all read commands to determine column expiration
   (CASSANDRA-5149)
 * Streaming 2.0 (CASSANDRA-5286, 5699)
 * Conditional create/drop ks/table/index statements in CQL3 (CASSANDRA-2737)
 * more pre-table creation property validation (CASSANDRA-5693)
 * Redesign repair messages (CASSANDRA-5426)
 * Fix ALTER RENAME post-5125 (CASSANDRA-5702)
 * Disallow renaming a 2ndary indexed column (CASSANDRA-5705)
 * Rename Table to Keyspace (CASSANDRA-5613)
 * Ensure changing column_index_size_in_kb on different nodes don't corrupt the
   sstable (CASSANDRA-5454)
 * Move resultset type information into prepare, not execute (CASSANDRA-5649)
 * Auto paging in binary protocol (CASSANDRA-4415, 5714)
 * Don't tie client side use of AbstractType to JDBC (CASSANDRA-4495)
 * Adds new TimestampType to replace DateType (CASSANDRA-5723, CASSANDRA-5729)
Merged from 1.2:
 * make starting native protocol server idempotent (CASSANDRA-5728)
 * Fix loading key cache when a saved entry is no longer valid (CASSANDRA-5706)
 * Fix serialization of the LEFT gossip value (CASSANDRA-5696)
 * cqlsh: Don't show 'null' in place of empty values (CASSANDRA-5675)
 * Race condition in detecting version on a mixed 1.1/1.2 cluster
   (CASSANDRA-5692)
 * Fix skipping range tombstones with reverse queries (CASSANDRA-5712)
 * Expire entries out of ThriftSessionManager (CASSANRDA-5719)
 * Don't keep ancestor information in memory (CASSANDRA-5342)
 * cqlsh: fix handling of semicolons inside BATCH queries (CASSANDRA-5697)


1.2.6
 * Fix tracing when operation completes before all responses arrive
   (CASSANDRA-5668)
 * Fix cross-DC mutation forwarding (CASSANDRA-5632)
 * Reduce SSTableLoader memory usage (CASSANDRA-5555)
 * Scale hinted_handoff_throttle_in_kb to cluster size (CASSANDRA-5272)
 * (Hadoop) Add CQL3 input/output formats (CASSANDRA-4421, 5622)
 * (Hadoop) Fix InputKeyRange in CFIF (CASSANDRA-5536)
 * Fix dealing with ridiculously large max sstable sizes in LCS (CASSANDRA-5589)
 * Ignore pre-truncate hints (CASSANDRA-4655)
 * Move System.exit on OOM into a separate thread (CASSANDRA-5273)
 * Write row markers when serializing schema (CASSANDRA-5572)
 * Check only SSTables for the requested range when streaming (CASSANDRA-5569)
 * Improve batchlog replay behavior and hint ttl handling (CASSANDRA-5314)
 * Exclude localTimestamp from validation for tombstones (CASSANDRA-5398)
 * cqlsh: add custom prompt support (CASSANDRA-5539)
 * Reuse prepared statements in hot auth queries (CASSANDRA-5594)
 * cqlsh: add vertical output option (see EXPAND) (CASSANDRA-5597)
 * Add a rate limit option to stress (CASSANDRA-5004)
 * have BulkLoader ignore snapshots directories (CASSANDRA-5587)
 * fix SnitchProperties logging context (CASSANDRA-5602)
 * Expose whether jna is enabled and memory is locked via JMX (CASSANDRA-5508)
 * cqlsh: fix COPY FROM with ReversedType (CASSANDRA-5610)
 * Allow creating CUSTOM indexes on collections (CASSANDRA-5615)
 * Evaluate now() function at execution time (CASSANDRA-5616)
 * Expose detailed read repair metrics (CASSANDRA-5618)
 * Correct blob literal + ReversedType parsing (CASSANDRA-5629)
 * Allow GPFS to prefer the internal IP like EC2MRS (CASSANDRA-5630)
 * fix help text for -tspw cassandra-cli (CASSANDRA-5643)
 * don't throw away initial causes exceptions for internode encryption issues
   (CASSANDRA-5644)
 * Fix message spelling errors for cql select statements (CASSANDRA-5647)
 * Suppress custom exceptions thru jmx (CASSANDRA-5652)
 * Update CREATE CUSTOM INDEX syntax (CASSANDRA-5639)
 * Fix PermissionDetails.equals() method (CASSANDRA-5655)
 * Never allow partition key ranges in CQL3 without token() (CASSANDRA-5666)
 * Gossiper incorrectly drops AppState for an upgrading node (CASSANDRA-5660)
 * Connection thrashing during multi-region ec2 during upgrade, due to
   messaging version (CASSANDRA-5669)
 * Avoid over reconnecting in EC2MRS (CASSANDRA-5678)
 * Fix ReadResponseSerializer.serializedSize() for digest reads (CASSANDRA-5476)
 * allow sstable2json on 2i CFs (CASSANDRA-5694)
Merged from 1.1:
 * Remove buggy thrift max message length option (CASSANDRA-5529)
 * Fix NPE in Pig's widerow mode (CASSANDRA-5488)
 * Add split size parameter to Pig and disable split combination (CASSANDRA-5544)


1.2.5
 * make BytesToken.toString only return hex bytes (CASSANDRA-5566)
 * Ensure that submitBackground enqueues at least one task (CASSANDRA-5554)
 * fix 2i updates with identical values and timestamps (CASSANDRA-5540)
 * fix compaction throttling bursty-ness (CASSANDRA-4316)
 * reduce memory consumption of IndexSummary (CASSANDRA-5506)
 * remove per-row column name bloom filters (CASSANDRA-5492)
 * Include fatal errors in trace events (CASSANDRA-5447)
 * Ensure that PerRowSecondaryIndex is notified of row-level deletes
   (CASSANDRA-5445)
 * Allow empty blob literals in CQL3 (CASSANDRA-5452)
 * Fix streaming RangeTombstones at column index boundary (CASSANDRA-5418)
 * Fix preparing statements when current keyspace is not set (CASSANDRA-5468)
 * Fix SemanticVersion.isSupportedBy minor/patch handling (CASSANDRA-5496)
 * Don't provide oldCfId for post-1.1 system cfs (CASSANDRA-5490)
 * Fix primary range ignores replication strategy (CASSANDRA-5424)
 * Fix shutdown of binary protocol server (CASSANDRA-5507)
 * Fix repair -snapshot not working (CASSANDRA-5512)
 * Set isRunning flag later in binary protocol server (CASSANDRA-5467)
 * Fix use of CQL3 functions with descending clustering order (CASSANDRA-5472)
 * Disallow renaming columns one at a time for thrift table in CQL3
   (CASSANDRA-5531)
 * cqlsh: add CLUSTERING ORDER BY support to DESCRIBE (CASSANDRA-5528)
 * Add custom secondary index support to CQL3 (CASSANDRA-5484)
 * Fix repair hanging silently on unexpected error (CASSANDRA-5229)
 * Fix Ec2Snitch regression introduced by CASSANDRA-5171 (CASSANDRA-5432)
 * Add nodetool enablebackup/disablebackup (CASSANDRA-5556)
 * cqlsh: fix DESCRIBE after case insensitive USE (CASSANDRA-5567)
Merged from 1.1
 * Add retry mechanism to OTC for non-droppable_verbs (CASSANDRA-5393)
 * Use allocator information to improve memtable memory usage estimate
   (CASSANDRA-5497)
 * Fix trying to load deleted row into row cache on startup (CASSANDRA-4463)
 * fsync leveled manifest to avoid corruption (CASSANDRA-5535)
 * Fix Bound intersection computation (CASSANDRA-5551)
 * sstablescrub now respects max memory size in cassandra.in.sh (CASSANDRA-5562)


1.2.4
 * Ensure that PerRowSecondaryIndex updates see the most recent values
   (CASSANDRA-5397)
 * avoid duplicate index entries ind PrecompactedRow and
   ParallelCompactionIterable (CASSANDRA-5395)
 * remove the index entry on oldColumn when new column is a tombstone
   (CASSANDRA-5395)
 * Change default stream throughput from 400 to 200 mbps (CASSANDRA-5036)
 * Gossiper logs DOWN for symmetry with UP (CASSANDRA-5187)
 * Fix mixing prepared statements between keyspaces (CASSANDRA-5352)
 * Fix consistency level during bootstrap - strike 3 (CASSANDRA-5354)
 * Fix transposed arguments in AlreadyExistsException (CASSANDRA-5362)
 * Improve asynchronous hint delivery (CASSANDRA-5179)
 * Fix Guava dependency version (12.0 -> 13.0.1) for Maven (CASSANDRA-5364)
 * Validate that provided CQL3 collection value are < 64K (CASSANDRA-5355)
 * Make upgradeSSTable skip current version sstables by default (CASSANDRA-5366)
 * Optimize min/max timestamp collection (CASSANDRA-5373)
 * Invalid streamId in cql binary protocol when using invalid CL
   (CASSANDRA-5164)
 * Fix validation for IN where clauses with collections (CASSANDRA-5376)
 * Copy resultSet on count query to avoid ConcurrentModificationException
   (CASSANDRA-5382)
 * Correctly typecheck in CQL3 even with ReversedType (CASSANDRA-5386)
 * Fix streaming compressed files when using encryption (CASSANDRA-5391)
 * cassandra-all 1.2.0 pom missing netty dependency (CASSANDRA-5392)
 * Fix writetime/ttl functions on null values (CASSANDRA-5341)
 * Fix NPE during cql3 select with token() (CASSANDRA-5404)
 * IndexHelper.skipBloomFilters won't skip non-SHA filters (CASSANDRA-5385)
 * cqlsh: Print maps ordered by key, sort sets (CASSANDRA-5413)
 * Add null syntax support in CQL3 for inserts (CASSANDRA-3783)
 * Allow unauthenticated set_keyspace() calls (CASSANDRA-5423)
 * Fix potential incremental backups race (CASSANDRA-5410)
 * Fix prepared BATCH statements with batch-level timestamps (CASSANDRA-5415)
 * Allow overriding superuser setup delay (CASSANDRA-5430)
 * cassandra-shuffle with JMX usernames and passwords (CASSANDRA-5431)
Merged from 1.1:
 * cli: Quote ks and cf names in schema output when needed (CASSANDRA-5052)
 * Fix bad default for min/max timestamp in SSTableMetadata (CASSANDRA-5372)
 * Fix cf name extraction from manifest in Directories.migrateFile()
   (CASSANDRA-5242)
 * Support pluggable internode authentication (CASSANDRA-5401)


1.2.3
 * add check for sstable overlap within a level on startup (CASSANDRA-5327)
 * replace ipv6 colons in jmx object names (CASSANDRA-5298, 5328)
 * Avoid allocating SSTableBoundedScanner during repair when the range does
   not intersect the sstable (CASSANDRA-5249)
 * Don't lowercase property map keys (this breaks NTS) (CASSANDRA-5292)
 * Fix composite comparator with super columns (CASSANDRA-5287)
 * Fix insufficient validation of UPDATE queries against counter cfs
   (CASSANDRA-5300)
 * Fix PropertyFileSnitch default DC/Rack behavior (CASSANDRA-5285)
 * Handle null values when executing prepared statement (CASSANDRA-5081)
 * Add netty to pom dependencies (CASSANDRA-5181)
 * Include type arguments in Thrift CQLPreparedResult (CASSANDRA-5311)
 * Fix compaction not removing columns when bf_fp_ratio is 1 (CASSANDRA-5182)
 * cli: Warn about missing CQL3 tables in schema descriptions (CASSANDRA-5309)
 * Re-enable unknown option in replication/compaction strategies option for
   backward compatibility (CASSANDRA-4795)
 * Add binary protocol support to stress (CASSANDRA-4993)
 * cqlsh: Fix COPY FROM value quoting and null handling (CASSANDRA-5305)
 * Fix repair -pr for vnodes (CASSANDRA-5329)
 * Relax CL for auth queries for non-default users (CASSANDRA-5310)
 * Fix AssertionError during repair (CASSANDRA-5245)
 * Don't announce migrations to pre-1.2 nodes (CASSANDRA-5334)
Merged from 1.1:
 * Update offline scrub for 1.0 -> 1.1 directory structure (CASSANDRA-5195)
 * add tmp flag to Descriptor hashcode (CASSANDRA-4021)
 * fix logging of "Found table data in data directories" when only system tables
   are present (CASSANDRA-5289)
 * cli: Add JMX authentication support (CASSANDRA-5080)
 * nodetool: ability to repair specific range (CASSANDRA-5280)
 * Fix possible assertion triggered in SliceFromReadCommand (CASSANDRA-5284)
 * cqlsh: Add inet type support on Windows (ipv4-only) (CASSANDRA-4801)
 * Fix race when initializing ColumnFamilyStore (CASSANDRA-5350)
 * Add UseTLAB JVM flag (CASSANDRA-5361)


1.2.2
 * fix potential for multiple concurrent compactions of the same sstables
   (CASSANDRA-5256)
 * avoid no-op caching of byte[] on commitlog append (CASSANDRA-5199)
 * fix symlinks under data dir not working (CASSANDRA-5185)
 * fix bug in compact storage metadata handling (CASSANDRA-5189)
 * Validate login for USE queries (CASSANDRA-5207)
 * cli: remove default username and password (CASSANDRA-5208)
 * configure populate_io_cache_on_flush per-CF (CASSANDRA-4694)
 * allow configuration of internode socket buffer (CASSANDRA-3378)
 * Make sstable directory picking blacklist-aware again (CASSANDRA-5193)
 * Correctly expire gossip states for edge cases (CASSANDRA-5216)
 * Improve handling of directory creation failures (CASSANDRA-5196)
 * Expose secondary indicies to the rest of nodetool (CASSANDRA-4464)
 * Binary protocol: avoid sending notification for 0.0.0.0 (CASSANDRA-5227)
 * add UseCondCardMark XX jvm settings on jdk 1.7 (CASSANDRA-4366)
 * CQL3 refactor to allow conversion function (CASSANDRA-5226)
 * Fix drop of sstables in some circumstance (CASSANDRA-5232)
 * Implement caching of authorization results (CASSANDRA-4295)
 * Add support for LZ4 compression (CASSANDRA-5038)
 * Fix missing columns in wide rows queries (CASSANDRA-5225)
 * Simplify auth setup and make system_auth ks alterable (CASSANDRA-5112)
 * Stop compactions from hanging during bootstrap (CASSANDRA-5244)
 * fix compressed streaming sending extra chunk (CASSANDRA-5105)
 * Add CQL3-based implementations of IAuthenticator and IAuthorizer
   (CASSANDRA-4898)
 * Fix timestamp-based tomstone removal logic (CASSANDRA-5248)
 * cli: Add JMX authentication support (CASSANDRA-5080)
 * Fix forceFlush behavior (CASSANDRA-5241)
 * cqlsh: Add username autocompletion (CASSANDRA-5231)
 * Fix CQL3 composite partition key error (CASSANDRA-5240)
 * Allow IN clause on last clustering key (CASSANDRA-5230)
Merged from 1.1:
 * fix start key/end token validation for wide row iteration (CASSANDRA-5168)
 * add ConfigHelper support for Thrift frame and max message sizes (CASSANDRA-5188)
 * fix nodetool repair not fail on node down (CASSANDRA-5203)
 * always collect tombstone hints (CASSANDRA-5068)
 * Fix error when sourcing file in cqlsh (CASSANDRA-5235)


1.2.1
 * stream undelivered hints on decommission (CASSANDRA-5128)
 * GossipingPropertyFileSnitch loads saved dc/rack info if needed (CASSANDRA-5133)
 * drain should flush system CFs too (CASSANDRA-4446)
 * add inter_dc_tcp_nodelay setting (CASSANDRA-5148)
 * re-allow wrapping ranges for start_token/end_token range pairitspwng (CASSANDRA-5106)
 * fix validation compaction of empty rows (CASSANDRA-5136)
 * nodetool methods to enable/disable hint storage/delivery (CASSANDRA-4750)
 * disallow bloom filter false positive chance of 0 (CASSANDRA-5013)
 * add threadpool size adjustment methods to JMXEnabledThreadPoolExecutor and
   CompactionManagerMBean (CASSANDRA-5044)
 * fix hinting for dropped local writes (CASSANDRA-4753)
 * off-heap cache doesn't need mutable column container (CASSANDRA-5057)
 * apply disk_failure_policy to bad disks on initial directory creation
   (CASSANDRA-4847)
 * Optimize name-based queries to use ArrayBackedSortedColumns (CASSANDRA-5043)
 * Fall back to old manifest if most recent is unparseable (CASSANDRA-5041)
 * pool [Compressed]RandomAccessReader objects on the partitioned read path
   (CASSANDRA-4942)
 * Add debug logging to list filenames processed by Directories.migrateFile
   method (CASSANDRA-4939)
 * Expose black-listed directories via JMX (CASSANDRA-4848)
 * Log compaction merge counts (CASSANDRA-4894)
 * Minimize byte array allocation by AbstractData{Input,Output} (CASSANDRA-5090)
 * Add SSL support for the binary protocol (CASSANDRA-5031)
 * Allow non-schema system ks modification for shuffle to work (CASSANDRA-5097)
 * cqlsh: Add default limit to SELECT statements (CASSANDRA-4972)
 * cqlsh: fix DESCRIBE for 1.1 cfs in CQL3 (CASSANDRA-5101)
 * Correctly gossip with nodes >= 1.1.7 (CASSANDRA-5102)
 * Ensure CL guarantees on digest mismatch (CASSANDRA-5113)
 * Validate correctly selects on composite partition key (CASSANDRA-5122)
 * Fix exception when adding collection (CASSANDRA-5117)
 * Handle states for non-vnode clusters correctly (CASSANDRA-5127)
 * Refuse unrecognized replication and compaction strategy options (CASSANDRA-4795)
 * Pick the correct value validator in sstable2json for cql3 tables (CASSANDRA-5134)
 * Validate login for describe_keyspace, describe_keyspaces and set_keyspace
   (CASSANDRA-5144)
 * Fix inserting empty maps (CASSANDRA-5141)
 * Don't remove tokens from System table for node we know (CASSANDRA-5121)
 * fix streaming progress report for compresed files (CASSANDRA-5130)
 * Coverage analysis for low-CL queries (CASSANDRA-4858)
 * Stop interpreting dates as valid timeUUID value (CASSANDRA-4936)
 * Adds E notation for floating point numbers (CASSANDRA-4927)
 * Detect (and warn) unintentional use of the cql2 thrift methods when cql3 was
   intended (CASSANDRA-5172)
 * cli: Quote ks and cf names in schema output when needed (CASSANDRA-5052)
 * Fix cf name extraction from manifest in Directories.migrateFile() (CASSANDRA-5242)
 * Replace mistaken usage of commons-logging with slf4j (CASSANDRA-5464)
 * Ensure Jackson dependency matches lib (CASSANDRA-5126)
 * Expose droppable tombstone ratio stats over JMX (CASSANDRA-5159)
Merged from 1.1:
 * Simplify CompressedRandomAccessReader to work around JDK FD bug (CASSANDRA-5088)
 * Improve handling a changing target throttle rate mid-compaction (CASSANDRA-5087)
 * Pig: correctly decode row keys in widerow mode (CASSANDRA-5098)
 * nodetool repair command now prints progress (CASSANDRA-4767)
 * fix user defined compaction to run against 1.1 data directory (CASSANDRA-5118)
 * Fix CQL3 BATCH authorization caching (CASSANDRA-5145)
 * fix get_count returns incorrect value with TTL (CASSANDRA-5099)
 * better handling for mid-compaction failure (CASSANDRA-5137)
 * convert default marshallers list to map for better readability (CASSANDRA-5109)
 * fix ConcurrentModificationException in getBootstrapSource (CASSANDRA-5170)
 * fix sstable maxtimestamp for row deletes and pre-1.1.1 sstables (CASSANDRA-5153)
 * Fix thread growth on node removal (CASSANDRA-5175)
 * Make Ec2Region's datacenter name configurable (CASSANDRA-5155)


1.2.0
 * Disallow counters in collections (CASSANDRA-5082)
 * cqlsh: add unit tests (CASSANDRA-3920)
 * fix default bloom_filter_fp_chance for LeveledCompactionStrategy (CASSANDRA-5093)
Merged from 1.1:
 * add validation for get_range_slices with start_key and end_token (CASSANDRA-5089)


1.2.0-rc2
 * fix nodetool ownership display with vnodes (CASSANDRA-5065)
 * cqlsh: add DESCRIBE KEYSPACES command (CASSANDRA-5060)
 * Fix potential infinite loop when reloading CFS (CASSANDRA-5064)
 * Fix SimpleAuthorizer example (CASSANDRA-5072)
 * cqlsh: force CL.ONE for tracing and system.schema* queries (CASSANDRA-5070)
 * Includes cassandra-shuffle in the debian package (CASSANDRA-5058)
Merged from 1.1:
 * fix multithreaded compaction deadlock (CASSANDRA-4492)
 * fix temporarily missing schema after upgrade from pre-1.1.5 (CASSANDRA-5061)
 * Fix ALTER TABLE overriding compression options with defaults
   (CASSANDRA-4996, 5066)
 * fix specifying and altering crc_check_chance (CASSANDRA-5053)
 * fix Murmur3Partitioner ownership% calculation (CASSANDRA-5076)
 * Don't expire columns sooner than they should in 2ndary indexes (CASSANDRA-5079)


1.2-rc1
 * rename rpc_timeout settings to request_timeout (CASSANDRA-5027)
 * add BF with 0.1 FP to LCS by default (CASSANDRA-5029)
 * Fix preparing insert queries (CASSANDRA-5016)
 * Fix preparing queries with counter increment (CASSANDRA-5022)
 * Fix preparing updates with collections (CASSANDRA-5017)
 * Don't generate UUID based on other node address (CASSANDRA-5002)
 * Fix message when trying to alter a clustering key type (CASSANDRA-5012)
 * Update IAuthenticator to match the new IAuthorizer (CASSANDRA-5003)
 * Fix inserting only a key in CQL3 (CASSANDRA-5040)
 * Fix CQL3 token() function when used with strings (CASSANDRA-5050)
Merged from 1.1:
 * reduce log spam from invalid counter shards (CASSANDRA-5026)
 * Improve schema propagation performance (CASSANDRA-5025)
 * Fix for IndexHelper.IndexFor throws OOB Exception (CASSANDRA-5030)
 * cqlsh: make it possible to describe thrift CFs (CASSANDRA-4827)
 * cqlsh: fix timestamp formatting on some platforms (CASSANDRA-5046)


1.2-beta3
 * make consistency level configurable in cqlsh (CASSANDRA-4829)
 * fix cqlsh rendering of blob fields (CASSANDRA-4970)
 * fix cqlsh DESCRIBE command (CASSANDRA-4913)
 * save truncation position in system table (CASSANDRA-4906)
 * Move CompressionMetadata off-heap (CASSANDRA-4937)
 * allow CLI to GET cql3 columnfamily data (CASSANDRA-4924)
 * Fix rare race condition in getExpireTimeForEndpoint (CASSANDRA-4402)
 * acquire references to overlapping sstables during compaction so bloom filter
   doesn't get free'd prematurely (CASSANDRA-4934)
 * Don't share slice query filter in CQL3 SelectStatement (CASSANDRA-4928)
 * Separate tracing from Log4J (CASSANDRA-4861)
 * Exclude gcable tombstones from merkle-tree computation (CASSANDRA-4905)
 * Better printing of AbstractBounds for tracing (CASSANDRA-4931)
 * Optimize mostRecentTombstone check in CC.collectAllData (CASSANDRA-4883)
 * Change stream session ID to UUID to avoid collision from same node (CASSANDRA-4813)
 * Use Stats.db when bulk loading if present (CASSANDRA-4957)
 * Skip repair on system_trace and keyspaces with RF=1 (CASSANDRA-4956)
 * (cql3) Remove arbitrary SELECT limit (CASSANDRA-4918)
 * Correctly handle prepared operation on collections (CASSANDRA-4945)
 * Fix CQL3 LIMIT (CASSANDRA-4877)
 * Fix Stress for CQL3 (CASSANDRA-4979)
 * Remove cassandra specific exceptions from JMX interface (CASSANDRA-4893)
 * (CQL3) Force using ALLOW FILTERING on potentially inefficient queries (CASSANDRA-4915)
 * (cql3) Fix adding column when the table has collections (CASSANDRA-4982)
 * (cql3) Fix allowing collections with compact storage (CASSANDRA-4990)
 * (cql3) Refuse ttl/writetime function on collections (CASSANDRA-4992)
 * Replace IAuthority with new IAuthorizer (CASSANDRA-4874)
 * clqsh: fix KEY pseudocolumn escaping when describing Thrift tables
   in CQL3 mode (CASSANDRA-4955)
 * add basic authentication support for Pig CassandraStorage (CASSANDRA-3042)
 * fix CQL2 ALTER TABLE compaction_strategy_class altering (CASSANDRA-4965)
Merged from 1.1:
 * Fall back to old describe_splits if d_s_ex is not available (CASSANDRA-4803)
 * Improve error reporting when streaming ranges fail (CASSANDRA-5009)
 * Fix cqlsh timestamp formatting of timezone info (CASSANDRA-4746)
 * Fix assertion failure with leveled compaction (CASSANDRA-4799)
 * Check for null end_token in get_range_slice (CASSANDRA-4804)
 * Remove all remnants of removed nodes (CASSANDRA-4840)
 * Add aut-reloading of the log4j file in debian package (CASSANDRA-4855)
 * Fix estimated row cache entry size (CASSANDRA-4860)
 * reset getRangeSlice filter after finishing a row for get_paged_slice
   (CASSANDRA-4919)
 * expunge row cache post-truncate (CASSANDRA-4940)
 * Allow static CF definition with compact storage (CASSANDRA-4910)
 * Fix endless loop/compaction of schema_* CFs due to broken timestamps (CASSANDRA-4880)
 * Fix 'wrong class type' assertion in CounterColumn (CASSANDRA-4976)


1.2-beta2
 * fp rate of 1.0 disables BF entirely; LCS defaults to 1.0 (CASSANDRA-4876)
 * off-heap bloom filters for row keys (CASSANDRA_4865)
 * add extension point for sstable components (CASSANDRA-4049)
 * improve tracing output (CASSANDRA-4852, 4862)
 * make TRACE verb droppable (CASSANDRA-4672)
 * fix BulkLoader recognition of CQL3 columnfamilies (CASSANDRA-4755)
 * Sort commitlog segments for replay by id instead of mtime (CASSANDRA-4793)
 * Make hint delivery asynchronous (CASSANDRA-4761)
 * Pluggable Thrift transport factories for CLI and cqlsh (CASSANDRA-4609, 4610)
 * cassandra-cli: allow Double value type to be inserted to a column (CASSANDRA-4661)
 * Add ability to use custom TServerFactory implementations (CASSANDRA-4608)
 * optimize batchlog flushing to skip successful batches (CASSANDRA-4667)
 * include metadata for system keyspace itself in schema tables (CASSANDRA-4416)
 * add check to PropertyFileSnitch to verify presence of location for
   local node (CASSANDRA-4728)
 * add PBSPredictor consistency modeler (CASSANDRA-4261)
 * remove vestiges of Thrift unframed mode (CASSANDRA-4729)
 * optimize single-row PK lookups (CASSANDRA-4710)
 * adjust blockFor calculation to account for pending ranges due to node
   movement (CASSANDRA-833)
 * Change CQL version to 3.0.0 and stop accepting 3.0.0-beta1 (CASSANDRA-4649)
 * (CQL3) Make prepared statement global instead of per connection
   (CASSANDRA-4449)
 * Fix scrubbing of CQL3 created tables (CASSANDRA-4685)
 * (CQL3) Fix validation when using counter and regular columns in the same
   table (CASSANDRA-4706)
 * Fix bug starting Cassandra with simple authentication (CASSANDRA-4648)
 * Add support for batchlog in CQL3 (CASSANDRA-4545, 4738)
 * Add support for multiple column family outputs in CFOF (CASSANDRA-4208)
 * Support repairing only the local DC nodes (CASSANDRA-4747)
 * Use rpc_address for binary protocol and change default port (CASSANDRA-4751)
 * Fix use of collections in prepared statements (CASSANDRA-4739)
 * Store more information into peers table (CASSANDRA-4351, 4814)
 * Configurable bucket size for size tiered compaction (CASSANDRA-4704)
 * Run leveled compaction in parallel (CASSANDRA-4310)
 * Fix potential NPE during CFS reload (CASSANDRA-4786)
 * Composite indexes may miss results (CASSANDRA-4796)
 * Move consistency level to the protocol level (CASSANDRA-4734, 4824)
 * Fix Subcolumn slice ends not respected (CASSANDRA-4826)
 * Fix Assertion error in cql3 select (CASSANDRA-4783)
 * Fix list prepend logic (CQL3) (CASSANDRA-4835)
 * Add booleans as literals in CQL3 (CASSANDRA-4776)
 * Allow renaming PK columns in CQL3 (CASSANDRA-4822)
 * Fix binary protocol NEW_NODE event (CASSANDRA-4679)
 * Fix potential infinite loop in tombstone compaction (CASSANDRA-4781)
 * Remove system tables accounting from schema (CASSANDRA-4850)
 * (cql3) Force provided columns in clustering key order in
   'CLUSTERING ORDER BY' (CASSANDRA-4881)
 * Fix composite index bug (CASSANDRA-4884)
 * Fix short read protection for CQL3 (CASSANDRA-4882)
 * Add tracing support to the binary protocol (CASSANDRA-4699)
 * (cql3) Don't allow prepared marker inside collections (CASSANDRA-4890)
 * Re-allow order by on non-selected columns (CASSANDRA-4645)
 * Bug when composite index is created in a table having collections (CASSANDRA-4909)
 * log index scan subject in CompositesSearcher (CASSANDRA-4904)
Merged from 1.1:
 * add get[Row|Key]CacheEntries to CacheServiceMBean (CASSANDRA-4859)
 * fix get_paged_slice to wrap to next row correctly (CASSANDRA-4816)
 * fix indexing empty column values (CASSANDRA-4832)
 * allow JdbcDate to compose null Date objects (CASSANDRA-4830)
 * fix possible stackoverflow when compacting 1000s of sstables
   (CASSANDRA-4765)
 * fix wrong leveled compaction progress calculation (CASSANDRA-4807)
 * add a close() method to CRAR to prevent leaking file descriptors (CASSANDRA-4820)
 * fix potential infinite loop in get_count (CASSANDRA-4833)
 * fix compositeType.{get/from}String methods (CASSANDRA-4842)
 * (CQL) fix CREATE COLUMNFAMILY permissions check (CASSANDRA-4864)
 * Fix DynamicCompositeType same type comparison (CASSANDRA-4711)
 * Fix duplicate SSTable reference when stream session failed (CASSANDRA-3306)
 * Allow static CF definition with compact storage (CASSANDRA-4910)
 * Fix endless loop/compaction of schema_* CFs due to broken timestamps (CASSANDRA-4880)
 * Fix 'wrong class type' assertion in CounterColumn (CASSANDRA-4976)


1.2-beta1
 * add atomic_batch_mutate (CASSANDRA-4542, -4635)
 * increase default max_hint_window_in_ms to 3h (CASSANDRA-4632)
 * include message initiation time to replicas so they can more
   accurately drop timed-out requests (CASSANDRA-2858)
 * fix clientutil.jar dependencies (CASSANDRA-4566)
 * optimize WriteResponse (CASSANDRA-4548)
 * new metrics (CASSANDRA-4009)
 * redesign KEYS indexes to avoid read-before-write (CASSANDRA-2897)
 * debug tracing (CASSANDRA-1123)
 * parallelize row cache loading (CASSANDRA-4282)
 * Make compaction, flush JBOD-aware (CASSANDRA-4292)
 * run local range scans on the read stage (CASSANDRA-3687)
 * clean up ioexceptions (CASSANDRA-2116)
 * add disk_failure_policy (CASSANDRA-2118)
 * Introduce new json format with row level deletion (CASSANDRA-4054)
 * remove redundant "name" column from schema_keyspaces (CASSANDRA-4433)
 * improve "nodetool ring" handling of multi-dc clusters (CASSANDRA-3047)
 * update NTS calculateNaturalEndpoints to be O(N log N) (CASSANDRA-3881)
 * split up rpc timeout by operation type (CASSANDRA-2819)
 * rewrite key cache save/load to use only sequential i/o (CASSANDRA-3762)
 * update MS protocol with a version handshake + broadcast address id
   (CASSANDRA-4311)
 * multithreaded hint replay (CASSANDRA-4189)
 * add inter-node message compression (CASSANDRA-3127)
 * remove COPP (CASSANDRA-2479)
 * Track tombstone expiration and compact when tombstone content is
   higher than a configurable threshold, default 20% (CASSANDRA-3442, 4234)
 * update MurmurHash to version 3 (CASSANDRA-2975)
 * (CLI) track elapsed time for `delete' operation (CASSANDRA-4060)
 * (CLI) jline version is bumped to 1.0 to properly  support
   'delete' key function (CASSANDRA-4132)
 * Save IndexSummary into new SSTable 'Summary' component (CASSANDRA-2392, 4289)
 * Add support for range tombstones (CASSANDRA-3708)
 * Improve MessagingService efficiency (CASSANDRA-3617)
 * Avoid ID conflicts from concurrent schema changes (CASSANDRA-3794)
 * Set thrift HSHA server thread limit to unlimited by default (CASSANDRA-4277)
 * Avoids double serialization of CF id in RowMutation messages
   (CASSANDRA-4293)
 * stream compressed sstables directly with java nio (CASSANDRA-4297)
 * Support multiple ranges in SliceQueryFilter (CASSANDRA-3885)
 * Add column metadata to system column families (CASSANDRA-4018)
 * (cql3) Always use composite types by default (CASSANDRA-4329)
 * (cql3) Add support for set, map and list (CASSANDRA-3647)
 * Validate date type correctly (CASSANDRA-4441)
 * (cql3) Allow definitions with only a PK (CASSANDRA-4361)
 * (cql3) Add support for row key composites (CASSANDRA-4179)
 * improve DynamicEndpointSnitch by using reservoir sampling (CASSANDRA-4038)
 * (cql3) Add support for 2ndary indexes (CASSANDRA-3680)
 * (cql3) fix defining more than one PK to be invalid (CASSANDRA-4477)
 * remove schema agreement checking from all external APIs (Thrift, CQL and CQL3) (CASSANDRA-4487)
 * add Murmur3Partitioner and make it default for new installations (CASSANDRA-3772, 4621)
 * (cql3) update pseudo-map syntax to use map syntax (CASSANDRA-4497)
 * Finer grained exceptions hierarchy and provides error code with exceptions (CASSANDRA-3979)
 * Adds events push to binary protocol (CASSANDRA-4480)
 * Rewrite nodetool help (CASSANDRA-2293)
 * Make CQL3 the default for CQL (CASSANDRA-4640)
 * update stress tool to be able to use CQL3 (CASSANDRA-4406)
 * Accept all thrift update on CQL3 cf but don't expose their metadata (CASSANDRA-4377)
 * Replace Throttle with Guava's RateLimiter for HintedHandOff (CASSANDRA-4541)
 * fix counter add/get using CQL2 and CQL3 in stress tool (CASSANDRA-4633)
 * Add sstable count per level to cfstats (CASSANDRA-4537)
 * (cql3) Add ALTER KEYSPACE statement (CASSANDRA-4611)
 * (cql3) Allow defining default consistency levels (CASSANDRA-4448)
 * (cql3) Fix queries using LIMIT missing results (CASSANDRA-4579)
 * fix cross-version gossip messaging (CASSANDRA-4576)
 * added inet data type (CASSANDRA-4627)


1.1.6
 * Wait for writes on synchronous read digest mismatch (CASSANDRA-4792)
 * fix commitlog replay for nanotime-infected sstables (CASSANDRA-4782)
 * preflight check ttl for maximum of 20 years (CASSANDRA-4771)
 * (Pig) fix widerow input with single column rows (CASSANDRA-4789)
 * Fix HH to compact with correct gcBefore, which avoids wiping out
   undelivered hints (CASSANDRA-4772)
 * LCS will merge up to 32 L0 sstables as intended (CASSANDRA-4778)
 * NTS will default unconfigured DC replicas to zero (CASSANDRA-4675)
 * use default consistency level in counter validation if none is
   explicitly provide (CASSANDRA-4700)
 * Improve IAuthority interface by introducing fine-grained
   access permissions and grant/revoke commands (CASSANDRA-4490, 4644)
 * fix assumption error in CLI when updating/describing keyspace
   (CASSANDRA-4322)
 * Adds offline sstablescrub to debian packaging (CASSANDRA-4642)
 * Automatic fixing of overlapping leveled sstables (CASSANDRA-4644)
 * fix error when using ORDER BY with extended selections (CASSANDRA-4689)
 * (CQL3) Fix validation for IN queries for non-PK cols (CASSANDRA-4709)
 * fix re-created keyspace disappering after 1.1.5 upgrade
   (CASSANDRA-4698, 4752)
 * (CLI) display elapsed time in 2 fraction digits (CASSANDRA-3460)
 * add authentication support to sstableloader (CASSANDRA-4712)
 * Fix CQL3 'is reversed' logic (CASSANDRA-4716, 4759)
 * (CQL3) Don't return ReversedType in result set metadata (CASSANDRA-4717)
 * Backport adding AlterKeyspace statement (CASSANDRA-4611)
 * (CQL3) Correcty accept upper-case data types (CASSANDRA-4770)
 * Add binary protocol events for schema changes (CASSANDRA-4684)
Merged from 1.0:
 * Switch from NBHM to CHM in MessagingService's callback map, which
   prevents OOM in long-running instances (CASSANDRA-4708)


1.1.5
 * add SecondaryIndex.reload API (CASSANDRA-4581)
 * use millis + atomicint for commitlog segment creation instead of
   nanotime, which has issues under some hypervisors (CASSANDRA-4601)
 * fix FD leak in slice queries (CASSANDRA-4571)
 * avoid recursion in leveled compaction (CASSANDRA-4587)
 * increase stack size under Java7 to 180K
 * Log(info) schema changes (CASSANDRA-4547)
 * Change nodetool setcachecapcity to manipulate global caches (CASSANDRA-4563)
 * (cql3) fix setting compaction strategy (CASSANDRA-4597)
 * fix broken system.schema_* timestamps on system startup (CASSANDRA-4561)
 * fix wrong skip of cache saving (CASSANDRA-4533)
 * Avoid NPE when lost+found is in data dir (CASSANDRA-4572)
 * Respect five-minute flush moratorium after initial CL replay (CASSANDRA-4474)
 * Adds ntp as recommended in debian packaging (CASSANDRA-4606)
 * Configurable transport in CF Record{Reader|Writer} (CASSANDRA-4558)
 * (cql3) fix potential NPE with both equal and unequal restriction (CASSANDRA-4532)
 * (cql3) improves ORDER BY validation (CASSANDRA-4624)
 * Fix potential deadlock during counter writes (CASSANDRA-4578)
 * Fix cql error with ORDER BY when using IN (CASSANDRA-4612)
Merged from 1.0:
 * increase Xss to 160k to accomodate latest 1.6 JVMs (CASSANDRA-4602)
 * fix toString of hint destination tokens (CASSANDRA-4568)
 * Fix multiple values for CurrentLocal NodeID (CASSANDRA-4626)


1.1.4
 * fix offline scrub to catch >= out of order rows (CASSANDRA-4411)
 * fix cassandra-env.sh on RHEL and other non-dash-based systems
   (CASSANDRA-4494)
Merged from 1.0:
 * (Hadoop) fix setting key length for old-style mapred api (CASSANDRA-4534)
 * (Hadoop) fix iterating through a resultset consisting entirely
   of tombstoned rows (CASSANDRA-4466)


1.1.3
 * (cqlsh) add COPY TO (CASSANDRA-4434)
 * munmap commitlog segments before rename (CASSANDRA-4337)
 * (JMX) rename getRangeKeySample to sampleKeyRange to avoid returning
   multi-MB results as an attribute (CASSANDRA-4452)
 * flush based on data size, not throughput; overwritten columns no
   longer artificially inflate liveRatio (CASSANDRA-4399)
 * update default commitlog segment size to 32MB and total commitlog
   size to 32/1024 MB for 32/64 bit JVMs, respectively (CASSANDRA-4422)
 * avoid using global partitioner to estimate ranges in index sstables
   (CASSANDRA-4403)
 * restore pre-CASSANDRA-3862 approach to removing expired tombstones
   from row cache during compaction (CASSANDRA-4364)
 * (stress) support for CQL prepared statements (CASSANDRA-3633)
 * Correctly catch exception when Snappy cannot be loaded (CASSANDRA-4400)
 * (cql3) Support ORDER BY when IN condition is given in WHERE clause (CASSANDRA-4327)
 * (cql3) delete "component_index" column on DROP TABLE call (CASSANDRA-4420)
 * change nanoTime() to currentTimeInMillis() in schema related code (CASSANDRA-4432)
 * add a token generation tool (CASSANDRA-3709)
 * Fix LCS bug with sstable containing only 1 row (CASSANDRA-4411)
 * fix "Can't Modify Index Name" problem on CF update (CASSANDRA-4439)
 * Fix assertion error in getOverlappingSSTables during repair (CASSANDRA-4456)
 * fix nodetool's setcompactionthreshold command (CASSANDRA-4455)
 * Ensure compacted files are never used, to avoid counter overcount (CASSANDRA-4436)
Merged from 1.0:
 * Push the validation of secondary index values to the SecondaryIndexManager (CASSANDRA-4240)
 * allow dropping columns shadowed by not-yet-expired supercolumn or row
   tombstones in PrecompactedRow (CASSANDRA-4396)


1.1.2
 * Fix cleanup not deleting index entries (CASSANDRA-4379)
 * Use correct partitioner when saving + loading caches (CASSANDRA-4331)
 * Check schema before trying to export sstable (CASSANDRA-2760)
 * Raise a meaningful exception instead of NPE when PFS encounters
   an unconfigured node + no default (CASSANDRA-4349)
 * fix bug in sstable blacklisting with LCS (CASSANDRA-4343)
 * LCS no longer promotes tiny sstables out of L0 (CASSANDRA-4341)
 * skip tombstones during hint replay (CASSANDRA-4320)
 * fix NPE in compactionstats (CASSANDRA-4318)
 * enforce 1m min keycache for auto (CASSANDRA-4306)
 * Have DeletedColumn.isMFD always return true (CASSANDRA-4307)
 * (cql3) exeption message for ORDER BY constraints said primary filter can be
    an IN clause, which is misleading (CASSANDRA-4319)
 * (cql3) Reject (not yet supported) creation of 2ndardy indexes on tables with
   composite primary keys (CASSANDRA-4328)
 * Set JVM stack size to 160k for java 7 (CASSANDRA-4275)
 * cqlsh: add COPY command to load data from CSV flat files (CASSANDRA-4012)
 * CFMetaData.fromThrift to throw ConfigurationException upon error (CASSANDRA-4353)
 * Use CF comparator to sort indexed columns in SecondaryIndexManager
   (CASSANDRA-4365)
 * add strategy_options to the KSMetaData.toString() output (CASSANDRA-4248)
 * (cql3) fix range queries containing unqueried results (CASSANDRA-4372)
 * (cql3) allow updating column_alias types (CASSANDRA-4041)
 * (cql3) Fix deletion bug (CASSANDRA-4193)
 * Fix computation of overlapping sstable for leveled compaction (CASSANDRA-4321)
 * Improve scrub and allow to run it offline (CASSANDRA-4321)
 * Fix assertionError in StorageService.bulkLoad (CASSANDRA-4368)
 * (cqlsh) add option to authenticate to a keyspace at startup (CASSANDRA-4108)
 * (cqlsh) fix ASSUME functionality (CASSANDRA-4352)
 * Fix ColumnFamilyRecordReader to not return progress > 100% (CASSANDRA-3942)
Merged from 1.0:
 * Set gc_grace on index CF to 0 (CASSANDRA-4314)


1.1.1
 * add populate_io_cache_on_flush option (CASSANDRA-2635)
 * allow larger cache capacities than 2GB (CASSANDRA-4150)
 * add getsstables command to nodetool (CASSANDRA-4199)
 * apply parent CF compaction settings to secondary index CFs (CASSANDRA-4280)
 * preserve commitlog size cap when recycling segments at startup
   (CASSANDRA-4201)
 * (Hadoop) fix split generation regression (CASSANDRA-4259)
 * ignore min/max compactions settings in LCS, while preserving
   behavior that min=max=0 disables autocompaction (CASSANDRA-4233)
 * log number of rows read from saved cache (CASSANDRA-4249)
 * calculate exact size required for cleanup operations (CASSANDRA-1404)
 * avoid blocking additional writes during flush when the commitlog
   gets behind temporarily (CASSANDRA-1991)
 * enable caching on index CFs based on data CF cache setting (CASSANDRA-4197)
 * warn on invalid replication strategy creation options (CASSANDRA-4046)
 * remove [Freeable]Memory finalizers (CASSANDRA-4222)
 * include tombstone size in ColumnFamily.size, which can prevent OOM
   during sudden mass delete operations by yielding a nonzero liveRatio
   (CASSANDRA-3741)
 * Open 1 sstableScanner per level for leveled compaction (CASSANDRA-4142)
 * Optimize reads when row deletion timestamps allow us to restrict
   the set of sstables we check (CASSANDRA-4116)
 * add support for commitlog archiving and point-in-time recovery
   (CASSANDRA-3690)
 * avoid generating redundant compaction tasks during streaming
   (CASSANDRA-4174)
 * add -cf option to nodetool snapshot, and takeColumnFamilySnapshot to
   StorageService mbean (CASSANDRA-556)
 * optimize cleanup to drop entire sstables where possible (CASSANDRA-4079)
 * optimize truncate when autosnapshot is disabled (CASSANDRA-4153)
 * update caches to use byte[] keys to reduce memory overhead (CASSANDRA-3966)
 * add column limit to cli (CASSANDRA-3012, 4098)
 * clean up and optimize DataOutputBuffer, used by CQL compression and
   CompositeType (CASSANDRA-4072)
 * optimize commitlog checksumming (CASSANDRA-3610)
 * identify and blacklist corrupted SSTables from future compactions
   (CASSANDRA-2261)
 * Move CfDef and KsDef validation out of thrift (CASSANDRA-4037)
 * Expose API to repair a user provided range (CASSANDRA-3912)
 * Add way to force the cassandra-cli to refresh its schema (CASSANDRA-4052)
 * Avoid having replicate on write tasks stacking up at CL.ONE (CASSANDRA-2889)
 * (cql3) Backwards compatibility for composite comparators in non-cql3-aware
   clients (CASSANDRA-4093)
 * (cql3) Fix order by for reversed queries (CASSANDRA-4160)
 * (cql3) Add ReversedType support (CASSANDRA-4004)
 * (cql3) Add timeuuid type (CASSANDRA-4194)
 * (cql3) Minor fixes (CASSANDRA-4185)
 * (cql3) Fix prepared statement in BATCH (CASSANDRA-4202)
 * (cql3) Reduce the list of reserved keywords (CASSANDRA-4186)
 * (cql3) Move max/min compaction thresholds to compaction strategy options
   (CASSANDRA-4187)
 * Fix exception during move when localhost is the only source (CASSANDRA-4200)
 * (cql3) Allow paging through non-ordered partitioner results (CASSANDRA-3771)
 * (cql3) Fix drop index (CASSANDRA-4192)
 * (cql3) Don't return range ghosts anymore (CASSANDRA-3982)
 * fix re-creating Keyspaces/ColumnFamilies with the same name as dropped
   ones (CASSANDRA-4219)
 * fix SecondaryIndex LeveledManifest save upon snapshot (CASSANDRA-4230)
 * fix missing arrayOffset in FBUtilities.hash (CASSANDRA-4250)
 * (cql3) Add name of parameters in CqlResultSet (CASSANDRA-4242)
 * (cql3) Correctly validate order by queries (CASSANDRA-4246)
 * rename stress to cassandra-stress for saner packaging (CASSANDRA-4256)
 * Fix exception on colum metadata with non-string comparator (CASSANDRA-4269)
 * Check for unknown/invalid compression options (CASSANDRA-4266)
 * (cql3) Adds simple access to column timestamp and ttl (CASSANDRA-4217)
 * (cql3) Fix range queries with secondary indexes (CASSANDRA-4257)
 * Better error messages from improper input in cli (CASSANDRA-3865)
 * Try to stop all compaction upon Keyspace or ColumnFamily drop (CASSANDRA-4221)
 * (cql3) Allow keyspace properties to contain hyphens (CASSANDRA-4278)
 * (cql3) Correctly validate keyspace access in create table (CASSANDRA-4296)
 * Avoid deadlock in migration stage (CASSANDRA-3882)
 * Take supercolumn names and deletion info into account in memtable throughput
   (CASSANDRA-4264)
 * Add back backward compatibility for old style replication factor (CASSANDRA-4294)
 * Preserve compatibility with pre-1.1 index queries (CASSANDRA-4262)
Merged from 1.0:
 * Fix super columns bug where cache is not updated (CASSANDRA-4190)
 * fix maxTimestamp to include row tombstones (CASSANDRA-4116)
 * (CLI) properly handle quotes in create/update keyspace commands (CASSANDRA-4129)
 * Avoids possible deadlock during bootstrap (CASSANDRA-4159)
 * fix stress tool that hangs forever on timeout or error (CASSANDRA-4128)
 * stress tool to return appropriate exit code on failure (CASSANDRA-4188)
 * fix compaction NPE when out of disk space and assertions disabled
   (CASSANDRA-3985)
 * synchronize LCS getEstimatedTasks to avoid CME (CASSANDRA-4255)
 * ensure unique streaming session id's (CASSANDRA-4223)
 * kick off background compaction when min/max thresholds change
   (CASSANDRA-4279)
 * improve ability of STCS.getBuckets to deal with 100s of 1000s of
   sstables, such as when convertinb back from LCS (CASSANDRA-4287)
 * Oversize integer in CQL throws NumberFormatException (CASSANDRA-4291)
 * fix 1.0.x node join to mixed version cluster, other nodes >= 1.1 (CASSANDRA-4195)
 * Fix LCS splitting sstable base on uncompressed size (CASSANDRA-4419)
 * Push the validation of secondary index values to the SecondaryIndexManager (CASSANDRA-4240)
 * Don't purge columns during upgradesstables (CASSANDRA-4462)
 * Make cqlsh work with piping (CASSANDRA-4113)
 * Validate arguments for nodetool decommission (CASSANDRA-4061)
 * Report thrift status in nodetool info (CASSANDRA-4010)


1.1.0-final
 * average a reduced liveRatio estimate with the previous one (CASSANDRA-4065)
 * Allow KS and CF names up to 48 characters (CASSANDRA-4157)
 * fix stress build (CASSANDRA-4140)
 * add time remaining estimate to nodetool compactionstats (CASSANDRA-4167)
 * (cql) fix NPE in cql3 ALTER TABLE (CASSANDRA-4163)
 * (cql) Add support for CL.TWO and CL.THREE in CQL (CASSANDRA-4156)
 * (cql) Fix type in CQL3 ALTER TABLE preventing update (CASSANDRA-4170)
 * (cql) Throw invalid exception from CQL3 on obsolete options (CASSANDRA-4171)
 * (cqlsh) fix recognizing uppercase SELECT keyword (CASSANDRA-4161)
 * Pig: wide row support (CASSANDRA-3909)
Merged from 1.0:
 * avoid streaming empty files with bulk loader if sstablewriter errors out
   (CASSANDRA-3946)


1.1-rc1
 * Include stress tool in binary builds (CASSANDRA-4103)
 * (Hadoop) fix wide row iteration when last row read was deleted
   (CASSANDRA-4154)
 * fix read_repair_chance to really default to 0.1 in the cli (CASSANDRA-4114)
 * Adds caching and bloomFilterFpChange to CQL options (CASSANDRA-4042)
 * Adds posibility to autoconfigure size of the KeyCache (CASSANDRA-4087)
 * fix KEYS index from skipping results (CASSANDRA-3996)
 * Remove sliced_buffer_size_in_kb dead option (CASSANDRA-4076)
 * make loadNewSStable preserve sstable version (CASSANDRA-4077)
 * Respect 1.0 cache settings as much as possible when upgrading
   (CASSANDRA-4088)
 * relax path length requirement for sstable files when upgrading on
   non-Windows platforms (CASSANDRA-4110)
 * fix terminination of the stress.java when errors were encountered
   (CASSANDRA-4128)
 * Move CfDef and KsDef validation out of thrift (CASSANDRA-4037)
 * Fix get_paged_slice (CASSANDRA-4136)
 * CQL3: Support slice with exclusive start and stop (CASSANDRA-3785)
Merged from 1.0:
 * support PropertyFileSnitch in bulk loader (CASSANDRA-4145)
 * add auto_snapshot option allowing disabling snapshot before drop/truncate
   (CASSANDRA-3710)
 * allow short snitch names (CASSANDRA-4130)


1.1-beta2
 * rename loaded sstables to avoid conflicts with local snapshots
   (CASSANDRA-3967)
 * start hint replay as soon as FD notifies that the target is back up
   (CASSANDRA-3958)
 * avoid unproductive deserializing of cached rows during compaction
   (CASSANDRA-3921)
 * fix concurrency issues with CQL keyspace creation (CASSANDRA-3903)
 * Show Effective Owership via Nodetool ring <keyspace> (CASSANDRA-3412)
 * Update ORDER BY syntax for CQL3 (CASSANDRA-3925)
 * Fix BulkRecordWriter to not throw NPE if reducer gets no map data from Hadoop (CASSANDRA-3944)
 * Fix bug with counters in super columns (CASSANDRA-3821)
 * Remove deprecated merge_shard_chance (CASSANDRA-3940)
 * add a convenient way to reset a node's schema (CASSANDRA-2963)
 * fix for intermittent SchemaDisagreementException (CASSANDRA-3884)
 * CLI `list <CF>` to limit number of columns and their order (CASSANDRA-3012)
 * ignore deprecated KsDef/CfDef/ColumnDef fields in native schema (CASSANDRA-3963)
 * CLI to report when unsupported column_metadata pair was given (CASSANDRA-3959)
 * reincarnate removed and deprecated KsDef/CfDef attributes (CASSANDRA-3953)
 * Fix race between writes and read for cache (CASSANDRA-3862)
 * perform static initialization of StorageProxy on start-up (CASSANDRA-3797)
 * support trickling fsync() on writes (CASSANDRA-3950)
 * expose counters for unavailable/timeout exceptions given to thrift clients (CASSANDRA-3671)
 * avoid quadratic startup time in LeveledManifest (CASSANDRA-3952)
 * Add type information to new schema_ columnfamilies and remove thrift
   serialization for schema (CASSANDRA-3792)
 * add missing column validator options to the CLI help (CASSANDRA-3926)
 * skip reading saved key cache if CF's caching strategy is NONE or ROWS_ONLY (CASSANDRA-3954)
 * Unify migration code (CASSANDRA-4017)
Merged from 1.0:
 * cqlsh: guess correct version of Python for Arch Linux (CASSANDRA-4090)
 * (CLI) properly handle quotes in create/update keyspace commands (CASSANDRA-4129)
 * Avoids possible deadlock during bootstrap (CASSANDRA-4159)
 * fix stress tool that hangs forever on timeout or error (CASSANDRA-4128)
 * Fix super columns bug where cache is not updated (CASSANDRA-4190)
 * stress tool to return appropriate exit code on failure (CASSANDRA-4188)


1.0.9
 * improve index sampling performance (CASSANDRA-4023)
 * always compact away deleted hints immediately after handoff (CASSANDRA-3955)
 * delete hints from dropped ColumnFamilies on handoff instead of
   erroring out (CASSANDRA-3975)
 * add CompositeType ref to the CLI doc for create/update column family (CASSANDRA-3980)
 * Pig: support Counter ColumnFamilies (CASSANDRA-3973)
 * Pig: Composite column support (CASSANDRA-3684)
 * Avoid NPE during repair when a keyspace has no CFs (CASSANDRA-3988)
 * Fix division-by-zero error on get_slice (CASSANDRA-4000)
 * don't change manifest level for cleanup, scrub, and upgradesstables
   operations under LeveledCompactionStrategy (CASSANDRA-3989, 4112)
 * fix race leading to super columns assertion failure (CASSANDRA-3957)
 * fix NPE on invalid CQL delete command (CASSANDRA-3755)
 * allow custom types in CLI's assume command (CASSANDRA-4081)
 * fix totalBytes count for parallel compactions (CASSANDRA-3758)
 * fix intermittent NPE in get_slice (CASSANDRA-4095)
 * remove unnecessary asserts in native code interfaces (CASSANDRA-4096)
 * Validate blank keys in CQL to avoid assertion errors (CASSANDRA-3612)
 * cqlsh: fix bad decoding of some column names (CASSANDRA-4003)
 * cqlsh: fix incorrect padding with unicode chars (CASSANDRA-4033)
 * Fix EC2 snitch incorrectly reporting region (CASSANDRA-4026)
 * Shut down thrift during decommission (CASSANDRA-4086)
 * Expose nodetool cfhistograms for 2ndary indexes (CASSANDRA-4063)
Merged from 0.8:
 * Fix ConcurrentModificationException in gossiper (CASSANDRA-4019)


1.1-beta1
 * (cqlsh)
   + add SOURCE and CAPTURE commands, and --file option (CASSANDRA-3479)
   + add ALTER COLUMNFAMILY WITH (CASSANDRA-3523)
   + bundle Python dependencies with Cassandra (CASSANDRA-3507)
   + added to Debian package (CASSANDRA-3458)
   + display byte data instead of erroring out on decode failure
     (CASSANDRA-3874)
 * add nodetool rebuild_index (CASSANDRA-3583)
 * add nodetool rangekeysample (CASSANDRA-2917)
 * Fix streaming too much data during move operations (CASSANDRA-3639)
 * Nodetool and CLI connect to localhost by default (CASSANDRA-3568)
 * Reduce memory used by primary index sample (CASSANDRA-3743)
 * (Hadoop) separate input/output configurations (CASSANDRA-3197, 3765)
 * avoid returning internal Cassandra classes over JMX (CASSANDRA-2805)
 * add row-level isolation via SnapTree (CASSANDRA-2893)
 * Optimize key count estimation when opening sstable on startup
   (CASSANDRA-2988)
 * multi-dc replication optimization supporting CL > ONE (CASSANDRA-3577)
 * add command to stop compactions (CASSANDRA-1740, 3566, 3582)
 * multithreaded streaming (CASSANDRA-3494)
 * removed in-tree redhat spec (CASSANDRA-3567)
 * "defragment" rows for name-based queries under STCS, again (CASSANDRA-2503)
 * Recycle commitlog segments for improved performance
   (CASSANDRA-3411, 3543, 3557, 3615)
 * update size-tiered compaction to prioritize small tiers (CASSANDRA-2407)
 * add message expiration logic to OutboundTcpConnection (CASSANDRA-3005)
 * off-heap cache to use sun.misc.Unsafe instead of JNA (CASSANDRA-3271)
 * EACH_QUORUM is only supported for writes (CASSANDRA-3272)
 * replace compactionlock use in schema migration by checking CFS.isValid
   (CASSANDRA-3116)
 * recognize that "SELECT first ... *" isn't really "SELECT *" (CASSANDRA-3445)
 * Use faster bytes comparison (CASSANDRA-3434)
 * Bulk loader is no longer a fat client, (HADOOP) bulk load output format
   (CASSANDRA-3045)
 * (Hadoop) add support for KeyRange.filter
 * remove assumption that keys and token are in bijection
   (CASSANDRA-1034, 3574, 3604)
 * always remove endpoints from delevery queue in HH (CASSANDRA-3546)
 * fix race between cf flush and its 2ndary indexes flush (CASSANDRA-3547)
 * fix potential race in AES when a repair fails (CASSANDRA-3548)
 * Remove columns shadowed by a deleted container even when we cannot purge
   (CASSANDRA-3538)
 * Improve memtable slice iteration performance (CASSANDRA-3545)
 * more efficient allocation of small bloom filters (CASSANDRA-3618)
 * Use separate writer thread in SSTableSimpleUnsortedWriter (CASSANDRA-3619)
 * fsync the directory after new sstable or commitlog segment are created (CASSANDRA-3250)
 * fix minor issues reported by FindBugs (CASSANDRA-3658)
 * global key/row caches (CASSANDRA-3143, 3849)
 * optimize memtable iteration during range scan (CASSANDRA-3638)
 * introduce 'crc_check_chance' in CompressionParameters to support
   a checksum percentage checking chance similarly to read-repair (CASSANDRA-3611)
 * a way to deactivate global key/row cache on per-CF basis (CASSANDRA-3667)
 * fix LeveledCompactionStrategy broken because of generation pre-allocation
   in LeveledManifest (CASSANDRA-3691)
 * finer-grained control over data directories (CASSANDRA-2749)
 * Fix ClassCastException during hinted handoff (CASSANDRA-3694)
 * Upgrade Thrift to 0.7 (CASSANDRA-3213)
 * Make stress.java insert operation to use microseconds (CASSANDRA-3725)
 * Allows (internally) doing a range query with a limit of columns instead of
   rows (CASSANDRA-3742)
 * Allow rangeSlice queries to be start/end inclusive/exclusive (CASSANDRA-3749)
 * Fix BulkLoader to support new SSTable layout and add stream
   throttling to prevent an NPE when there is no yaml config (CASSANDRA-3752)
 * Allow concurrent schema migrations (CASSANDRA-1391, 3832)
 * Add SnapshotCommand to trigger snapshot on remote node (CASSANDRA-3721)
 * Make CFMetaData conversions to/from thrift/native schema inverses
   (CASSANDRA_3559)
 * Add initial code for CQL 3.0-beta (CASSANDRA-2474, 3781, 3753)
 * Add wide row support for ColumnFamilyInputFormat (CASSANDRA-3264)
 * Allow extending CompositeType comparator (CASSANDRA-3657)
 * Avoids over-paging during get_count (CASSANDRA-3798)
 * Add new command to rebuild a node without (repair) merkle tree calculations
   (CASSANDRA-3483, 3922)
 * respect not only row cache capacity but caching mode when
   trying to read data (CASSANDRA-3812)
 * fix system tests (CASSANDRA-3827)
 * CQL support for altering row key type in ALTER TABLE (CASSANDRA-3781)
 * turn compression on by default (CASSANDRA-3871)
 * make hexToBytes refuse invalid input (CASSANDRA-2851)
 * Make secondary indexes CF inherit compression and compaction from their
   parent CF (CASSANDRA-3877)
 * Finish cleanup up tombstone purge code (CASSANDRA-3872)
 * Avoid NPE on aboarted stream-out sessions (CASSANDRA-3904)
 * BulkRecordWriter throws NPE for counter columns (CASSANDRA-3906)
 * Support compression using BulkWriter (CASSANDRA-3907)


1.0.8
 * fix race between cleanup and flush on secondary index CFSes (CASSANDRA-3712)
 * avoid including non-queried nodes in rangeslice read repair
   (CASSANDRA-3843)
 * Only snapshot CF being compacted for snapshot_before_compaction
   (CASSANDRA-3803)
 * Log active compactions in StatusLogger (CASSANDRA-3703)
 * Compute more accurate compaction score per level (CASSANDRA-3790)
 * Return InvalidRequest when using a keyspace that doesn't exist
   (CASSANDRA-3764)
 * disallow user modification of System keyspace (CASSANDRA-3738)
 * allow using sstable2json on secondary index data (CASSANDRA-3738)
 * (cqlsh) add DESCRIBE COLUMNFAMILIES (CASSANDRA-3586)
 * (cqlsh) format blobs correctly and use colors to improve output
   readability (CASSANDRA-3726)
 * synchronize BiMap of bootstrapping tokens (CASSANDRA-3417)
 * show index options in CLI (CASSANDRA-3809)
 * add optional socket timeout for streaming (CASSANDRA-3838)
 * fix truncate not to leave behind non-CFS backed secondary indexes
   (CASSANDRA-3844)
 * make CLI `show schema` to use output stream directly instead
   of StringBuilder (CASSANDRA-3842)
 * remove the wait on hint future during write (CASSANDRA-3870)
 * (cqlsh) ignore missing CfDef opts (CASSANDRA-3933)
 * (cqlsh) look for cqlshlib relative to realpath (CASSANDRA-3767)
 * Fix short read protection (CASSANDRA-3934)
 * Make sure infered and actual schema match (CASSANDRA-3371)
 * Fix NPE during HH delivery (CASSANDRA-3677)
 * Don't put boostrapping node in 'hibernate' status (CASSANDRA-3737)
 * Fix double quotes in windows bat files (CASSANDRA-3744)
 * Fix bad validator lookup (CASSANDRA-3789)
 * Fix soft reset in EC2MultiRegionSnitch (CASSANDRA-3835)
 * Don't leave zombie connections with THSHA thrift server (CASSANDRA-3867)
 * (cqlsh) fix deserialization of data (CASSANDRA-3874)
 * Fix removetoken force causing an inconsistent state (CASSANDRA-3876)
 * Fix ahndling of some types with Pig (CASSANDRA-3886)
 * Don't allow to drop the system keyspace (CASSANDRA-3759)
 * Make Pig deletes disabled by default and configurable (CASSANDRA-3628)
Merged from 0.8:
 * (Pig) fix CassandraStorage to use correct comparator in Super ColumnFamily
   case (CASSANDRA-3251)
 * fix thread safety issues in commitlog replay, primarily affecting
   systems with many (100s) of CF definitions (CASSANDRA-3751)
 * Fix relevant tombstone ignored with super columns (CASSANDRA-3875)


1.0.7
 * fix regression in HH page size calculation (CASSANDRA-3624)
 * retry failed stream on IOException (CASSANDRA-3686)
 * allow configuring bloom_filter_fp_chance (CASSANDRA-3497)
 * attempt hint delivery every ten minutes, or when failure detector
   notifies us that a node is back up, whichever comes first.  hint
   handoff throttle delay default changed to 1ms, from 50 (CASSANDRA-3554)
 * add nodetool setstreamthroughput (CASSANDRA-3571)
 * fix assertion when dropping a columnfamily with no sstables (CASSANDRA-3614)
 * more efficient allocation of small bloom filters (CASSANDRA-3618)
 * CLibrary.createHardLinkWithExec() to check for errors (CASSANDRA-3101)
 * Avoid creating empty and non cleaned writer during compaction (CASSANDRA-3616)
 * stop thrift service in shutdown hook so we can quiesce MessagingService
   (CASSANDRA-3335)
 * (CQL) compaction_strategy_options and compression_parameters for
   CREATE COLUMNFAMILY statement (CASSANDRA-3374)
 * Reset min/max compaction threshold when creating size tiered compaction
   strategy (CASSANDRA-3666)
 * Don't ignore IOException during compaction (CASSANDRA-3655)
 * Fix assertion error for CF with gc_grace=0 (CASSANDRA-3579)
 * Shutdown ParallelCompaction reducer executor after use (CASSANDRA-3711)
 * Avoid < 0 value for pending tasks in leveled compaction (CASSANDRA-3693)
 * (Hadoop) Support TimeUUID in Pig CassandraStorage (CASSANDRA-3327)
 * Check schema is ready before continuing boostrapping (CASSANDRA-3629)
 * Catch overflows during parsing of chunk_length_kb (CASSANDRA-3644)
 * Improve stream protocol mismatch errors (CASSANDRA-3652)
 * Avoid multiple thread doing HH to the same target (CASSANDRA-3681)
 * Add JMX property for rp_timeout_in_ms (CASSANDRA-2940)
 * Allow DynamicCompositeType to compare component of different types
   (CASSANDRA-3625)
 * Flush non-cfs backed secondary indexes (CASSANDRA-3659)
 * Secondary Indexes should report memory consumption (CASSANDRA-3155)
 * fix for SelectStatement start/end key are not set correctly
   when a key alias is involved (CASSANDRA-3700)
 * fix CLI `show schema` command insert of an extra comma in
   column_metadata (CASSANDRA-3714)
Merged from 0.8:
 * avoid logging (harmless) exception when GC takes < 1ms (CASSANDRA-3656)
 * prevent new nodes from thinking down nodes are up forever (CASSANDRA-3626)
 * use correct list of replicas for LOCAL_QUORUM reads when read repair
   is disabled (CASSANDRA-3696)
 * block on flush before compacting hints (may prevent OOM) (CASSANDRA-3733)


1.0.6
 * (CQL) fix cqlsh support for replicate_on_write (CASSANDRA-3596)
 * fix adding to leveled manifest after streaming (CASSANDRA-3536)
 * filter out unavailable cipher suites when using encryption (CASSANDRA-3178)
 * (HADOOP) add old-style api support for CFIF and CFRR (CASSANDRA-2799)
 * Support TimeUUIDType column names in Stress.java tool (CASSANDRA-3541)
 * (CQL) INSERT/UPDATE/DELETE/TRUNCATE commands should allow CF names to
   be qualified by keyspace (CASSANDRA-3419)
 * always remove endpoints from delevery queue in HH (CASSANDRA-3546)
 * fix race between cf flush and its 2ndary indexes flush (CASSANDRA-3547)
 * fix potential race in AES when a repair fails (CASSANDRA-3548)
 * fix default value validation usage in CLI SET command (CASSANDRA-3553)
 * Optimize componentsFor method for compaction and startup time
   (CASSANDRA-3532)
 * (CQL) Proper ColumnFamily metadata validation on CREATE COLUMNFAMILY
   (CASSANDRA-3565)
 * fix compression "chunk_length_kb" option to set correct kb value for
   thrift/avro (CASSANDRA-3558)
 * fix missing response during range slice repair (CASSANDRA-3551)
 * 'describe ring' moved from CLI to nodetool and available through JMX (CASSANDRA-3220)
 * add back partitioner to sstable metadata (CASSANDRA-3540)
 * fix NPE in get_count for counters (CASSANDRA-3601)
Merged from 0.8:
 * remove invalid assertion that table was opened before dropping it
   (CASSANDRA-3580)
 * range and index scans now only send requests to enough replicas to
   satisfy requested CL + RR (CASSANDRA-3598)
 * use cannonical host for local node in nodetool info (CASSANDRA-3556)
 * remove nonlocal DC write optimization since it only worked with
   CL.ONE or CL.LOCAL_QUORUM (CASSANDRA-3577, 3585)
 * detect misuses of CounterColumnType (CASSANDRA-3422)
 * turn off string interning in json2sstable, take 2 (CASSANDRA-2189)
 * validate compression parameters on add/update of the ColumnFamily
   (CASSANDRA-3573)
 * Check for 0.0.0.0 is incorrect in CFIF (CASSANDRA-3584)
 * Increase vm.max_map_count in debian packaging (CASSANDRA-3563)
 * gossiper will never add itself to saved endpoints (CASSANDRA-3485)


1.0.5
 * revert CASSANDRA-3407 (see CASSANDRA-3540)
 * fix assertion error while forwarding writes to local nodes (CASSANDRA-3539)


1.0.4
 * fix self-hinting of timed out read repair updates and make hinted handoff
   less prone to OOMing a coordinator (CASSANDRA-3440)
 * expose bloom filter sizes via JMX (CASSANDRA-3495)
 * enforce RP tokens 0..2**127 (CASSANDRA-3501)
 * canonicalize paths exposed through JMX (CASSANDRA-3504)
 * fix "liveSize" stat when sstables are removed (CASSANDRA-3496)
 * add bloom filter FP rates to nodetool cfstats (CASSANDRA-3347)
 * record partitioner in sstable metadata component (CASSANDRA-3407)
 * add new upgradesstables nodetool command (CASSANDRA-3406)
 * skip --debug requirement to see common exceptions in CLI (CASSANDRA-3508)
 * fix incorrect query results due to invalid max timestamp (CASSANDRA-3510)
 * make sstableloader recognize compressed sstables (CASSANDRA-3521)
 * avoids race in OutboundTcpConnection in multi-DC setups (CASSANDRA-3530)
 * use SETLOCAL in cassandra.bat (CASSANDRA-3506)
 * fix ConcurrentModificationException in Table.all() (CASSANDRA-3529)
Merged from 0.8:
 * fix concurrence issue in the FailureDetector (CASSANDRA-3519)
 * fix array out of bounds error in counter shard removal (CASSANDRA-3514)
 * avoid dropping tombstones when they might still be needed to shadow
   data in a different sstable (CASSANDRA-2786)


1.0.3
 * revert name-based query defragmentation aka CASSANDRA-2503 (CASSANDRA-3491)
 * fix invalidate-related test failures (CASSANDRA-3437)
 * add next-gen cqlsh to bin/ (CASSANDRA-3188, 3131, 3493)
 * (CQL) fix handling of rows with no columns (CASSANDRA-3424, 3473)
 * fix querying supercolumns by name returning only a subset of
   subcolumns or old subcolumn versions (CASSANDRA-3446)
 * automatically compute sha1 sum for uncompressed data files (CASSANDRA-3456)
 * fix reading metadata/statistics component for version < h (CASSANDRA-3474)
 * add sstable forward-compatibility (CASSANDRA-3478)
 * report compression ratio in CFSMBean (CASSANDRA-3393)
 * fix incorrect size exception during streaming of counters (CASSANDRA-3481)
 * (CQL) fix for counter decrement syntax (CASSANDRA-3418)
 * Fix race introduced by CASSANDRA-2503 (CASSANDRA-3482)
 * Fix incomplete deletion of delivered hints (CASSANDRA-3466)
 * Avoid rescheduling compactions when no compaction was executed
   (CASSANDRA-3484)
 * fix handling of the chunk_length_kb compression options (CASSANDRA-3492)
Merged from 0.8:
 * fix updating CF row_cache_provider (CASSANDRA-3414)
 * CFMetaData.convertToThrift method to set RowCacheProvider (CASSANDRA-3405)
 * acquire compactionlock during truncate (CASSANDRA-3399)
 * fix displaying cfdef entries for super columnfamilies (CASSANDRA-3415)
 * Make counter shard merging thread safe (CASSANDRA-3178)
 * Revert CASSANDRA-2855
 * Fix bug preventing the use of efficient cross-DC writes (CASSANDRA-3472)
 * `describe ring` command for CLI (CASSANDRA-3220)
 * (Hadoop) skip empty rows when entire row is requested, redux (CASSANDRA-2855)


1.0.2
 * "defragment" rows for name-based queries under STCS (CASSANDRA-2503)
 * Add timing information to cassandra-cli GET/SET/LIST queries (CASSANDRA-3326)
 * Only create one CompressionMetadata object per sstable (CASSANDRA-3427)
 * cleanup usage of StorageService.setMode() (CASSANDRA-3388)
 * Avoid large array allocation for compressed chunk offsets (CASSANDRA-3432)
 * fix DecimalType bytebuffer marshalling (CASSANDRA-3421)
 * fix bug that caused first column in per row indexes to be ignored
   (CASSANDRA-3441)
 * add JMX call to clean (failed) repair sessions (CASSANDRA-3316)
 * fix sstableloader reference acquisition bug (CASSANDRA-3438)
 * fix estimated row size regression (CASSANDRA-3451)
 * make sure we don't return more columns than asked (CASSANDRA-3303, 3395)
Merged from 0.8:
 * acquire compactionlock during truncate (CASSANDRA-3399)
 * fix displaying cfdef entries for super columnfamilies (CASSANDRA-3415)


1.0.1
 * acquire references during index build to prevent delete problems
   on Windows (CASSANDRA-3314)
 * describe_ring should include datacenter/topology information (CASSANDRA-2882)
 * Thrift sockets are not properly buffered (CASSANDRA-3261)
 * performance improvement for bytebufferutil compare function (CASSANDRA-3286)
 * add system.versions ColumnFamily (CASSANDRA-3140)
 * reduce network copies (CASSANDRA-3333, 3373)
 * limit nodetool to 32MB of heap (CASSANDRA-3124)
 * (CQL) update parser to accept "timestamp" instead of "date" (CASSANDRA-3149)
 * Fix CLI `show schema` to include "compression_options" (CASSANDRA-3368)
 * Snapshot to include manifest under LeveledCompactionStrategy (CASSANDRA-3359)
 * (CQL) SELECT query should allow CF name to be qualified by keyspace (CASSANDRA-3130)
 * (CQL) Fix internal application error specifying 'using consistency ...'
   in lower case (CASSANDRA-3366)
 * fix Deflate compression when compression actually makes the data bigger
   (CASSANDRA-3370)
 * optimize UUIDGen to avoid lock contention on InetAddress.getLocalHost
   (CASSANDRA-3387)
 * tolerate index being dropped mid-mutation (CASSANDRA-3334, 3313)
 * CompactionManager is now responsible for checking for new candidates
   post-task execution, enabling more consistent leveled compaction
   (CASSANDRA-3391)
 * Cache HSHA threads (CASSANDRA-3372)
 * use CF/KS names as snapshot prefix for drop + truncate operations
   (CASSANDRA-2997)
 * Break bloom filters up to avoid heap fragmentation (CASSANDRA-2466)
 * fix cassandra hanging on jsvc stop (CASSANDRA-3302)
 * Avoid leveled compaction getting blocked on errors (CASSANDRA-3408)
 * Make reloading the compaction strategy safe (CASSANDRA-3409)
 * ignore 0.8 hints even if compaction begins before we try to purge
   them (CASSANDRA-3385)
 * remove procrun (bin\daemon) from Cassandra source tree and
   artifacts (CASSANDRA-3331)
 * make cassandra compile under JDK7 (CASSANDRA-3275)
 * remove dependency of clientutil.jar to FBUtilities (CASSANDRA-3299)
 * avoid truncation errors by using long math on long values (CASSANDRA-3364)
 * avoid clock drift on some Windows machine (CASSANDRA-3375)
 * display cache provider in cli 'describe keyspace' command (CASSANDRA-3384)
 * fix incomplete topology information in describe_ring (CASSANDRA-3403)
 * expire dead gossip states based on time (CASSANDRA-2961)
 * improve CompactionTask extensibility (CASSANDRA-3330)
 * Allow one leveled compaction task to kick off another (CASSANDRA-3363)
 * allow encryption only between datacenters (CASSANDRA-2802)
Merged from 0.8:
 * fix truncate allowing data to be replayed post-restart (CASSANDRA-3297)
 * make iwriter final in IndexWriter to avoid NPE (CASSANDRA-2863)
 * (CQL) update grammar to require key clause in DELETE statement
   (CASSANDRA-3349)
 * (CQL) allow numeric keyspace names in USE statement (CASSANDRA-3350)
 * (Hadoop) skip empty rows when slicing the entire row (CASSANDRA-2855)
 * Fix handling of tombstone by SSTableExport/Import (CASSANDRA-3357)
 * fix ColumnIndexer to use long offsets (CASSANDRA-3358)
 * Improved CLI exceptions (CASSANDRA-3312)
 * Fix handling of tombstone by SSTableExport/Import (CASSANDRA-3357)
 * Only count compaction as active (for throttling) when they have
   successfully acquired the compaction lock (CASSANDRA-3344)
 * Display CLI version string on startup (CASSANDRA-3196)
 * (Hadoop) make CFIF try rpc_address or fallback to listen_address
   (CASSANDRA-3214)
 * (Hadoop) accept comma delimited lists of initial thrift connections
   (CASSANDRA-3185)
 * ColumnFamily min_compaction_threshold should be >= 2 (CASSANDRA-3342)
 * (Pig) add 0.8+ types and key validation type in schema (CASSANDRA-3280)
 * Fix completely removing column metadata using CLI (CASSANDRA-3126)
 * CLI `describe cluster;` output should be on separate lines for separate versions
   (CASSANDRA-3170)
 * fix changing durable_writes keyspace option during CF creation
   (CASSANDRA-3292)
 * avoid locking on update when no indexes are involved (CASSANDRA-3386)
 * fix assertionError during repair with ordered partitioners (CASSANDRA-3369)
 * correctly serialize key_validation_class for avro (CASSANDRA-3391)
 * don't expire counter tombstone after streaming (CASSANDRA-3394)
 * prevent nodes that failed to join from hanging around forever
   (CASSANDRA-3351)
 * remove incorrect optimization from slice read path (CASSANDRA-3390)
 * Fix race in AntiEntropyService (CASSANDRA-3400)


1.0.0-final
 * close scrubbed sstable fd before deleting it (CASSANDRA-3318)
 * fix bug preventing obsolete commitlog segments from being removed
   (CASSANDRA-3269)
 * tolerate whitespace in seed CDL (CASSANDRA-3263)
 * Change default heap thresholds to max(min(1/2 ram, 1G), min(1/4 ram, 8GB))
   (CASSANDRA-3295)
 * Fix broken CompressedRandomAccessReaderTest (CASSANDRA-3298)
 * (CQL) fix type information returned for wildcard queries (CASSANDRA-3311)
 * add estimated tasks to LeveledCompactionStrategy (CASSANDRA-3322)
 * avoid including compaction cache-warming in keycache stats (CASSANDRA-3325)
 * run compaction and hinted handoff threads at MIN_PRIORITY (CASSANDRA-3308)
 * default hsha thrift server to cpu core count in rpc pool (CASSANDRA-3329)
 * add bin\daemon to binary tarball for Windows service (CASSANDRA-3331)
 * Fix places where uncompressed size of sstables was use in place of the
   compressed one (CASSANDRA-3338)
 * Fix hsha thrift server (CASSANDRA-3346)
 * Make sure repair only stream needed sstables (CASSANDRA-3345)


1.0.0-rc2
 * Log a meaningful warning when a node receives a message for a repair session
   that doesn't exist anymore (CASSANDRA-3256)
 * test for NUMA policy support as well as numactl presence (CASSANDRA-3245)
 * Fix FD leak when internode encryption is enabled (CASSANDRA-3257)
 * Remove incorrect assertion in mergeIterator (CASSANDRA-3260)
 * FBUtilities.hexToBytes(String) to throw NumberFormatException when string
   contains non-hex characters (CASSANDRA-3231)
 * Keep SimpleSnitch proximity ordering unchanged from what the Strategy
   generates, as intended (CASSANDRA-3262)
 * remove Scrub from compactionstats when finished (CASSANDRA-3255)
 * fix counter entry in jdbc TypesMap (CASSANDRA-3268)
 * fix full queue scenario for ParallelCompactionIterator (CASSANDRA-3270)
 * fix bootstrap process (CASSANDRA-3285)
 * don't try delivering hints if when there isn't any (CASSANDRA-3176)
 * CLI documentation change for ColumnFamily `compression_options` (CASSANDRA-3282)
 * ignore any CF ids sent by client for adding CF/KS (CASSANDRA-3288)
 * remove obsolete hints on first startup (CASSANDRA-3291)
 * use correct ISortedColumns for time-optimized reads (CASSANDRA-3289)
 * Evict gossip state immediately when a token is taken over by a new IP
   (CASSANDRA-3259)


1.0.0-rc1
 * Update CQL to generate microsecond timestamps by default (CASSANDRA-3227)
 * Fix counting CFMetadata towards Memtable liveRatio (CASSANDRA-3023)
 * Kill server on wrapped OOME such as from FileChannel.map (CASSANDRA-3201)
 * remove unnecessary copy when adding to row cache (CASSANDRA-3223)
 * Log message when a full repair operation completes (CASSANDRA-3207)
 * Fix streamOutSession keeping sstables references forever if the remote end
   dies (CASSANDRA-3216)
 * Remove dynamic_snitch boolean from example configuration (defaulting to
   true) and set default badness threshold to 0.1 (CASSANDRA-3229)
 * Base choice of random or "balanced" token on bootstrap on whether
   schema definitions were found (CASSANDRA-3219)
 * Fixes for LeveledCompactionStrategy score computation, prioritization,
   scheduling, and performance (CASSANDRA-3224, 3234)
 * parallelize sstable open at server startup (CASSANDRA-2988)
 * fix handling of exceptions writing to OutboundTcpConnection (CASSANDRA-3235)
 * Allow using quotes in "USE <keyspace>;" CLI command (CASSANDRA-3208)
 * Don't allow any cache loading exceptions to halt startup (CASSANDRA-3218)
 * Fix sstableloader --ignores option (CASSANDRA-3247)
 * File descriptor limit increased in packaging (CASSANDRA-3206)
 * Fix deadlock in commit log during flush (CASSANDRA-3253)


1.0.0-beta1
 * removed binarymemtable (CASSANDRA-2692)
 * add commitlog_total_space_in_mb to prevent fragmented logs (CASSANDRA-2427)
 * removed commitlog_rotation_threshold_in_mb configuration (CASSANDRA-2771)
 * make AbstractBounds.normalize de-overlapp overlapping ranges (CASSANDRA-2641)
 * replace CollatingIterator, ReducingIterator with MergeIterator
   (CASSANDRA-2062)
 * Fixed the ability to set compaction strategy in cli using create column
   family command (CASSANDRA-2778)
 * clean up tmp files after failed compaction (CASSANDRA-2468)
 * restrict repair streaming to specific columnfamilies (CASSANDRA-2280)
 * don't bother persisting columns shadowed by a row tombstone (CASSANDRA-2589)
 * reset CF and SC deletion times after gc_grace (CASSANDRA-2317)
 * optimize away seek when compacting wide rows (CASSANDRA-2879)
 * single-pass streaming (CASSANDRA-2677, 2906, 2916, 3003)
 * use reference counting for deleting sstables instead of relying on GC
   (CASSANDRA-2521, 3179)
 * store hints as serialized mutations instead of pointers to data row
   (CASSANDRA-2045)
 * store hints in the coordinator node instead of in the closest replica
   (CASSANDRA-2914)
 * add row_cache_keys_to_save CF option (CASSANDRA-1966)
 * check column family validity in nodetool repair (CASSANDRA-2933)
 * use lazy initialization instead of class initialization in NodeId
   (CASSANDRA-2953)
 * add paging to get_count (CASSANDRA-2894)
 * fix "short reads" in [multi]get (CASSANDRA-2643, 3157, 3192)
 * add optional compression for sstables (CASSANDRA-47, 2994, 3001, 3128)
 * add scheduler JMX metrics (CASSANDRA-2962)
 * add block level checksum for compressed data (CASSANDRA-1717)
 * make column family backed column map pluggable and introduce unsynchronized
   ArrayList backed one to speedup reads (CASSANDRA-2843, 3165, 3205)
 * refactoring of the secondary index api (CASSANDRA-2982)
 * make CL > ONE reads wait for digest reconciliation before returning
   (CASSANDRA-2494)
 * fix missing logging for some exceptions (CASSANDRA-2061)
 * refactor and optimize ColumnFamilyStore.files(...) and Descriptor.fromFilename(String)
   and few other places responsible for work with SSTable files (CASSANDRA-3040)
 * Stop reading from sstables once we know we have the most recent columns,
   for query-by-name requests (CASSANDRA-2498)
 * Add query-by-column mode to stress.java (CASSANDRA-3064)
 * Add "install" command to cassandra.bat (CASSANDRA-292)
 * clean up KSMetadata, CFMetadata from unnecessary
   Thrift<->Avro conversion methods (CASSANDRA-3032)
 * Add timeouts to client request schedulers (CASSANDRA-3079, 3096)
 * Cli to use hashes rather than array of hashes for strategy options (CASSANDRA-3081)
 * LeveledCompactionStrategy (CASSANDRA-1608, 3085, 3110, 3087, 3145, 3154, 3182)
 * Improvements of the CLI `describe` command (CASSANDRA-2630)
 * reduce window where dropped CF sstables may not be deleted (CASSANDRA-2942)
 * Expose gossip/FD info to JMX (CASSANDRA-2806)
 * Fix streaming over SSL when compressed SSTable involved (CASSANDRA-3051)
 * Add support for pluggable secondary index implementations (CASSANDRA-3078)
 * remove compaction_thread_priority setting (CASSANDRA-3104)
 * generate hints for replicas that timeout, not just replicas that are known
   to be down before starting (CASSANDRA-2034)
 * Add throttling for internode streaming (CASSANDRA-3080)
 * make the repair of a range repair all replica (CASSANDRA-2610, 3194)
 * expose the ability to repair the first range (as returned by the
   partitioner) of a node (CASSANDRA-2606)
 * Streams Compression (CASSANDRA-3015)
 * add ability to use multiple threads during a single compaction
   (CASSANDRA-2901)
 * make AbstractBounds.normalize support overlapping ranges (CASSANDRA-2641)
 * fix of the CQL count() behavior (CASSANDRA-3068)
 * use TreeMap backed column families for the SSTable simple writers
   (CASSANDRA-3148)
 * fix inconsistency of the CLI syntax when {} should be used instead of [{}]
   (CASSANDRA-3119)
 * rename CQL type names to match expected SQL behavior (CASSANDRA-3149, 3031)
 * Arena-based allocation for memtables (CASSANDRA-2252, 3162, 3163, 3168)
 * Default RR chance to 0.1 (CASSANDRA-3169)
 * Add RowLevel support to secondary index API (CASSANDRA-3147)
 * Make SerializingCacheProvider the default if JNA is available (CASSANDRA-3183)
 * Fix backwards compatibilty for CQL memtable properties (CASSANDRA-3190)
 * Add five-minute delay before starting compactions on a restarted server
   (CASSANDRA-3181)
 * Reduce copies done for intra-host messages (CASSANDRA-1788, 3144)
 * support of compaction strategy option for stress.java (CASSANDRA-3204)
 * make memtable throughput and column count thresholds no-ops (CASSANDRA-2449)
 * Return schema information along with the resultSet in CQL (CASSANDRA-2734)
 * Add new DecimalType (CASSANDRA-2883)
 * Fix assertion error in RowRepairResolver (CASSANDRA-3156)
 * Reduce unnecessary high buffer sizes (CASSANDRA-3171)
 * Pluggable compaction strategy (CASSANDRA-1610)
 * Add new broadcast_address config option (CASSANDRA-2491)


0.8.7
 * Kill server on wrapped OOME such as from FileChannel.map (CASSANDRA-3201)
 * Allow using quotes in "USE <keyspace>;" CLI command (CASSANDRA-3208)
 * Log message when a full repair operation completes (CASSANDRA-3207)
 * Don't allow any cache loading exceptions to halt startup (CASSANDRA-3218)
 * Fix sstableloader --ignores option (CASSANDRA-3247)
 * File descriptor limit increased in packaging (CASSANDRA-3206)
 * Log a meaningfull warning when a node receive a message for a repair session
   that doesn't exist anymore (CASSANDRA-3256)
 * Fix FD leak when internode encryption is enabled (CASSANDRA-3257)
 * FBUtilities.hexToBytes(String) to throw NumberFormatException when string
   contains non-hex characters (CASSANDRA-3231)
 * Keep SimpleSnitch proximity ordering unchanged from what the Strategy
   generates, as intended (CASSANDRA-3262)
 * remove Scrub from compactionstats when finished (CASSANDRA-3255)
 * Fix tool .bat files when CASSANDRA_HOME contains spaces (CASSANDRA-3258)
 * Force flush of status table when removing/updating token (CASSANDRA-3243)
 * Evict gossip state immediately when a token is taken over by a new IP (CASSANDRA-3259)
 * Fix bug where the failure detector can take too long to mark a host
   down (CASSANDRA-3273)
 * (Hadoop) allow wrapping ranges in queries (CASSANDRA-3137)
 * (Hadoop) check all interfaces for a match with split location
   before falling back to random replica (CASSANDRA-3211)
 * (Hadoop) Make Pig storage handle implements LoadMetadata (CASSANDRA-2777)
 * (Hadoop) Fix exception during PIG 'dump' (CASSANDRA-2810)
 * Fix stress COUNTER_GET option (CASSANDRA-3301)
 * Fix missing fields in CLI `show schema` output (CASSANDRA-3304)
 * Nodetool no longer leaks threads and closes JMX connections (CASSANDRA-3309)
 * fix truncate allowing data to be replayed post-restart (CASSANDRA-3297)
 * Move SimpleAuthority and SimpleAuthenticator to examples (CASSANDRA-2922)
 * Fix handling of tombstone by SSTableExport/Import (CASSANDRA-3357)
 * Fix transposition in cfHistograms (CASSANDRA-3222)
 * Allow using number as DC name when creating keyspace in CQL (CASSANDRA-3239)
 * Force flush of system table after updating/removing a token (CASSANDRA-3243)


0.8.6
 * revert CASSANDRA-2388
 * change TokenRange.endpoints back to listen/broadcast address to match
   pre-1777 behavior, and add TokenRange.rpc_endpoints instead (CASSANDRA-3187)
 * avoid trying to watch cassandra-topology.properties when loaded from jar
   (CASSANDRA-3138)
 * prevent users from creating keyspaces with LocalStrategy replication
   (CASSANDRA-3139)
 * fix CLI `show schema;` to output correct keyspace definition statement
   (CASSANDRA-3129)
 * CustomTThreadPoolServer to log TTransportException at DEBUG level
   (CASSANDRA-3142)
 * allow topology sort to work with non-unique rack names between
   datacenters (CASSANDRA-3152)
 * Improve caching of same-version Messages on digest and repair paths
   (CASSANDRA-3158)
 * Randomize choice of first replica for counter increment (CASSANDRA-2890)
 * Fix using read_repair_chance instead of merge_shard_change (CASSANDRA-3202)
 * Avoid streaming data to nodes that already have it, on move as well as
   decommission (CASSANDRA-3041)
 * Fix divide by zero error in GCInspector (CASSANDRA-3164)
 * allow quoting of the ColumnFamily name in CLI `create column family`
   statement (CASSANDRA-3195)
 * Fix rolling upgrade from 0.7 to 0.8 problem (CASSANDRA-3166)
 * Accomodate missing encryption_options in IncomingTcpConnection.stream
   (CASSANDRA-3212)


0.8.5
 * fix NPE when encryption_options is unspecified (CASSANDRA-3007)
 * include column name in validation failure exceptions (CASSANDRA-2849)
 * make sure truncate clears out the commitlog so replay won't re-
   populate with truncated data (CASSANDRA-2950)
 * fix NPE when debug logging is enabled and dropped CF is present
   in a commitlog segment (CASSANDRA-3021)
 * fix cassandra.bat when CASSANDRA_HOME contains spaces (CASSANDRA-2952)
 * fix to SSTableSimpleUnsortedWriter bufferSize calculation (CASSANDRA-3027)
 * make cleanup and normal compaction able to skip empty rows
   (rows containing nothing but expired tombstones) (CASSANDRA-3039)
 * work around native memory leak in com.sun.management.GarbageCollectorMXBean
   (CASSANDRA-2868)
 * validate that column names in column_metadata are not equal to key_alias
   on create/update of the ColumnFamily and CQL 'ALTER' statement (CASSANDRA-3036)
 * return an InvalidRequestException if an indexed column is assigned
   a value larger than 64KB (CASSANDRA-3057)
 * fix of numeric-only and string column names handling in CLI "drop index"
   (CASSANDRA-3054)
 * prune index scan resultset back to original request for lazy
   resultset expansion case (CASSANDRA-2964)
 * (Hadoop) fail jobs when Cassandra node has failed but TaskTracker
   has not (CASSANDRA-2388)
 * fix dynamic snitch ignoring nodes when read_repair_chance is zero
   (CASSANDRA-2662)
 * avoid retaining references to dropped CFS objects in
   CompactionManager.estimatedCompactions (CASSANDRA-2708)
 * expose rpc timeouts per host in MessagingServiceMBean (CASSANDRA-2941)
 * avoid including cwd in classpath for deb and rpm packages (CASSANDRA-2881)
 * remove gossip state when a new IP takes over a token (CASSANDRA-3071)
 * allow sstable2json to work on index sstable files (CASSANDRA-3059)
 * always hint counters (CASSANDRA-3099)
 * fix log4j initialization in EmbeddedCassandraService (CASSANDRA-2857)
 * remove gossip state when a new IP takes over a token (CASSANDRA-3071)
 * work around native memory leak in com.sun.management.GarbageCollectorMXBean
    (CASSANDRA-2868)
 * fix UnavailableException with writes at CL.EACH_QUORM (CASSANDRA-3084)
 * fix parsing of the Keyspace and ColumnFamily names in numeric
   and string representations in CLI (CASSANDRA-3075)
 * fix corner cases in Range.differenceToFetch (CASSANDRA-3084)
 * fix ip address String representation in the ring cache (CASSANDRA-3044)
 * fix ring cache compatibility when mixing pre-0.8.4 nodes with post-
   in the same cluster (CASSANDRA-3023)
 * make repair report failure when a node participating dies (instead of
   hanging forever) (CASSANDRA-2433)
 * fix handling of the empty byte buffer by ReversedType (CASSANDRA-3111)
 * Add validation that Keyspace names are case-insensitively unique (CASSANDRA-3066)
 * catch invalid key_validation_class before instantiating UpdateColumnFamily (CASSANDRA-3102)
 * make Range and Bounds objects client-safe (CASSANDRA-3108)
 * optionally skip log4j configuration (CASSANDRA-3061)
 * bundle sstableloader with the debian package (CASSANDRA-3113)
 * don't try to build secondary indexes when there is none (CASSANDRA-3123)
 * improve SSTableSimpleUnsortedWriter speed for large rows (CASSANDRA-3122)
 * handle keyspace arguments correctly in nodetool snapshot (CASSANDRA-3038)
 * Fix SSTableImportTest on windows (CASSANDRA-3043)
 * expose compactionThroughputMbPerSec through JMX (CASSANDRA-3117)
 * log keyspace and CF of large rows being compacted


0.8.4
 * change TokenRing.endpoints to be a list of rpc addresses instead of
   listen/broadcast addresses (CASSANDRA-1777)
 * include files-to-be-streamed in StreamInSession.getSources (CASSANDRA-2972)
 * use JAVA env var in cassandra-env.sh (CASSANDRA-2785, 2992)
 * avoid doing read for no-op replicate-on-write at CL=1 (CASSANDRA-2892)
 * refuse counter write for CL.ANY (CASSANDRA-2990)
 * switch back to only logging recent dropped messages (CASSANDRA-3004)
 * always deserialize RowMutation for counters (CASSANDRA-3006)
 * ignore saved replication_factor strategy_option for NTS (CASSANDRA-3011)
 * make sure pre-truncate CL segments are discarded (CASSANDRA-2950)


0.8.3
 * add ability to drop local reads/writes that are going to timeout
   (CASSANDRA-2943)
 * revamp token removal process, keep gossip states for 3 days (CASSANDRA-2496)
 * don't accept extra args for 0-arg nodetool commands (CASSANDRA-2740)
 * log unavailableexception details at debug level (CASSANDRA-2856)
 * expose data_dir though jmx (CASSANDRA-2770)
 * don't include tmp files as sstable when create cfs (CASSANDRA-2929)
 * log Java classpath on startup (CASSANDRA-2895)
 * keep gossipped version in sync with actual on migration coordinator
   (CASSANDRA-2946)
 * use lazy initialization instead of class initialization in NodeId
   (CASSANDRA-2953)
 * check column family validity in nodetool repair (CASSANDRA-2933)
 * speedup bytes to hex conversions dramatically (CASSANDRA-2850)
 * Flush memtables on shutdown when durable writes are disabled
   (CASSANDRA-2958)
 * improved POSIX compatibility of start scripts (CASsANDRA-2965)
 * add counter support to Hadoop InputFormat (CASSANDRA-2981)
 * fix bug where dirty commitlog segments were removed (and avoid keeping
   segments with no post-flush activity permanently dirty) (CASSANDRA-2829)
 * fix throwing exception with batch mutation of counter super columns
   (CASSANDRA-2949)
 * ignore system tables during repair (CASSANDRA-2979)
 * throw exception when NTS is given replication_factor as an option
   (CASSANDRA-2960)
 * fix assertion error during compaction of counter CFs (CASSANDRA-2968)
 * avoid trying to create index names, when no index exists (CASSANDRA-2867)
 * don't sample the system table when choosing a bootstrap token
   (CASSANDRA-2825)
 * gossiper notifies of local state changes (CASSANDRA-2948)
 * add asynchronous and half-sync/half-async (hsha) thrift servers
   (CASSANDRA-1405)
 * fix potential use of free'd native memory in SerializingCache
   (CASSANDRA-2951)
 * prune index scan resultset back to original request for lazy
   resultset expansion case (CASSANDRA-2964)
 * (Hadoop) fail jobs when Cassandra node has failed but TaskTracker
    has not (CASSANDRA-2388)


0.8.2
 * CQL:
   - include only one row per unique key for IN queries (CASSANDRA-2717)
   - respect client timestamp on full row deletions (CASSANDRA-2912)
 * improve thread-safety in StreamOutSession (CASSANDRA-2792)
 * allow deleting a row and updating indexed columns in it in the
   same mutation (CASSANDRA-2773)
 * Expose number of threads blocked on submitting memtable to flush
   in JMX (CASSANDRA-2817)
 * add ability to return "endpoints" to nodetool (CASSANDRA-2776)
 * Add support for multiple (comma-delimited) coordinator addresses
   to ColumnFamilyInputFormat (CASSANDRA-2807)
 * fix potential NPE while scheduling read repair for range slice
   (CASSANDRA-2823)
 * Fix race in SystemTable.getCurrentLocalNodeId (CASSANDRA-2824)
 * Correctly set default for replicate_on_write (CASSANDRA-2835)
 * improve nodetool compactionstats formatting (CASSANDRA-2844)
 * fix index-building status display (CASSANDRA-2853)
 * fix CLI perpetuating obsolete KsDef.replication_factor (CASSANDRA-2846)
 * improve cli treatment of multiline comments (CASSANDRA-2852)
 * handle row tombstones correctly in EchoedRow (CASSANDRA-2786)
 * add MessagingService.get[Recently]DroppedMessages and
   StorageService.getExceptionCount (CASSANDRA-2804)
 * fix possibility of spurious UnavailableException for LOCAL_QUORUM
   reads with dynamic snitch + read repair disabled (CASSANDRA-2870)
 * add ant-optional as dependence for the debian package (CASSANDRA-2164)
 * add option to specify limit for get_slice in the CLI (CASSANDRA-2646)
 * decrease HH page size (CASSANDRA-2832)
 * reset cli keyspace after dropping the current one (CASSANDRA-2763)
 * add KeyRange option to Hadoop inputformat (CASSANDRA-1125)
 * fix protocol versioning (CASSANDRA-2818, 2860)
 * support spaces in path to log4j configuration (CASSANDRA-2383)
 * avoid including inferred types in CF update (CASSANDRA-2809)
 * fix JMX bulkload call (CASSANDRA-2908)
 * fix updating KS with durable_writes=false (CASSANDRA-2907)
 * add simplified facade to SSTableWriter for bulk loading use
   (CASSANDRA-2911)
 * fix re-using index CF sstable names after drop/recreate (CASSANDRA-2872)
 * prepend CF to default index names (CASSANDRA-2903)
 * fix hint replay (CASSANDRA-2928)
 * Properly synchronize repair's merkle tree computation (CASSANDRA-2816)


0.8.1
 * CQL:
   - support for insert, delete in BATCH (CASSANDRA-2537)
   - support for IN to SELECT, UPDATE (CASSANDRA-2553)
   - timestamp support for INSERT, UPDATE, and BATCH (CASSANDRA-2555)
   - TTL support (CASSANDRA-2476)
   - counter support (CASSANDRA-2473)
   - ALTER COLUMNFAMILY (CASSANDRA-1709)
   - DROP INDEX (CASSANDRA-2617)
   - add SCHEMA/TABLE as aliases for KS/CF (CASSANDRA-2743)
   - server handles wait-for-schema-agreement (CASSANDRA-2756)
   - key alias support (CASSANDRA-2480)
 * add support for comparator parameters and a generic ReverseType
   (CASSANDRA-2355)
 * add CompositeType and DynamicCompositeType (CASSANDRA-2231)
 * optimize batches containing multiple updates to the same row
   (CASSANDRA-2583)
 * adjust hinted handoff page size to avoid OOM with large columns
   (CASSANDRA-2652)
 * mark BRAF buffer invalid post-flush so we don't re-flush partial
   buffers again, especially on CL writes (CASSANDRA-2660)
 * add DROP INDEX support to CLI (CASSANDRA-2616)
 * don't perform HH to client-mode [storageproxy] nodes (CASSANDRA-2668)
 * Improve forceDeserialize/getCompactedRow encapsulation (CASSANDRA-2659)
 * Don't write CounterUpdateColumn to disk in tests (CASSANDRA-2650)
 * Add sstable bulk loading utility (CASSANDRA-1278)
 * avoid replaying hints to dropped columnfamilies (CASSANDRA-2685)
 * add placeholders for missing rows in range query pseudo-RR (CASSANDRA-2680)
 * remove no-op HHOM.renameHints (CASSANDRA-2693)
 * clone super columns to avoid modifying them during flush (CASSANDRA-2675)
 * allow writes to bypass the commitlog for certain keyspaces (CASSANDRA-2683)
 * avoid NPE when bypassing commitlog during memtable flush (CASSANDRA-2781)
 * Added support for making bootstrap retry if nodes flap (CASSANDRA-2644)
 * Added statusthrift to nodetool to report if thrift server is running (CASSANDRA-2722)
 * Fixed rows being cached if they do not exist (CASSANDRA-2723)
 * Support passing tableName and cfName to RowCacheProviders (CASSANDRA-2702)
 * close scrub file handles (CASSANDRA-2669)
 * throttle migration replay (CASSANDRA-2714)
 * optimize column serializer creation (CASSANDRA-2716)
 * Added support for making bootstrap retry if nodes flap (CASSANDRA-2644)
 * Added statusthrift to nodetool to report if thrift server is running
   (CASSANDRA-2722)
 * Fixed rows being cached if they do not exist (CASSANDRA-2723)
 * fix truncate/compaction race (CASSANDRA-2673)
 * workaround large resultsets causing large allocation retention
   by nio sockets (CASSANDRA-2654)
 * fix nodetool ring use with Ec2Snitch (CASSANDRA-2733)
 * fix removing columns and subcolumns that are supressed by a row or
   supercolumn tombstone during replica resolution (CASSANDRA-2590)
 * support sstable2json against snapshot sstables (CASSANDRA-2386)
 * remove active-pull schema requests (CASSANDRA-2715)
 * avoid marking entire list of sstables as actively being compacted
   in multithreaded compaction (CASSANDRA-2765)
 * seek back after deserializing a row to update cache with (CASSANDRA-2752)
 * avoid skipping rows in scrub for counter column family (CASSANDRA-2759)
 * fix ConcurrentModificationException in repair when dealing with 0.7 node
   (CASSANDRA-2767)
 * use threadsafe collections for StreamInSession (CASSANDRA-2766)
 * avoid infinite loop when creating merkle tree (CASSANDRA-2758)
 * avoids unmarking compacting sstable prematurely in cleanup (CASSANDRA-2769)
 * fix NPE when the commit log is bypassed (CASSANDRA-2718)
 * don't throw an exception in SS.isRPCServerRunning (CASSANDRA-2721)
 * make stress.jar executable (CASSANDRA-2744)
 * add daemon mode to java stress (CASSANDRA-2267)
 * expose the DC and rack of a node through JMX and nodetool ring (CASSANDRA-2531)
 * fix cache mbean getSize (CASSANDRA-2781)
 * Add Date, Float, Double, and Boolean types (CASSANDRA-2530)
 * Add startup flag to renew counter node id (CASSANDRA-2788)
 * add jamm agent to cassandra.bat (CASSANDRA-2787)
 * fix repair hanging if a neighbor has nothing to send (CASSANDRA-2797)
 * purge tombstone even if row is in only one sstable (CASSANDRA-2801)
 * Fix wrong purge of deleted cf during compaction (CASSANDRA-2786)
 * fix race that could result in Hadoop writer failing to throw an
   exception encountered after close() (CASSANDRA-2755)
 * fix scan wrongly throwing assertion error (CASSANDRA-2653)
 * Always use even distribution for merkle tree with RandomPartitionner
   (CASSANDRA-2841)
 * fix describeOwnership for OPP (CASSANDRA-2800)
 * ensure that string tokens do not contain commas (CASSANDRA-2762)


0.8.0-final
 * fix CQL grammar warning and cqlsh regression from CASSANDRA-2622
 * add ant generate-cql-html target (CASSANDRA-2526)
 * update CQL consistency levels (CASSANDRA-2566)
 * debian packaging fixes (CASSANDRA-2481, 2647)
 * fix UUIDType, IntegerType for direct buffers (CASSANDRA-2682, 2684)
 * switch to native Thrift for Hadoop map/reduce (CASSANDRA-2667)
 * fix StackOverflowError when building from eclipse (CASSANDRA-2687)
 * only provide replication_factor to strategy_options "help" for
   SimpleStrategy, OldNetworkTopologyStrategy (CASSANDRA-2678, 2713)
 * fix exception adding validators to non-string columns (CASSANDRA-2696)
 * avoid instantiating DatabaseDescriptor in JDBC (CASSANDRA-2694)
 * fix potential stack overflow during compaction (CASSANDRA-2626)
 * clone super columns to avoid modifying them during flush (CASSANDRA-2675)
 * reset underlying iterator in EchoedRow constructor (CASSANDRA-2653)


0.8.0-rc1
 * faster flushes and compaction from fixing excessively pessimistic
   rebuffering in BRAF (CASSANDRA-2581)
 * fix returning null column values in the python cql driver (CASSANDRA-2593)
 * fix merkle tree splitting exiting early (CASSANDRA-2605)
 * snapshot_before_compaction directory name fix (CASSANDRA-2598)
 * Disable compaction throttling during bootstrap (CASSANDRA-2612)
 * fix CQL treatment of > and < operators in range slices (CASSANDRA-2592)
 * fix potential double-application of counter updates on commitlog replay
   by moving replay position from header to sstable metadata (CASSANDRA-2419)
 * JDBC CQL driver exposes getColumn for access to timestamp
 * JDBC ResultSetMetadata properties added to AbstractType
 * r/m clustertool (CASSANDRA-2607)
 * add support for presenting row key as a column in CQL result sets
   (CASSANDRA-2622)
 * Don't allow {LOCAL|EACH}_QUORUM unless strategy is NTS (CASSANDRA-2627)
 * validate keyspace strategy_options during CQL create (CASSANDRA-2624)
 * fix empty Result with secondary index when limit=1 (CASSANDRA-2628)
 * Fix regression where bootstrapping a node with no schema fails
   (CASSANDRA-2625)
 * Allow removing LocationInfo sstables (CASSANDRA-2632)
 * avoid attempting to replay mutations from dropped keyspaces (CASSANDRA-2631)
 * avoid using cached position of a key when GT is requested (CASSANDRA-2633)
 * fix counting bloom filter true positives (CASSANDRA-2637)
 * initialize local ep state prior to gossip startup if needed (CASSANDRA-2638)
 * fix counter increment lost after restart (CASSANDRA-2642)
 * add quote-escaping via backslash to CLI (CASSANDRA-2623)
 * fix pig example script (CASSANDRA-2487)
 * fix dynamic snitch race in adding latencies (CASSANDRA-2618)
 * Start/stop cassandra after more important services such as mdadm in
   debian packaging (CASSANDRA-2481)


0.8.0-beta2
 * fix NPE compacting index CFs (CASSANDRA-2528)
 * Remove checking all column families on startup for compaction candidates
   (CASSANDRA-2444)
 * validate CQL create keyspace options (CASSANDRA-2525)
 * fix nodetool setcompactionthroughput (CASSANDRA-2550)
 * move	gossip heartbeat back to its own thread (CASSANDRA-2554)
 * validate cql TRUNCATE columnfamily before truncating (CASSANDRA-2570)
 * fix batch_mutate for mixed standard-counter mutations (CASSANDRA-2457)
 * disallow making schema changes to system keyspace (CASSANDRA-2563)
 * fix sending mutation messages multiple times (CASSANDRA-2557)
 * fix incorrect use of NBHM.size in ReadCallback that could cause
   reads to time out even when responses were received (CASSANDRA-2552)
 * trigger read repair correctly for LOCAL_QUORUM reads (CASSANDRA-2556)
 * Allow configuring the number of compaction thread (CASSANDRA-2558)
 * forceUserDefinedCompaction will attempt to compact what it is given
   even if the pessimistic estimate is that there is not enough disk space;
   automatic compactions will only compact 2 or more sstables (CASSANDRA-2575)
 * refuse to apply migrations with older timestamps than the current
   schema (CASSANDRA-2536)
 * remove unframed Thrift transport option
 * include indexes in snapshots (CASSANDRA-2596)
 * improve ignoring of obsolete mutations in index maintenance (CASSANDRA-2401)
 * recognize attempt to drop just the index while leaving the column
   definition alone (CASSANDRA-2619)


0.8.0-beta1
 * remove Avro RPC support (CASSANDRA-926)
 * support for columns that act as incr/decr counters
   (CASSANDRA-1072, 1937, 1944, 1936, 2101, 2093, 2288, 2105, 2384, 2236, 2342,
   2454)
 * CQL (CASSANDRA-1703, 1704, 1705, 1706, 1707, 1708, 1710, 1711, 1940,
   2124, 2302, 2277, 2493)
 * avoid double RowMutation serialization on write path (CASSANDRA-1800)
 * make NetworkTopologyStrategy the default (CASSANDRA-1960)
 * configurable internode encryption (CASSANDRA-1567, 2152)
 * human readable column names in sstable2json output (CASSANDRA-1933)
 * change default JMX port to 7199 (CASSANDRA-2027)
 * backwards compatible internal messaging (CASSANDRA-1015)
 * atomic switch of memtables and sstables (CASSANDRA-2284)
 * add pluggable SeedProvider (CASSANDRA-1669)
 * Fix clustertool to not throw exception when calling get_endpoints (CASSANDRA-2437)
 * upgrade to thrift 0.6 (CASSANDRA-2412)
 * repair works on a token range instead of full ring (CASSANDRA-2324)
 * purge tombstones from row cache (CASSANDRA-2305)
 * push replication_factor into strategy_options (CASSANDRA-1263)
 * give snapshots the same name on each node (CASSANDRA-1791)
 * remove "nodetool loadbalance" (CASSANDRA-2448)
 * multithreaded compaction (CASSANDRA-2191)
 * compaction throttling (CASSANDRA-2156)
 * add key type information and alias (CASSANDRA-2311, 2396)
 * cli no longer divides read_repair_chance by 100 (CASSANDRA-2458)
 * made CompactionInfo.getTaskType return an enum (CASSANDRA-2482)
 * add a server-wide cap on measured memtable memory usage and aggressively
   flush to keep under that threshold (CASSANDRA-2006)
 * add unified UUIDType (CASSANDRA-2233)
 * add off-heap row cache support (CASSANDRA-1969)


0.7.5
 * improvements/fixes to PIG driver (CASSANDRA-1618, CASSANDRA-2387,
   CASSANDRA-2465, CASSANDRA-2484)
 * validate index names (CASSANDRA-1761)
 * reduce contention on Table.flusherLock (CASSANDRA-1954)
 * try harder to detect failures during streaming, cleaning up temporary
   files more reliably (CASSANDRA-2088)
 * shut down server for OOM on a Thrift thread (CASSANDRA-2269)
 * fix tombstone handling in repair and sstable2json (CASSANDRA-2279)
 * preserve version when streaming data from old sstables (CASSANDRA-2283)
 * don't start repair if a neighboring node is marked as dead (CASSANDRA-2290)
 * purge tombstones from row cache (CASSANDRA-2305)
 * Avoid seeking when sstable2json exports the entire file (CASSANDRA-2318)
 * clear Built flag in system table when dropping an index (CASSANDRA-2320)
 * don't allow arbitrary argument for stress.java (CASSANDRA-2323)
 * validate values for index predicates in get_indexed_slice (CASSANDRA-2328)
 * queue secondary indexes for flush before the parent (CASSANDRA-2330)
 * allow job configuration to set the CL used in Hadoop jobs (CASSANDRA-2331)
 * add memtable_flush_queue_size defaulting to 4 (CASSANDRA-2333)
 * Allow overriding of initial_token, storage_port and rpc_port from system
   properties (CASSANDRA-2343)
 * fix comparator used for non-indexed secondary expressions in index scan
   (CASSANDRA-2347)
 * ensure size calculation and write phase of large-row compaction use
   the same threshold for TTL expiration (CASSANDRA-2349)
 * fix race when iterating CFs during add/drop (CASSANDRA-2350)
 * add ConsistencyLevel command to CLI (CASSANDRA-2354)
 * allow negative numbers in the cli (CASSANDRA-2358)
 * hard code serialVersionUID for tokens class (CASSANDRA-2361)
 * fix potential infinite loop in ByteBufferUtil.inputStream (CASSANDRA-2365)
 * fix encoding bugs in HintedHandoffManager, SystemTable when default
   charset is not UTF8 (CASSANDRA-2367)
 * avoids having removed node reappearing in Gossip (CASSANDRA-2371)
 * fix incorrect truncation of long to int when reading columns via block
   index (CASSANDRA-2376)
 * fix NPE during stream session (CASSANDRA-2377)
 * fix race condition that could leave orphaned data files when dropping CF or
   KS (CASSANDRA-2381)
 * fsync statistics component on write (CASSANDRA-2382)
 * fix duplicate results from CFS.scan (CASSANDRA-2406)
 * add IntegerType to CLI help (CASSANDRA-2414)
 * avoid caching token-only decoratedkeys (CASSANDRA-2416)
 * convert mmap assertion to if/throw so scrub can catch it (CASSANDRA-2417)
 * don't overwrite gc log (CASSANDR-2418)
 * invalidate row cache for streamed row to avoid inconsitencies
   (CASSANDRA-2420)
 * avoid copies in range/index scans (CASSANDRA-2425)
 * make sure we don't wipe data during cleanup if the node has not join
   the ring (CASSANDRA-2428)
 * Try harder to close files after compaction (CASSANDRA-2431)
 * re-set bootstrapped flag after move finishes (CASSANDRA-2435)
 * display validation_class in CLI 'describe keyspace' (CASSANDRA-2442)
 * make cleanup compactions cleanup the row cache (CASSANDRA-2451)
 * add column fields validation to scrub (CASSANDRA-2460)
 * use 64KB flush buffer instead of in_memory_compaction_limit (CASSANDRA-2463)
 * fix backslash substitutions in CLI (CASSANDRA-2492)
 * disable cache saving for system CFS (CASSANDRA-2502)
 * fixes for verifying destination availability under hinted conditions
   so UE can be thrown intead of timing out (CASSANDRA-2514)
 * fix update of validation class in column metadata (CASSANDRA-2512)
 * support LOCAL_QUORUM, EACH_QUORUM CLs outside of NTS (CASSANDRA-2516)
 * preserve version when streaming data from old sstables (CASSANDRA-2283)
 * fix backslash substitutions in CLI (CASSANDRA-2492)
 * count a row deletion as one operation towards memtable threshold
   (CASSANDRA-2519)
 * support LOCAL_QUORUM, EACH_QUORUM CLs outside of NTS (CASSANDRA-2516)


0.7.4
 * add nodetool join command (CASSANDRA-2160)
 * fix secondary indexes on pre-existing or streamed data (CASSANDRA-2244)
 * initialize endpoint in gossiper earlier (CASSANDRA-2228)
 * add ability to write to Cassandra from Pig (CASSANDRA-1828)
 * add rpc_[min|max]_threads (CASSANDRA-2176)
 * add CL.TWO, CL.THREE (CASSANDRA-2013)
 * avoid exporting an un-requested row in sstable2json, when exporting
   a key that does not exist (CASSANDRA-2168)
 * add incremental_backups option (CASSANDRA-1872)
 * add configurable row limit to Pig loadfunc (CASSANDRA-2276)
 * validate column values in batches as well as single-Column inserts
   (CASSANDRA-2259)
 * move sample schema from cassandra.yaml to schema-sample.txt,
   a cli scripts (CASSANDRA-2007)
 * avoid writing empty rows when scrubbing tombstoned rows (CASSANDRA-2296)
 * fix assertion error in range and index scans for CL < ALL
   (CASSANDRA-2282)
 * fix commitlog replay when flush position refers to data that didn't
   get synced before server died (CASSANDRA-2285)
 * fix fd leak in sstable2json with non-mmap'd i/o (CASSANDRA-2304)
 * reduce memory use during streaming of multiple sstables (CASSANDRA-2301)
 * purge tombstoned rows from cache after GCGraceSeconds (CASSANDRA-2305)
 * allow zero replicas in a NTS datacenter (CASSANDRA-1924)
 * make range queries respect snitch for local replicas (CASSANDRA-2286)
 * fix HH delivery when column index is larger than 2GB (CASSANDRA-2297)
 * make 2ary indexes use parent CF flush thresholds during initial build
   (CASSANDRA-2294)
 * update memtable_throughput to be a long (CASSANDRA-2158)


0.7.3
 * Keep endpoint state until aVeryLongTime (CASSANDRA-2115)
 * lower-latency read repair (CASSANDRA-2069)
 * add hinted_handoff_throttle_delay_in_ms option (CASSANDRA-2161)
 * fixes for cache save/load (CASSANDRA-2172, -2174)
 * Handle whole-row deletions in CFOutputFormat (CASSANDRA-2014)
 * Make memtable_flush_writers flush in parallel (CASSANDRA-2178)
 * Add compaction_preheat_key_cache option (CASSANDRA-2175)
 * refactor stress.py to have only one copy of the format string
   used for creating row keys (CASSANDRA-2108)
 * validate index names for \w+ (CASSANDRA-2196)
 * Fix Cassandra cli to respect timeout if schema does not settle
   (CASSANDRA-2187)
 * fix for compaction and cleanup writing old-format data into new-version
   sstable (CASSANDRA-2211, -2216)
 * add nodetool scrub (CASSANDRA-2217, -2240)
 * fix sstable2json large-row pagination (CASSANDRA-2188)
 * fix EOFing on requests for the last bytes in a file (CASSANDRA-2213)
 * fix BufferedRandomAccessFile bugs (CASSANDRA-2218, -2241)
 * check for memtable flush_after_mins exceeded every 10s (CASSANDRA-2183)
 * fix cache saving on Windows (CASSANDRA-2207)
 * add validateSchemaAgreement call + synchronization to schema
   modification operations (CASSANDRA-2222)
 * fix for reversed slice queries on large rows (CASSANDRA-2212)
 * fat clients were writing local data (CASSANDRA-2223)
 * set DEFAULT_MEMTABLE_LIFETIME_IN_MINS to 24h
 * improve detection and cleanup of partially-written sstables
   (CASSANDRA-2206)
 * fix supercolumn de/serialization when subcolumn comparator is different
   from supercolumn's (CASSANDRA-2104)
 * fix starting up on Windows when CASSANDRA_HOME contains whitespace
   (CASSANDRA-2237)
 * add [get|set][row|key]cacheSavePeriod to JMX (CASSANDRA-2100)
 * fix Hadoop ColumnFamilyOutputFormat dropping of mutations
   when batch fills up (CASSANDRA-2255)
 * move file deletions off of scheduledtasks executor (CASSANDRA-2253)


0.7.2
 * copy DecoratedKey.key when inserting into caches to avoid retaining
   a reference to the underlying buffer (CASSANDRA-2102)
 * format subcolumn names with subcomparator (CASSANDRA-2136)
 * fix column bloom filter deserialization (CASSANDRA-2165)


0.7.1
 * refactor MessageDigest creation code. (CASSANDRA-2107)
 * buffer network stack to avoid inefficient small TCP messages while avoiding
   the nagle/delayed ack problem (CASSANDRA-1896)
 * check log4j configuration for changes every 10s (CASSANDRA-1525, 1907)
 * more-efficient cross-DC replication (CASSANDRA-1530, -2051, -2138)
 * avoid polluting page cache with commitlog or sstable writes
   and seq scan operations (CASSANDRA-1470)
 * add RMI authentication options to nodetool (CASSANDRA-1921)
 * make snitches configurable at runtime (CASSANDRA-1374)
 * retry hadoop split requests on connection failure (CASSANDRA-1927)
 * implement describeOwnership for BOP, COPP (CASSANDRA-1928)
 * make read repair behave as expected for ConsistencyLevel > ONE
   (CASSANDRA-982, 2038)
 * distributed test harness (CASSANDRA-1859, 1964)
 * reduce flush lock contention (CASSANDRA-1930)
 * optimize supercolumn deserialization (CASSANDRA-1891)
 * fix CFMetaData.apply to only compare objects of the same class
   (CASSANDRA-1962)
 * allow specifying specific SSTables to compact from JMX (CASSANDRA-1963)
 * fix race condition in MessagingService.targets (CASSANDRA-1959, 2094, 2081)
 * refuse to open sstables from a future version (CASSANDRA-1935)
 * zero-copy reads (CASSANDRA-1714)
 * fix copy bounds for word Text in wordcount demo (CASSANDRA-1993)
 * fixes for contrib/javautils (CASSANDRA-1979)
 * check more frequently for memtable expiration (CASSANDRA-2000)
 * fix writing SSTable column count statistics (CASSANDRA-1976)
 * fix streaming of multiple CFs during bootstrap (CASSANDRA-1992)
 * explicitly set JVM GC new generation size with -Xmn (CASSANDRA-1968)
 * add short options for CLI flags (CASSANDRA-1565)
 * make keyspace argument to "describe keyspace" in CLI optional
   when authenticated to keyspace already (CASSANDRA-2029)
 * added option to specify -Dcassandra.join_ring=false on startup
   to allow "warm spare" nodes or performing JMX maintenance before
   joining the ring (CASSANDRA-526)
 * log migrations at INFO (CASSANDRA-2028)
 * add CLI verbose option in file mode (CASSANDRA-2030)
 * add single-line "--" comments to CLI (CASSANDRA-2032)
 * message serialization tests (CASSANDRA-1923)
 * switch from ivy to maven-ant-tasks (CASSANDRA-2017)
 * CLI attempts to block for new schema to propagate (CASSANDRA-2044)
 * fix potential overflow in nodetool cfstats (CASSANDRA-2057)
 * add JVM shutdownhook to sync commitlog (CASSANDRA-1919)
 * allow nodes to be up without being part of  normal traffic (CASSANDRA-1951)
 * fix CLI "show keyspaces" with null options on NTS (CASSANDRA-2049)
 * fix possible ByteBuffer race conditions (CASSANDRA-2066)
 * reduce garbage generated by MessagingService to prevent load spikes
   (CASSANDRA-2058)
 * fix math in RandomPartitioner.describeOwnership (CASSANDRA-2071)
 * fix deletion of sstable non-data components (CASSANDRA-2059)
 * avoid blocking gossip while deleting handoff hints (CASSANDRA-2073)
 * ignore messages from newer versions, keep track of nodes in gossip
   regardless of version (CASSANDRA-1970)
 * cache writing moved to CompactionManager to reduce i/o contention and
   updated to use non-cache-polluting writes (CASSANDRA-2053)
 * page through large rows when exporting to JSON (CASSANDRA-2041)
 * add flush_largest_memtables_at and reduce_cache_sizes_at options
   (CASSANDRA-2142)
 * add cli 'describe cluster' command (CASSANDRA-2127)
 * add cli support for setting username/password at 'connect' command
   (CASSANDRA-2111)
 * add -D option to Stress.java to allow reading hosts from a file
   (CASSANDRA-2149)
 * bound hints CF throughput between 32M and 256M (CASSANDRA-2148)
 * continue starting when invalid saved cache entries are encountered
   (CASSANDRA-2076)
 * add max_hint_window_in_ms option (CASSANDRA-1459)


0.7.0-final
 * fix offsets to ByteBuffer.get (CASSANDRA-1939)


0.7.0-rc4
 * fix cli crash after backgrounding (CASSANDRA-1875)
 * count timeouts in storageproxy latencies, and include latency
   histograms in StorageProxyMBean (CASSANDRA-1893)
 * fix CLI get recognition of supercolumns (CASSANDRA-1899)
 * enable keepalive on intra-cluster sockets (CASSANDRA-1766)
 * count timeouts towards dynamicsnitch latencies (CASSANDRA-1905)
 * Expose index-building status in JMX + cli schema description
   (CASSANDRA-1871)
 * allow [LOCAL|EACH]_QUORUM to be used with non-NetworkTopology
   replication Strategies
 * increased amount of index locks for faster commitlog replay
 * collect secondary index tombstones immediately (CASSANDRA-1914)
 * revert commitlog changes from #1780 (CASSANDRA-1917)
 * change RandomPartitioner min token to -1 to avoid collision w/
   tokens on actual nodes (CASSANDRA-1901)
 * examine the right nibble when validating TimeUUID (CASSANDRA-1910)
 * include secondary indexes in cleanup (CASSANDRA-1916)
 * CFS.scrubDataDirectories should also cleanup invalid secondary indexes
   (CASSANDRA-1904)
 * ability to disable/enable gossip on nodes to force them down
   (CASSANDRA-1108)


0.7.0-rc3
 * expose getNaturalEndpoints in StorageServiceMBean taking byte[]
   key; RMI cannot serialize ByteBuffer (CASSANDRA-1833)
 * infer org.apache.cassandra.locator for replication strategy classes
   when not otherwise specified
 * validation that generates less garbage (CASSANDRA-1814)
 * add TTL support to CLI (CASSANDRA-1838)
 * cli defaults to bytestype for subcomparator when creating
   column families (CASSANDRA-1835)
 * unregister index MBeans when index is dropped (CASSANDRA-1843)
 * make ByteBufferUtil.clone thread-safe (CASSANDRA-1847)
 * change exception for read requests during bootstrap from
   InvalidRequest to Unavailable (CASSANDRA-1862)
 * respect row-level tombstones post-flush in range scans
   (CASSANDRA-1837)
 * ReadResponseResolver check digests against each other (CASSANDRA-1830)
 * return InvalidRequest when remove of subcolumn without supercolumn
   is requested (CASSANDRA-1866)
 * flush before repair (CASSANDRA-1748)
 * SSTableExport validates key order (CASSANDRA-1884)
 * large row support for SSTableExport (CASSANDRA-1867)
 * Re-cache hot keys post-compaction without hitting disk (CASSANDRA-1878)
 * manage read repair in coordinator instead of data source, to
   provide latency information to dynamic snitch (CASSANDRA-1873)


0.7.0-rc2
 * fix live-column-count of slice ranges including tombstoned supercolumn
   with live subcolumn (CASSANDRA-1591)
 * rename o.a.c.internal.AntientropyStage -> AntiEntropyStage,
   o.a.c.request.Request_responseStage -> RequestResponseStage,
   o.a.c.internal.Internal_responseStage -> InternalResponseStage
 * add AbstractType.fromString (CASSANDRA-1767)
 * require index_type to be present when specifying index_name
   on ColumnDef (CASSANDRA-1759)
 * fix add/remove index bugs in CFMetadata (CASSANDRA-1768)
 * rebuild Strategy during system_update_keyspace (CASSANDRA-1762)
 * cli updates prompt to ... in continuation lines (CASSANDRA-1770)
 * support multiple Mutations per key in hadoop ColumnFamilyOutputFormat
   (CASSANDRA-1774)
 * improvements to Debian init script (CASSANDRA-1772)
 * use local classloader to check for version.properties (CASSANDRA-1778)
 * Validate that column names in column_metadata are valid for the
   defined comparator, and decode properly in cli (CASSANDRA-1773)
 * use cross-platform newlines in cli (CASSANDRA-1786)
 * add ExpiringColumn support to sstable import/export (CASSANDRA-1754)
 * add flush for each append to periodic commitlog mode; added
   periodic_without_flush option to disable this (CASSANDRA-1780)
 * close file handle used for post-flush truncate (CASSANDRA-1790)
 * various code cleanup (CASSANDRA-1793, -1794, -1795)
 * fix range queries against wrapped range (CASSANDRA-1781)
 * fix consistencylevel calculations for NetworkTopologyStrategy
   (CASSANDRA-1804)
 * cli support index type enum names (CASSANDRA-1810)
 * improved validation of column_metadata (CASSANDRA-1813)
 * reads at ConsistencyLevel > 1 throw UnavailableException
   immediately if insufficient live nodes exist (CASSANDRA-1803)
 * copy bytebuffers for local writes to avoid retaining the entire
   Thrift frame (CASSANDRA-1801)
 * fix NPE adding index to column w/o prior metadata (CASSANDRA-1764)
 * reduce fat client timeout (CASSANDRA-1730)
 * fix botched merge of CASSANDRA-1316


0.7.0-rc1
 * fix compaction and flush races with schema updates (CASSANDRA-1715)
 * add clustertool, config-converter, sstablekeys, and schematool
   Windows .bat files (CASSANDRA-1723)
 * reject range queries received during bootstrap (CASSANDRA-1739)
 * fix wrapping-range queries on non-minimum token (CASSANDRA-1700)
 * add nodetool cfhistogram (CASSANDRA-1698)
 * limit repaired ranges to what the nodes have in common (CASSANDRA-1674)
 * index scan treats missing columns as not matching secondary
   expressions (CASSANDRA-1745)
 * Fix misuse of DataOutputBuffer.getData in AntiEntropyService
   (CASSANDRA-1729)
 * detect and warn when obsolete version of JNA is present (CASSANDRA-1760)
 * reduce fat client timeout (CASSANDRA-1730)
 * cleanup smallest CFs first to increase free temp space for larger ones
   (CASSANDRA-1811)
 * Update windows .bat files to work outside of main Cassandra
   directory (CASSANDRA-1713)
 * fix read repair regression from 0.6.7 (CASSANDRA-1727)
 * more-efficient read repair (CASSANDRA-1719)
 * fix hinted handoff replay (CASSANDRA-1656)
 * log type of dropped messages (CASSANDRA-1677)
 * upgrade to SLF4J 1.6.1
 * fix ByteBuffer bug in ExpiringColumn.updateDigest (CASSANDRA-1679)
 * fix IntegerType.getString (CASSANDRA-1681)
 * make -Djava.net.preferIPv4Stack=true the default (CASSANDRA-628)
 * add INTERNAL_RESPONSE verb to differentiate from responses related
   to client requests (CASSANDRA-1685)
 * log tpstats when dropping messages (CASSANDRA-1660)
 * include unreachable nodes in describeSchemaVersions (CASSANDRA-1678)
 * Avoid dropping messages off the client request path (CASSANDRA-1676)
 * fix jna errno reporting (CASSANDRA-1694)
 * add friendlier error for UnknownHostException on startup (CASSANDRA-1697)
 * include jna dependency in RPM package (CASSANDRA-1690)
 * add --skip-keys option to stress.py (CASSANDRA-1696)
 * improve cli handling of non-string keys and column names
   (CASSANDRA-1701, -1693)
 * r/m extra subcomparator line in cli keyspaces output (CASSANDRA-1712)
 * add read repair chance to cli "show keyspaces"
 * upgrade to ConcurrentLinkedHashMap 1.1 (CASSANDRA-975)
 * fix index scan routing (CASSANDRA-1722)
 * fix tombstoning of supercolumns in range queries (CASSANDRA-1734)
 * clear endpoint cache after updating keyspace metadata (CASSANDRA-1741)
 * fix wrapping-range queries on non-minimum token (CASSANDRA-1700)
 * truncate includes secondary indexes (CASSANDRA-1747)
 * retain reference to PendingFile sstables (CASSANDRA-1749)
 * fix sstableimport regression (CASSANDRA-1753)
 * fix for bootstrap when no non-system tables are defined (CASSANDRA-1732)
 * handle replica unavailability in index scan (CASSANDRA-1755)
 * fix service initialization order deadlock (CASSANDRA-1756)
 * multi-line cli commands (CASSANDRA-1742)
 * fix race between snapshot and compaction (CASSANDRA-1736)
 * add listEndpointsPendingHints, deleteHintsForEndpoint JMX methods
   (CASSANDRA-1551)


0.7.0-beta3
 * add strategy options to describe_keyspace output (CASSANDRA-1560)
 * log warning when using randomly generated token (CASSANDRA-1552)
 * re-organize JMX into .db, .net, .internal, .request (CASSANDRA-1217)
 * allow nodes to change IPs between restarts (CASSANDRA-1518)
 * remember ring state between restarts by default (CASSANDRA-1518)
 * flush index built flag so we can read it before log replay (CASSANDRA-1541)
 * lock row cache updates to prevent race condition (CASSANDRA-1293)
 * remove assertion causing rare (and harmless) error messages in
   commitlog (CASSANDRA-1330)
 * fix moving nodes with no keyspaces defined (CASSANDRA-1574)
 * fix unbootstrap when no data is present in a transfer range (CASSANDRA-1573)
 * take advantage of AVRO-495 to simplify our avro IDL (CASSANDRA-1436)
 * extend authorization hierarchy to column family (CASSANDRA-1554)
 * deletion support in secondary indexes (CASSANDRA-1571)
 * meaningful error message for invalid replication strategy class
   (CASSANDRA-1566)
 * allow keyspace creation with RF > N (CASSANDRA-1428)
 * improve cli error handling (CASSANDRA-1580)
 * add cache save/load ability (CASSANDRA-1417, 1606, 1647)
 * add StorageService.getDrainProgress (CASSANDRA-1588)
 * Disallow bootstrap to an in-use token (CASSANDRA-1561)
 * Allow dynamic secondary index creation and destruction (CASSANDRA-1532)
 * log auto-guessed memtable thresholds (CASSANDRA-1595)
 * add ColumnDef support to cli (CASSANDRA-1583)
 * reduce index sample time by 75% (CASSANDRA-1572)
 * add cli support for column, strategy metadata (CASSANDRA-1578, 1612)
 * add cli support for schema modification (CASSANDRA-1584)
 * delete temp files on failed compactions (CASSANDRA-1596)
 * avoid blocking for dead nodes during removetoken (CASSANDRA-1605)
 * remove ConsistencyLevel.ZERO (CASSANDRA-1607)
 * expose in-progress compaction type in jmx (CASSANDRA-1586)
 * removed IClock & related classes from internals (CASSANDRA-1502)
 * fix removing tokens from SystemTable on decommission and removetoken
   (CASSANDRA-1609)
 * include CF metadata in cli 'show keyspaces' (CASSANDRA-1613)
 * switch from Properties to HashMap in PropertyFileSnitch to
   avoid synchronization bottleneck (CASSANDRA-1481)
 * PropertyFileSnitch configuration file renamed to
   cassandra-topology.properties
 * add cli support for get_range_slices (CASSANDRA-1088, CASSANDRA-1619)
 * Make memtable flush thresholds per-CF instead of global
   (CASSANDRA-1007, 1637)
 * add cli support for binary data without CfDef hints (CASSANDRA-1603)
 * fix building SSTable statistics post-stream (CASSANDRA-1620)
 * fix potential infinite loop in 2ary index queries (CASSANDRA-1623)
 * allow creating NTS keyspaces with no replicas configured (CASSANDRA-1626)
 * add jmx histogram of sstables accessed per read (CASSANDRA-1624)
 * remove system_rename_column_family and system_rename_keyspace from the
   client API until races can be fixed (CASSANDRA-1630, CASSANDRA-1585)
 * add cli sanity tests (CASSANDRA-1582)
 * update GC settings in cassandra.bat (CASSANDRA-1636)
 * cli support for index queries (CASSANDRA-1635)
 * cli support for updating schema memtable settings (CASSANDRA-1634)
 * cli --file option (CASSANDRA-1616)
 * reduce automatically chosen memtable sizes by 50% (CASSANDRA-1641)
 * move endpoint cache from snitch to strategy (CASSANDRA-1643)
 * fix commitlog recovery deleting the newly-created segment as well as
   the old ones (CASSANDRA-1644)
 * upgrade to Thrift 0.5 (CASSANDRA-1367)
 * renamed CL.DCQUORUM to LOCAL_QUORUM and DCQUORUMSYNC to EACH_QUORUM
 * cli truncate support (CASSANDRA-1653)
 * update GC settings in cassandra.bat (CASSANDRA-1636)
 * avoid logging when a node's ip/token is gossipped back to it (CASSANDRA-1666)


0.7-beta2
 * always use UTF-8 for hint keys (CASSANDRA-1439)
 * remove cassandra.yaml dependency from Hadoop and Pig (CASSADRA-1322)
 * expose CfDef metadata in describe_keyspaces (CASSANDRA-1363)
 * restore use of mmap_index_only option (CASSANDRA-1241)
 * dropping a keyspace with no column families generated an error
   (CASSANDRA-1378)
 * rename RackAwareStrategy to OldNetworkTopologyStrategy, RackUnawareStrategy
   to SimpleStrategy, DatacenterShardStrategy to NetworkTopologyStrategy,
   AbstractRackAwareSnitch to AbstractNetworkTopologySnitch (CASSANDRA-1392)
 * merge StorageProxy.mutate, mutateBlocking (CASSANDRA-1396)
 * faster UUIDType, LongType comparisons (CASSANDRA-1386, 1393)
 * fix setting read_repair_chance from CLI addColumnFamily (CASSANDRA-1399)
 * fix updates to indexed columns (CASSANDRA-1373)
 * fix race condition leaving to FileNotFoundException (CASSANDRA-1382)
 * fix sharded lock hash on index write path (CASSANDRA-1402)
 * add support for GT/E, LT/E in subordinate index clauses (CASSANDRA-1401)
 * cfId counter got out of sync when CFs were added (CASSANDRA-1403)
 * less chatty schema updates (CASSANDRA-1389)
 * rename column family mbeans. 'type' will now include either
   'IndexColumnFamilies' or 'ColumnFamilies' depending on the CFS type.
   (CASSANDRA-1385)
 * disallow invalid keyspace and column family names. This includes name that
   matches a '^\w+' regex. (CASSANDRA-1377)
 * use JNA, if present, to take snapshots (CASSANDRA-1371)
 * truncate hints if starting 0.7 for the first time (CASSANDRA-1414)
 * fix FD leak in single-row slicepredicate queries (CASSANDRA-1416)
 * allow index expressions against columns that are not part of the
   SlicePredicate (CASSANDRA-1410)
 * config-converter properly handles snitches and framed support
   (CASSANDRA-1420)
 * remove keyspace argument from multiget_count (CASSANDRA-1422)
 * allow specifying cassandra.yaml location as (local or remote) URL
   (CASSANDRA-1126)
 * fix using DynamicEndpointSnitch with NetworkTopologyStrategy
   (CASSANDRA-1429)
 * Add CfDef.default_validation_class (CASSANDRA-891)
 * fix EstimatedHistogram.max (CASSANDRA-1413)
 * quorum read optimization (CASSANDRA-1622)
 * handle zero-length (or missing) rows during HH paging (CASSANDRA-1432)
 * include secondary indexes during schema migrations (CASSANDRA-1406)
 * fix commitlog header race during schema change (CASSANDRA-1435)
 * fix ColumnFamilyStoreMBeanIterator to use new type name (CASSANDRA-1433)
 * correct filename generated by xml->yaml converter (CASSANDRA-1419)
 * add CMSInitiatingOccupancyFraction=75 and UseCMSInitiatingOccupancyOnly
   to default JVM options
 * decrease jvm heap for cassandra-cli (CASSANDRA-1446)
 * ability to modify keyspaces and column family definitions on a live cluster
   (CASSANDRA-1285)
 * support for Hadoop Streaming [non-jvm map/reduce via stdin/out]
   (CASSANDRA-1368)
 * Move persistent sstable stats from the system table to an sstable component
   (CASSANDRA-1430)
 * remove failed bootstrap attempt from pending ranges when gossip times
   it out after 1h (CASSANDRA-1463)
 * eager-create tcp connections to other cluster members (CASSANDRA-1465)
 * enumerate stages and derive stage from message type instead of
   transmitting separately (CASSANDRA-1465)
 * apply reversed flag during collation from different data sources
   (CASSANDRA-1450)
 * make failure to remove commitlog segment non-fatal (CASSANDRA-1348)
 * correct ordering of drain operations so CL.recover is no longer
   necessary (CASSANDRA-1408)
 * removed keyspace from describe_splits method (CASSANDRA-1425)
 * rename check_schema_agreement to describe_schema_versions
   (CASSANDRA-1478)
 * fix QUORUM calculation for RF > 3 (CASSANDRA-1487)
 * remove tombstones during non-major compactions when bloom filter
   verifies that row does not exist in other sstables (CASSANDRA-1074)
 * nodes that coordinated a loadbalance in the past could not be seen by
   newly added nodes (CASSANDRA-1467)
 * exposed endpoint states (gossip details) via jmx (CASSANDRA-1467)
 * ensure that compacted sstables are not included when new readers are
   instantiated (CASSANDRA-1477)
 * by default, calculate heap size and memtable thresholds at runtime (CASSANDRA-1469)
 * fix races dealing with adding/dropping keyspaces and column families in
   rapid succession (CASSANDRA-1477)
 * clean up of Streaming system (CASSANDRA-1503, 1504, 1506)
 * add options to configure Thrift socket keepalive and buffer sizes (CASSANDRA-1426)
 * make contrib CassandraServiceDataCleaner recursive (CASSANDRA-1509)
 * min, max compaction threshold are configurable and persistent
   per-ColumnFamily (CASSANDRA-1468)
 * fix replaying the last mutation in a commitlog unnecessarily
   (CASSANDRA-1512)
 * invoke getDefaultUncaughtExceptionHandler from DTPE with the original
   exception rather than the ExecutionException wrapper (CASSANDRA-1226)
 * remove Clock from the Thrift (and Avro) API (CASSANDRA-1501)
 * Close intra-node sockets when connection is broken (CASSANDRA-1528)
 * RPM packaging spec file (CASSANDRA-786)
 * weighted request scheduler (CASSANDRA-1485)
 * treat expired columns as deleted (CASSANDRA-1539)
 * make IndexInterval configurable (CASSANDRA-1488)
 * add describe_snitch to Thrift API (CASSANDRA-1490)
 * MD5 authenticator compares plain text submitted password with MD5'd
   saved property, instead of vice versa (CASSANDRA-1447)
 * JMX MessagingService pending and completed counts (CASSANDRA-1533)
 * fix race condition processing repair responses (CASSANDRA-1511)
 * make repair blocking (CASSANDRA-1511)
 * create EndpointSnitchInfo and MBean to expose rack and DC (CASSANDRA-1491)
 * added option to contrib/word_count to output results back to Cassandra
   (CASSANDRA-1342)
 * rewrite Hadoop ColumnFamilyRecordWriter to pool connections, retry to
   multiple Cassandra nodes, and smooth impact on the Cassandra cluster
   by using smaller batch sizes (CASSANDRA-1434)
 * fix setting gc_grace_seconds via CLI (CASSANDRA-1549)
 * support TTL'd index values (CASSANDRA-1536)
 * make removetoken work like decommission (CASSANDRA-1216)
 * make cli comparator-aware and improve quote rules (CASSANDRA-1523,-1524)
 * make nodetool compact and cleanup blocking (CASSANDRA-1449)
 * add memtable, cache information to GCInspector logs (CASSANDRA-1558)
 * enable/disable HintedHandoff via JMX (CASSANDRA-1550)
 * Ignore stray files in the commit log directory (CASSANDRA-1547)
 * Disallow bootstrap to an in-use token (CASSANDRA-1561)


0.7-beta1
 * sstable versioning (CASSANDRA-389)
 * switched to slf4j logging (CASSANDRA-625)
 * add (optional) expiration time for column (CASSANDRA-699)
 * access levels for authentication/authorization (CASSANDRA-900)
 * add ReadRepairChance to CF definition (CASSANDRA-930)
 * fix heisenbug in system tests, especially common on OS X (CASSANDRA-944)
 * convert to byte[] keys internally and all public APIs (CASSANDRA-767)
 * ability to alter schema definitions on a live cluster (CASSANDRA-44)
 * renamed configuration file to cassandra.xml, and log4j.properties to
   log4j-server.properties, which must now be loaded from
   the classpath (which is how our scripts in bin/ have always done it)
   (CASSANDRA-971)
 * change get_count to require a SlicePredicate. create multi_get_count
   (CASSANDRA-744)
 * re-organized endpointsnitch implementations and added SimpleSnitch
   (CASSANDRA-994)
 * Added preload_row_cache option (CASSANDRA-946)
 * add CRC to commitlog header (CASSANDRA-999)
 * removed deprecated batch_insert and get_range_slice methods (CASSANDRA-1065)
 * add truncate thrift method (CASSANDRA-531)
 * http mini-interface using mx4j (CASSANDRA-1068)
 * optimize away copy of sliced row on memtable read path (CASSANDRA-1046)
 * replace constant-size 2GB mmaped segments and special casing for index
   entries spanning segment boundaries, with SegmentedFile that computes
   segments that always contain entire entries/rows (CASSANDRA-1117)
 * avoid reading large rows into memory during compaction (CASSANDRA-16)
 * added hadoop OutputFormat (CASSANDRA-1101)
 * efficient Streaming (no more anticompaction) (CASSANDRA-579)
 * split commitlog header into separate file and add size checksum to
   mutations (CASSANDRA-1179)
 * avoid allocating a new byte[] for each mutation on replay (CASSANDRA-1219)
 * revise HH schema to be per-endpoint (CASSANDRA-1142)
 * add joining/leaving status to nodetool ring (CASSANDRA-1115)
 * allow multiple repair sessions per node (CASSANDRA-1190)
 * optimize away MessagingService for local range queries (CASSANDRA-1261)
 * make framed transport the default so malformed requests can't OOM the
   server (CASSANDRA-475)
 * significantly faster reads from row cache (CASSANDRA-1267)
 * take advantage of row cache during range queries (CASSANDRA-1302)
 * make GCGraceSeconds a per-ColumnFamily value (CASSANDRA-1276)
 * keep persistent row size and column count statistics (CASSANDRA-1155)
 * add IntegerType (CASSANDRA-1282)
 * page within a single row during hinted handoff (CASSANDRA-1327)
 * push DatacenterShardStrategy configuration into keyspace definition,
   eliminating datacenter.properties. (CASSANDRA-1066)
 * optimize forward slices starting with '' and single-index-block name
   queries by skipping the column index (CASSANDRA-1338)
 * streaming refactor (CASSANDRA-1189)
 * faster comparison for UUID types (CASSANDRA-1043)
 * secondary index support (CASSANDRA-749 and subtasks)
 * make compaction buckets deterministic (CASSANDRA-1265)


0.6.6
 * Allow using DynamicEndpointSnitch with RackAwareStrategy (CASSANDRA-1429)
 * remove the remaining vestiges of the unfinished DatacenterShardStrategy
   (replaced by NetworkTopologyStrategy in 0.7)


0.6.5
 * fix key ordering in range query results with RandomPartitioner
   and ConsistencyLevel > ONE (CASSANDRA-1145)
 * fix for range query starting with the wrong token range (CASSANDRA-1042)
 * page within a single row during hinted handoff (CASSANDRA-1327)
 * fix compilation on non-sun JDKs (CASSANDRA-1061)
 * remove String.trim() call on row keys in batch mutations (CASSANDRA-1235)
 * Log summary of dropped messages instead of spamming log (CASSANDRA-1284)
 * add dynamic endpoint snitch (CASSANDRA-981)
 * fix streaming for keyspaces with hyphens in their name (CASSANDRA-1377)
 * fix errors in hard-coded bloom filter optKPerBucket by computing it
   algorithmically (CASSANDRA-1220
 * remove message deserialization stage, and uncap read/write stages
   so slow reads/writes don't block gossip processing (CASSANDRA-1358)
 * add jmx port configuration to Debian package (CASSANDRA-1202)
 * use mlockall via JNA, if present, to prevent Linux from swapping
   out parts of the JVM (CASSANDRA-1214)


0.6.4
 * avoid queuing multiple hint deliveries for the same endpoint
   (CASSANDRA-1229)
 * better performance for and stricter checking of UTF8 column names
   (CASSANDRA-1232)
 * extend option to lower compaction priority to hinted handoff
   as well (CASSANDRA-1260)
 * log errors in gossip instead of re-throwing (CASSANDRA-1289)
 * avoid aborting commitlog replay prematurely if a flushed-but-
   not-removed commitlog segment is encountered (CASSANDRA-1297)
 * fix duplicate rows being read during mapreduce (CASSANDRA-1142)
 * failure detection wasn't closing command sockets (CASSANDRA-1221)
 * cassandra-cli.bat works on windows (CASSANDRA-1236)
 * pre-emptively drop requests that cannot be processed within RPCTimeout
   (CASSANDRA-685)
 * add ack to Binary write verb and update CassandraBulkLoader
   to wait for acks for each row (CASSANDRA-1093)
 * added describe_partitioner Thrift method (CASSANDRA-1047)
 * Hadoop jobs no longer require the Cassandra storage-conf.xml
   (CASSANDRA-1280, CASSANDRA-1047)
 * log thread pool stats when GC is excessive (CASSANDRA-1275)
 * remove gossip message size limit (CASSANDRA-1138)
 * parallelize local and remote reads during multiget, and respect snitch
   when determining whether to do local read for CL.ONE (CASSANDRA-1317)
 * fix read repair to use requested consistency level on digest mismatch,
   rather than assuming QUORUM (CASSANDRA-1316)
 * process digest mismatch re-reads in parallel (CASSANDRA-1323)
 * switch hints CF comparator to BytesType (CASSANDRA-1274)


0.6.3
 * retry to make streaming connections up to 8 times. (CASSANDRA-1019)
 * reject describe_ring() calls on invalid keyspaces (CASSANDRA-1111)
 * fix cache size calculation for size of 100% (CASSANDRA-1129)
 * fix cache capacity only being recalculated once (CASSANDRA-1129)
 * remove hourly scan of all hints on the off chance that the gossiper
   missed a status change; instead, expose deliverHintsToEndpoint to JMX
   so it can be done manually, if necessary (CASSANDRA-1141)
 * don't reject reads at CL.ALL (CASSANDRA-1152)
 * reject deletions to supercolumns in CFs containing only standard
   columns (CASSANDRA-1139)
 * avoid preserving login information after client disconnects
   (CASSANDRA-1057)
 * prefer sun jdk to openjdk in debian init script (CASSANDRA-1174)
 * detect partioner config changes between restarts and fail fast
   (CASSANDRA-1146)
 * use generation time to resolve node token reassignment disagreements
   (CASSANDRA-1118)
 * restructure the startup ordering of Gossiper and MessageService to avoid
   timing anomalies (CASSANDRA-1160)
 * detect incomplete commit log hearders (CASSANDRA-1119)
 * force anti-entropy service to stream files on the stream stage to avoid
   sending streams out of order (CASSANDRA-1169)
 * remove inactive stream managers after AES streams files (CASSANDRA-1169)
 * allow removing entire row through batch_mutate Deletion (CASSANDRA-1027)
 * add JMX metrics for row-level bloom filter false positives (CASSANDRA-1212)
 * added a redhat init script to contrib (CASSANDRA-1201)
 * use midpoint when bootstrapping a new machine into range with not
   much data yet instead of random token (CASSANDRA-1112)
 * kill server on OOM in executor stage as well as Thrift (CASSANDRA-1226)
 * remove opportunistic repairs, when two machines with overlapping replica
   responsibilities happen to finish major compactions of the same CF near
   the same time.  repairs are now fully manual (CASSANDRA-1190)
 * add ability to lower compaction priority (default is no change from 0.6.2)
   (CASSANDRA-1181)


0.6.2
 * fix contrib/word_count build. (CASSANDRA-992)
 * split CommitLogExecutorService into BatchCommitLogExecutorService and
   PeriodicCommitLogExecutorService (CASSANDRA-1014)
 * add latency histograms to CFSMBean (CASSANDRA-1024)
 * make resolving timestamp ties deterministic by using value bytes
   as a tiebreaker (CASSANDRA-1039)
 * Add option to turn off Hinted Handoff (CASSANDRA-894)
 * fix windows startup (CASSANDRA-948)
 * make concurrent_reads, concurrent_writes configurable at runtime via JMX
   (CASSANDRA-1060)
 * disable GCInspector on non-Sun JVMs (CASSANDRA-1061)
 * fix tombstone handling in sstable rows with no other data (CASSANDRA-1063)
 * fix size of row in spanned index entries (CASSANDRA-1056)
 * install json2sstable, sstable2json, and sstablekeys to Debian package
 * StreamingService.StreamDestinations wouldn't empty itself after streaming
   finished (CASSANDRA-1076)
 * added Collections.shuffle(splits) before returning the splits in
   ColumnFamilyInputFormat (CASSANDRA-1096)
 * do not recalculate cache capacity post-compaction if it's been manually
   modified (CASSANDRA-1079)
 * better defaults for flush sorter + writer executor queue sizes
   (CASSANDRA-1100)
 * windows scripts for SSTableImport/Export (CASSANDRA-1051)
 * windows script for nodetool (CASSANDRA-1113)
 * expose PhiConvictThreshold (CASSANDRA-1053)
 * make repair of RF==1 a no-op (CASSANDRA-1090)
 * improve default JVM GC options (CASSANDRA-1014)
 * fix SlicePredicate serialization inside Hadoop jobs (CASSANDRA-1049)
 * close Thrift sockets in Hadoop ColumnFamilyRecordReader (CASSANDRA-1081)


0.6.1
 * fix NPE in sstable2json when no excluded keys are given (CASSANDRA-934)
 * keep the replica set constant throughout the read repair process
   (CASSANDRA-937)
 * allow querying getAllRanges with empty token list (CASSANDRA-933)
 * fix command line arguments inversion in clustertool (CASSANDRA-942)
 * fix race condition that could trigger a false-positive assertion
   during post-flush discard of old commitlog segments (CASSANDRA-936)
 * fix neighbor calculation for anti-entropy repair (CASSANDRA-924)
 * perform repair even for small entropy differences (CASSANDRA-924)
 * Use hostnames in CFInputFormat to allow Hadoop's naive string-based
   locality comparisons to work (CASSANDRA-955)
 * cache read-only BufferedRandomAccessFile length to avoid
   3 system calls per invocation (CASSANDRA-950)
 * nodes with IPv6 (and no IPv4) addresses could not join cluster
   (CASSANDRA-969)
 * Retrieve the correct number of undeleted columns, if any, from
   a supercolumn in a row that had been deleted previously (CASSANDRA-920)
 * fix index scans that cross the 2GB mmap boundaries for both mmap
   and standard i/o modes (CASSANDRA-866)
 * expose drain via nodetool (CASSANDRA-978)


0.6.0-RC1
 * JMX drain to flush memtables and run through commit log (CASSANDRA-880)
 * Bootstrapping can skip ranges under the right conditions (CASSANDRA-902)
 * fix merging row versions in range_slice for CL > ONE (CASSANDRA-884)
 * default write ConsistencyLeven chaned from ZERO to ONE
 * fix for index entries spanning mmap buffer boundaries (CASSANDRA-857)
 * use lexical comparison if time part of TimeUUIDs are the same
   (CASSANDRA-907)
 * bound read, mutation, and response stages to fix possible OOM
   during log replay (CASSANDRA-885)
 * Use microseconds-since-epoch (UTC) in cli, instead of milliseconds
 * Treat batch_mutate Deletion with null supercolumn as "apply this predicate
   to top level supercolumns" (CASSANDRA-834)
 * Streaming destination nodes do not update their JMX status (CASSANDRA-916)
 * Fix internal RPC timeout calculation (CASSANDRA-911)
 * Added Pig loadfunc to contrib/pig (CASSANDRA-910)


0.6.0-beta3
 * fix compaction bucketing bug (CASSANDRA-814)
 * update windows batch file (CASSANDRA-824)
 * deprecate KeysCachedFraction configuration directive in favor
   of KeysCached; move to unified-per-CF key cache (CASSANDRA-801)
 * add invalidateRowCache to ColumnFamilyStoreMBean (CASSANDRA-761)
 * send Handoff hints to natural locations to reduce load on
   remaining nodes in a failure scenario (CASSANDRA-822)
 * Add RowWarningThresholdInMB configuration option to warn before very
   large rows get big enough to threaten node stability, and -x option to
   be able to remove them with sstable2json if the warning is unheeded
   until it's too late (CASSANDRA-843)
 * Add logging of GC activity (CASSANDRA-813)
 * fix ConcurrentModificationException in commitlog discard (CASSANDRA-853)
 * Fix hardcoded row count in Hadoop RecordReader (CASSANDRA-837)
 * Add a jmx status to the streaming service and change several DEBUG
   messages to INFO (CASSANDRA-845)
 * fix classpath in cassandra-cli.bat for Windows (CASSANDRA-858)
 * allow re-specifying host, port to cassandra-cli if invalid ones
   are first tried (CASSANDRA-867)
 * fix race condition handling rpc timeout in the coordinator
   (CASSANDRA-864)
 * Remove CalloutLocation and StagingFileDirectory from storage-conf files
   since those settings are no longer used (CASSANDRA-878)
 * Parse a long from RowWarningThresholdInMB instead of an int (CASSANDRA-882)
 * Remove obsolete ControlPort code from DatabaseDescriptor (CASSANDRA-886)
 * move skipBytes side effect out of assert (CASSANDRA-899)
 * add "double getLoad" to StorageServiceMBean (CASSANDRA-898)
 * track row stats per CF at compaction time (CASSANDRA-870)
 * disallow CommitLogDirectory matching a DataFileDirectory (CASSANDRA-888)
 * default key cache size is 200k entries, changed from 10% (CASSANDRA-863)
 * add -Dcassandra-foreground=yes to cassandra.bat
 * exit if cluster name is changed unexpectedly (CASSANDRA-769)


0.6.0-beta1/beta2
 * add batch_mutate thrift command, deprecating batch_insert (CASSANDRA-336)
 * remove get_key_range Thrift API, deprecated in 0.5 (CASSANDRA-710)
 * add optional login() Thrift call for authentication (CASSANDRA-547)
 * support fat clients using gossiper and StorageProxy to perform
   replication in-process [jvm-only] (CASSANDRA-535)
 * support mmapped I/O for reads, on by default on 64bit JVMs
   (CASSANDRA-408, CASSANDRA-669)
 * improve insert concurrency, particularly during Hinted Handoff
   (CASSANDRA-658)
 * faster network code (CASSANDRA-675)
 * stress.py moved to contrib (CASSANDRA-635)
 * row caching [must be explicitly enabled per-CF in config] (CASSANDRA-678)
 * present a useful measure of compaction progress in JMX (CASSANDRA-599)
 * add bin/sstablekeys (CASSNADRA-679)
 * add ConsistencyLevel.ANY (CASSANDRA-687)
 * make removetoken remove nodes from gossip entirely (CASSANDRA-644)
 * add ability to set cache sizes at runtime (CASSANDRA-708)
 * report latency and cache hit rate statistics with lifetime totals
   instead of average over the last minute (CASSANDRA-702)
 * support get_range_slice for RandomPartitioner (CASSANDRA-745)
 * per-keyspace replication factory and replication strategy (CASSANDRA-620)
 * track latency in microseconds (CASSANDRA-733)
 * add describe_ Thrift methods, deprecating get_string_property and
   get_string_list_property
 * jmx interface for tracking operation mode and streams in general.
   (CASSANDRA-709)
 * keep memtables in sorted order to improve range query performance
   (CASSANDRA-799)
 * use while loop instead of recursion when trimming sstables compaction list
   to avoid blowing stack in pathological cases (CASSANDRA-804)
 * basic Hadoop map/reduce support (CASSANDRA-342)


0.5.1
 * ensure all files for an sstable are streamed to the same directory.
   (CASSANDRA-716)
 * more accurate load estimate for bootstrapping (CASSANDRA-762)
 * tolerate dead or unavailable bootstrap target on write (CASSANDRA-731)
 * allow larger numbers of keys (> 140M) in a sstable bloom filter
   (CASSANDRA-790)
 * include jvm argument improvements from CASSANDRA-504 in debian package
 * change streaming chunk size to 32MB to accomodate Windows XP limitations
   (was 64MB) (CASSANDRA-795)
 * fix get_range_slice returning results in the wrong order (CASSANDRA-781)


0.5.0 final
 * avoid attempting to delete temporary bootstrap files twice (CASSANDRA-681)
 * fix bogus NaN in nodeprobe cfstats output (CASSANDRA-646)
 * provide a policy for dealing with single thread executors w/ a full queue
   (CASSANDRA-694)
 * optimize inner read in MessagingService, vastly improving multiple-node
   performance (CASSANDRA-675)
 * wait for table flush before streaming data back to a bootstrapping node.
   (CASSANDRA-696)
 * keep track of bootstrapping sources by table so that bootstrapping doesn't
   give the indication of finishing early (CASSANDRA-673)


0.5.0 RC3
 * commit the correct version of the patch for CASSANDRA-663


0.5.0 RC2 (unreleased)
 * fix bugs in converting get_range_slice results to Thrift
   (CASSANDRA-647, CASSANDRA-649)
 * expose java.util.concurrent.TimeoutException in StorageProxy methods
   (CASSANDRA-600)
 * TcpConnectionManager was holding on to disconnected connections,
   giving the false indication they were being used. (CASSANDRA-651)
 * Remove duplicated write. (CASSANDRA-662)
 * Abort bootstrap if IP is already in the token ring (CASSANDRA-663)
 * increase default commitlog sync period, and wait for last sync to
   finish before submitting another (CASSANDRA-668)


0.5.0 RC1
 * Fix potential NPE in get_range_slice (CASSANDRA-623)
 * add CRC32 to commitlog entries (CASSANDRA-605)
 * fix data streaming on windows (CASSANDRA-630)
 * GC compacted sstables after cleanup and compaction (CASSANDRA-621)
 * Speed up anti-entropy validation (CASSANDRA-629)
 * Fix anti-entropy assertion error (CASSANDRA-639)
 * Fix pending range conflicts when bootstapping or moving
   multiple nodes at once (CASSANDRA-603)
 * Handle obsolete gossip related to node movement in the case where
   one or more nodes is down when the movement occurs (CASSANDRA-572)
 * Include dead nodes in gossip to avoid a variety of problems
   and fix HH to removed nodes (CASSANDRA-634)
 * return an InvalidRequestException for mal-formed SlicePredicates
   (CASSANDRA-643)
 * fix bug determining closest neighbor for use in multiple datacenters
   (CASSANDRA-648)
 * Vast improvements in anticompaction speed (CASSANDRA-607)
 * Speed up log replay and writes by avoiding redundant serializations
   (CASSANDRA-652)


0.5.0 beta 2
 * Bootstrap improvements (several tickets)
 * add nodeprobe repair anti-entropy feature (CASSANDRA-193, CASSANDRA-520)
 * fix possibility of partition when many nodes restart at once
   in clusters with multiple seeds (CASSANDRA-150)
 * fix NPE in get_range_slice when no data is found (CASSANDRA-578)
 * fix potential NPE in hinted handoff (CASSANDRA-585)
 * fix cleanup of local "system" keyspace (CASSANDRA-576)
 * improve computation of cluster load balance (CASSANDRA-554)
 * added super column read/write, column count, and column/row delete to
   cassandra-cli (CASSANDRA-567, CASSANDRA-594)
 * fix returning live subcolumns of deleted supercolumns (CASSANDRA-583)
 * respect JAVA_HOME in bin/ scripts (several tickets)
 * add StorageService.initClient for fat clients on the JVM (CASSANDRA-535)
   (see contrib/client_only for an example of use)
 * make consistency_level functional in get_range_slice (CASSANDRA-568)
 * optimize key deserialization for RandomPartitioner (CASSANDRA-581)
 * avoid GCing tombstones except on major compaction (CASSANDRA-604)
 * increase failure conviction threshold, resulting in less nodes
   incorrectly (and temporarily) marked as down (CASSANDRA-610)
 * respect memtable thresholds during log replay (CASSANDRA-609)
 * support ConsistencyLevel.ALL on read (CASSANDRA-584)
 * add nodeprobe removetoken command (CASSANDRA-564)


0.5.0 beta
 * Allow multiple simultaneous flushes, improving flush throughput
   on multicore systems (CASSANDRA-401)
 * Split up locks to improve write and read throughput on multicore systems
   (CASSANDRA-444, CASSANDRA-414)
 * More efficient use of memory during compaction (CASSANDRA-436)
 * autobootstrap option: when enabled, all non-seed nodes will attempt
   to bootstrap when started, until bootstrap successfully
   completes. -b option is removed.  (CASSANDRA-438)
 * Unless a token is manually specified in the configuration xml,
   a bootstraping node will use a token that gives it half the
   keys from the most-heavily-loaded node in the cluster,
   instead of generating a random token.
   (CASSANDRA-385, CASSANDRA-517)
 * Miscellaneous bootstrap fixes (several tickets)
 * Ability to change a node's token even after it has data on it
   (CASSANDRA-541)
 * Ability to decommission a live node from the ring (CASSANDRA-435)
 * Semi-automatic loadbalancing via nodeprobe (CASSANDRA-192)
 * Add ability to set compaction thresholds at runtime via
   JMX / nodeprobe.  (CASSANDRA-465)
 * Add "comment" field to ColumnFamily definition. (CASSANDRA-481)
 * Additional JMX metrics (CASSANDRA-482)
 * JSON based export and import tools (several tickets)
 * Hinted Handoff fixes (several tickets)
 * Add key cache to improve read performance (CASSANDRA-423)
 * Simplified construction of custom ReplicationStrategy classes
   (CASSANDRA-497)
 * Graphical application (Swing) for ring integrity verification and
   visualization was added to contrib (CASSANDRA-252)
 * Add DCQUORUM, DCQUORUMSYNC consistency levels and corresponding
   ReplicationStrategy / EndpointSnitch classes.  Experimental.
   (CASSANDRA-492)
 * Web client interface added to contrib (CASSANDRA-457)
 * More-efficient flush for Random, CollatedOPP partitioners
   for normal writes (CASSANDRA-446) and bulk load (CASSANDRA-420)
 * Add MemtableFlushAfterMinutes, a global replacement for the old
   per-CF FlushPeriodInMinutes setting (CASSANDRA-463)
 * optimizations to slice reading (CASSANDRA-350) and supercolumn
   queries (CASSANDRA-510)
 * force binding to given listenaddress for nodes with multiple
   interfaces (CASSANDRA-546)
 * stress.py benchmarking tool improvements (several tickets)
 * optimized replica placement code (CASSANDRA-525)
 * faster log replay on restart (CASSANDRA-539, CASSANDRA-540)
 * optimized local-node writes (CASSANDRA-558)
 * added get_range_slice, deprecating get_key_range (CASSANDRA-344)
 * expose TimedOutException to thrift (CASSANDRA-563)


0.4.2
 * Add validation disallowing null keys (CASSANDRA-486)
 * Fix race conditions in TCPConnectionManager (CASSANDRA-487)
 * Fix using non-utf8-aware comparison as a sanity check.
   (CASSANDRA-493)
 * Improve default garbage collector options (CASSANDRA-504)
 * Add "nodeprobe flush" (CASSANDRA-505)
 * remove NotFoundException from get_slice throws list (CASSANDRA-518)
 * fix get (not get_slice) of entire supercolumn (CASSANDRA-508)
 * fix null token during bootstrap (CASSANDRA-501)


0.4.1
 * Fix FlushPeriod columnfamily configuration regression
   (CASSANDRA-455)
 * Fix long column name support (CASSANDRA-460)
 * Fix for serializing a row that only contains tombstones
   (CASSANDRA-458)
 * Fix for discarding unneeded commitlog segments (CASSANDRA-459)
 * Add SnapshotBeforeCompaction configuration option (CASSANDRA-426)
 * Fix compaction abort under insufficient disk space (CASSANDRA-473)
 * Fix reading subcolumn slice from tombstoned CF (CASSANDRA-484)
 * Fix race condition in RVH causing occasional NPE (CASSANDRA-478)


0.4.0
 * fix get_key_range problems when a node is down (CASSANDRA-440)
   and add UnavailableException to more Thrift methods
 * Add example EndPointSnitch contrib code (several tickets)


0.4.0 RC2
 * fix SSTable generation clash during compaction (CASSANDRA-418)
 * reject method calls with null parameters (CASSANDRA-308)
 * properly order ranges in nodeprobe output (CASSANDRA-421)
 * fix logging of certain errors on executor threads (CASSANDRA-425)


0.4.0 RC1
 * Bootstrap feature is live; use -b on startup (several tickets)
 * Added multiget api (CASSANDRA-70)
 * fix Deadlock with SelectorManager.doProcess and TcpConnection.write
   (CASSANDRA-392)
 * remove key cache b/c of concurrency bugs in third-party
   CLHM library (CASSANDRA-405)
 * update non-major compaction logic to use two threshold values
   (CASSANDRA-407)
 * add periodic / batch commitlog sync modes (several tickets)
 * inline BatchMutation into batch_insert params (CASSANDRA-403)
 * allow setting the logging level at runtime via mbean (CASSANDRA-402)
 * change default comparator to BytesType (CASSANDRA-400)
 * add forwards-compatible ConsistencyLevel parameter to get_key_range
   (CASSANDRA-322)
 * r/m special case of blocking for local destination when writing with
   ConsistencyLevel.ZERO (CASSANDRA-399)
 * Fixes to make BinaryMemtable [bulk load interface] useful (CASSANDRA-337);
   see contrib/bmt_example for an example of using it.
 * More JMX properties added (several tickets)
 * Thrift changes (several tickets)
    - Merged _super get methods with the normal ones; return values
      are now of ColumnOrSuperColumn.
    - Similarly, merged batch_insert_super into batch_insert.



0.4.0 beta
 * On-disk data format has changed to allow billions of keys/rows per
   node instead of only millions
 * Multi-keyspace support
 * Scan all sstables for all queries to avoid situations where
   different types of operation on the same ColumnFamily could
   disagree on what data was present
 * Snapshot support via JMX
 * Thrift API has changed a _lot_:
    - removed time-sorted CFs; instead, user-defined comparators
      may be defined on the column names, which are now byte arrays.
      Default comparators are provided for UTF8, Bytes, Ascii, Long (i64),
      and UUID types.
    - removed colon-delimited strings in thrift api in favor of explicit
      structs such as ColumnPath, ColumnParent, etc.  Also normalized
      thrift struct and argument naming.
    - Added columnFamily argument to get_key_range.
    - Change signature of get_slice to accept starting and ending
      columns as well as an offset.  (This allows use of indexes.)
      Added "ascending" flag to allow reasonably-efficient reverse
      scans as well.  Removed get_slice_by_range as redundant.
    - get_key_range operates on one CF at a time
    - changed `block` boolean on insert methods to ConsistencyLevel enum,
      with options of NONE, ONE, QUORUM, and ALL.
    - added similar consistency_level parameter to read methods
    - column-name-set slice with no names given now returns zero columns
      instead of all of them.  ("all" can run your server out of memory.
      use a range-based slice with a high max column count instead.)
 * Removed the web interface. Node information can now be obtained by
   using the newly introduced nodeprobe utility.
 * More JMX stats
 * Remove magic values from internals (e.g. special key to indicate
   when to flush memtables)
 * Rename configuration "table" to "keyspace"
 * Moved to crash-only design; no more shutdown (just kill the process)
 * Lots of bug fixes

Full list of issues resolved in 0.4 is at https://issues.apache.org/jira/secure/IssueNavigator.jspa?reset=true&&pid=12310865&fixfor=12313862&resolution=1&sorter/field=issuekey&sorter/order=DESC


0.3.0 RC3
 * Fix potential deadlock under load in TCPConnection.
   (CASSANDRA-220)


0.3.0 RC2
 * Fix possible data loss when server is stopped after replaying
   log but before new inserts force memtable flush.
   (CASSANDRA-204)
 * Added BUGS file


0.3.0 RC1
 * Range queries on keys, including user-defined key collation
 * Remove support
 * Workarounds for a weird bug in JDK select/register that seems
   particularly common on VM environments. Cassandra should deploy
   fine on EC2 now
 * Much improved infrastructure: the beginnings of a decent test suite
   ("ant test" for unit tests; "nosetests" for system tests), code
   coverage reporting, etc.
 * Expanded node status reporting via JMX
 * Improved error reporting/logging on both server and client
 * Reduced memory footprint in default configuration
 * Combined blocking and non-blocking versions of insert APIs
 * Added FlushPeriodInMinutes configuration parameter to force
   flushing of infrequently-updated ColumnFamilies<|MERGE_RESOLUTION|>--- conflicted
+++ resolved
@@ -1,10 +1,6 @@
-<<<<<<< HEAD
 3.11.7
- * 
-=======
-3.0.21
+Merged from 3.0:
  * Run evictFromMembership in GossipStage (CASSANDRA-15592)
->>>>>>> 95197cef
 
 
 3.11.6
