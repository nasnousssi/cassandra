<<<<<<< HEAD
3.11.12
 * Add key validation to ssstablescrub (CASSANDRA-16969)
 * Update Jackson from 2.9.10 to 2.12.5 (CASSANDRA-16851)
 * Include SASI components to snapshots (CASSANDRA-15134)
 * Make assassinate more resilient to missing tokens (CASSANDRA-16847)
 * Exclude Jackson 1.x transitive dependency of hadoop* provided dependencies (CASSANDRA-16854)
 * Validate SASI tokenizer options before adding index to schema (CASSANDRA-15135)
 * Fixup scrub output when no data post-scrub and clear up old use of row, which really means partition (CASSANDRA-16835)
 * Fix ant-junit dependency issue (CASSANDRA-16827)
 * Reduce thread contention in CommitLogSegment and HintsBuffer (CASSANDRA-16072)
 * Avoid sending CDC column if not enabled (CASSANDRA-16770)
Merged from 3.0:
=======
3.0.26:
 * Immediately apply stream throughput, considering negative values as unthrottled (CASSANDRA-16959)
>>>>>>> 4f8afe85
 * Do not release new SSTables in offline transactions (CASSANDRA-16975)
 * ArrayIndexOutOfBoundsException in FunctionResource#fromName (CASSANDRA-16977, CASSANDRA-16995)
 * CVE-2015-0886 Security vulnerability in jbcrypt is addressed (CASSANDRA-9384)
 * Avoid useless SSTable reads during single partition queries (CASSANDRA-16944)
 * Debian init respects CASSANDRA_HEAPDUMP_DIR (CASSANDRA-13843)
 * Catch UnsatisfiedLinkError in WindowsTimer (CASSANDRA-16085)
 * Avoid removing batch when it's not created during view replication (CASSANDRA-16175)
 * Make the addition of regular column to COMPACT tables throw an InvalidRequestException (CASSANDRA-14564)
 * Fix materialized view schema backup as table (CASSANDRA-12734)
 * Avoid signaling DigestResolver until the minimum number of responses are guaranteed to be visible (CASSANDRA-16883)
 * Fix secondary indexes on primary key columns skipping some writes (CASSANDRA-16868)
 * Fix incorrect error message in LegacyLayout (CASSANDRA-15136)
 * Use JMX to validate nodetool --jobs parameter (CASSANDRA-16104)
 * Handle properly UnsatisfiedLinkError in NativeLibrary#getProcessID() (CASSANDRA-16578)
 * Remove mutation data from error log message (CASSANDRA-16817)
Merged from 2.2:
 * Add python2 location to RPMs (CASSANDRA-16822)


3.11.11
 * Make cqlsh use the same set of reserved keywords than the server uses (CASSANDRA-15663)
 * Optimize bytes skipping when reading SSTable files (CASSANDRA-14415)
 * Enable tombstone compactions when unchecked_tombstone_compaction is set in TWCS (CASSANDRA-14496)
 * Read only the required SSTables for single partition queries (CASSANDRA-16737)
 * Fix LeveledCompactionStrategy compacts last level throw an ArrayIndexOutOfBoundsException (CASSANDRA-15669)
 * Maps $CASSANDRA_LOG_DIR to cassandra.logdir java property when executing nodetool (CASSANDRA-16199)
 * Nodetool garbagecollect should retain SSTableLevel for LCS (CASSANDRA-16634)
 * Ignore stale acks received in the shadow round (CASSANDRA-16588)
 * Add autocomplete and error messages for provide_overlapping_tombstones (CASSANDRA-16350)
 * Add StorageServiceMBean.getKeyspaceReplicationInfo(keyspaceName) (CASSANDRA-16447)
 * Make sure sstables with moved starts are removed correctly in LeveledGenerations (CASSANDRA-16552)
 * Upgrade jackson-databind to 2.9.10.8 (CASSANDRA-16462)
Merged from 3.0:
 * Binary releases no longer bundle the apidocs (javadoc) (CASSANDRA-16557)
 * Migrate dependency handling from maven-ant-tasks to resolver-ant-tasks, removing lib/ directory from version control (CASSANDRA-16557)
 * Don't allow seeds to replace without using unsafe (CASSANDRA-14463)
 * Calculate time remaining correctly for all compaction types in compactionstats (CASSANDRA-14701)
 * Receipt of gossip shutdown notification updates TokenMetadata (CASSANDRA-16796)
 * Count bloom filter misses correctly (CASSANDRA-12922)
 * Reject token() in MV WHERE clause (CASSANDRA-13464)
 * Ensure java executable is on the path (CASSANDRA-14325)
 * Make speculative retry parameter case-insensitive for backward compatibility with 2.1 (CASSANDRA-16467)
 * Push digest mismatch exceptions to trace (CASSANDRA-14900)
 * Handle correctly the exceptions thrown by custom QueryHandler constructors (CASSANDRA-16703)
 * Adding columns via ALTER TABLE can generate corrupt sstables (CASSANDRA-16735)
 * Add flag to disable ALTER...DROP COMPACT STORAGE statements (CASSANDRA-16733)
 * Clean transaction log leftovers at the beginning of sstablelevelreset and sstableofflinerelevel (CASSANDRA-12519)
 * CQL shell should prefer newer TLS version by default (CASSANDRA-16695)
 * Ensure that existing empty rows are properly returned (CASSANDRA-16671)
 * Invalidate prepared statements on DROP COMPACT (CASSANDRA-16712)
 * Failure to execute queries should emit a KPI other than read timeout/unavailable so it can be alerted/tracked (CASSANDRA-16581)
 * Don't wait on schema versions from replacement target when replacing a node (CASSANDRA-16692)
 * StandaloneVerifier does not fail when unable to verify SSTables, it only fails if Corruption is thrown (CASSANDRA-16683)
 * Fix bloom filter false ratio calculation by including true negatives (CASSANDRA-15834)
 * Prevent loss of commit log data when moving sstables between nodes (CASSANDRA-16619)
 * Fix materialized view builders inserting truncated data (CASSANDRA-16567)
 * Don't wait for schema migrations from removed nodes (CASSANDRA-16577)
 * Scheduled (delayed) schema pull tasks should not run after MIGRATION stage shutdown during decommission (CASSANDRA-16495)
 * Ignore trailing zeros in hint files (CASSANDRA-16523)
 * Refuse DROP COMPACT STORAGE if some 2.x sstables are in use (CASSANDRA-15897)
 * Fix ColumnFilter::toString not returning a valid CQL fragment (CASSANDRA-16483)
 * Fix ColumnFilter behaviour to prevent digest mitmatches during upgrades (CASSANDRA-16415)
 * Avoid pushing schema mutations when setting up distributed system keyspaces locally (CASSANDRA-16387)
Merged from 2.2:
 * Remove ant targets list-jvm-dtests and ant list-jvm-upgrade-dtests (CASSANDRA-16519)
 * Fix centos packaging for arm64, >=4.0 rpm's now require python3 (CASSANDRA-16477)
 * Make TokenMetadata's ring version increments atomic (CASSANDRA-16286)

3.11.10
 * Fix digest computation for queries with fetched but non queried columns (CASSANDRA-15962)
 * Reduce amount of allocations during batch statement execution (CASSANDRA-16201)
 * Update jflex-1.6.0.jar to match upstream (CASSANDRA-16393)
 * Fix DecimalDeserializer#toString OOM (CASSANDRA-14925)
 * Rate limit validation compactions using compaction_throughput_mb_per_sec (CASSANDRA-16161)
 * SASI's `max_compaction_flush_memory_in_mb` settings over 100GB revert to default of 1GB (CASSANDRA-16071)
Merged from 3.0:
 * Prevent unbounded number of pending flushing tasks (CASSANDRA-16261)
 * Improve empty hint file handling during startup (CASSANDRA-16162)
 * Allow empty string in collections with COPY FROM in cqlsh (CASSANDRA-16372)
 * Fix skipping on pre-3.0 created compact storage sstables due to missing primary key liveness (CASSANDRA-16226)
 * Extend the exclusion of replica filtering protection to other indices instead of just SASI (CASSANDRA-16311)
 * Synchronize transaction logs for JBOD (CASSANDRA-16225)
 * Fix the counting of cells per partition (CASSANDRA-16259)
 * Fix serial read/non-applying CAS linearizability (CASSANDRA-12126)
 * Avoid potential NPE in JVMStabilityInspector (CASSANDRA-16294)
 * Improved check of num_tokens against the length of initial_token (CASSANDRA-14477)
 * Fix a race condition on ColumnFamilyStore and TableMetrics (CASSANDRA-16228)
 * Remove the SEPExecutor blocking behavior (CASSANDRA-16186)
 * Fix invalid cell value skipping when reading from disk (CASSANDRA-16223)
 * Prevent invoking enable/disable gossip when not in NORMAL (CASSANDRA-16146)
 * Wait for schema agreement when bootstrapping (CASSANDRA-15158)
Merged from 2.2:
 * Fix the histogram merge of the table metrics (CASSANDRA-16259)

3.11.9
 * Synchronize Keyspace instance store/clear (CASSANDRA-16210)
 * Fix ColumnFilter to avoid querying cells of unselected complex columns (CASSANDRA-15977)
 * Fix memory leak in CompressedChunkReader (CASSANDRA-15880)
 * Don't attempt value skipping with mixed version cluster (CASSANDRA-15833)
 * Avoid failing compactions with very large partitions (CASSANDRA-15164)
 * Make sure LCS handles duplicate sstable added/removed notifications correctly (CASSANDRA-14103)
Merged from 3.0:
 * Fix OOM when terminating repair session (CASSANDRA-15902)
 * Avoid marking shutting down nodes as up after receiving gossip shutdown message (CASSANDRA-16094)
 * Check SSTables for latest version before dropping compact storage (CASSANDRA-16063)
 * Handle unexpected columns due to schema races (CASSANDRA-15899)
 * Add flag to ignore unreplicated keyspaces during repair (CASSANDRA-15160)
Merged from 2.2:
 * Package tools/bin scripts as executable (CASSANDRA-16151)
 * Fixed a NullPointerException when calling nodetool enablethrift (CASSANDRA-16127)

3.11.8
 * Correctly interpret SASI's `max_compaction_flush_memory_in_mb` setting in megabytes not bytes (CASSANDRA-16071)
 * Fix short read protection for GROUP BY queries (CASSANDRA-15459)
 * Frozen RawTuple is not annotated with frozen in the toString method (CASSANDRA-15857)
Merged from 3.0:
 * Use IF NOT EXISTS for index and UDT create statements in snapshot schema files (CASSANDRA-13935)
 * Fix gossip shutdown order (CASSANDRA-15816)
 * Remove broken 'defrag-on-read' optimization (CASSANDRA-15432)
 * Check for endpoint collision with hibernating nodes (CASSANDRA-14599)
 * Operational improvements and hardening for replica filtering protection (CASSANDRA-15907)
 * stop_paranoid disk failure policy is ignored on CorruptSSTableException after node is up (CASSANDRA-15191)
 * Forbid altering UDTs used in partition keys (CASSANDRA-15933)
 * Fix empty/null json string representation (CASSANDRA-15896)
 * 3.x fails to start if commit log has range tombstones from a column which is also deleted (CASSANDRA-15970)
 * Handle difference in timestamp precision between java8 and java11 in LogFIle.java (CASSANDRA-16050)
Merged from 2.2:
 * Fix CQL parsing of collections when the column type is reversed (CASSANDRA-15814)
Merged from 2.1:
 * Only allow strings to be passed to JMX authentication (CASSANDRA-16077)

3.11.7
 * Fix cqlsh output when fetching all rows in batch mode (CASSANDRA-15905)
 * Upgrade Jackson to 2.9.10 (CASSANDRA-15867)
 * Fix CQL formatting of read command restrictions for slow query log (CASSANDRA-15503)
 * Allow sstableloader to use SSL on the native port (CASSANDRA-14904)
Merged from 3.0:
 * Backport CASSANDRA-12189: escape string literals (CASSANDRA-15948)
 * Avoid hinted handoff per-host throttle being arounded to 0 in large cluster (CASSANDRA-15859)
 * Avoid emitting empty range tombstones from RangeTombstoneList (CASSANDRA-15924)
 * Avoid thread starvation, and improve compare-and-swap performance, in the slab allocators (CASSANDRA-15922)
 * Add token to tombstone warning and error messages (CASSANDRA-15890)
 * Fixed range read concurrency factor computation and capped as 10 times tpc cores (CASSANDRA-15752)
 * Catch exception on bootstrap resume and init native transport (CASSANDRA-15863)
 * Fix replica-side filtering returning stale data with CL > ONE (CASSANDRA-8272, CASSANDRA-8273)
 * Fix duplicated row on 2.x upgrades when multi-rows range tombstones interact with collection ones (CASSANDRA-15805)
 * Rely on snapshotted session infos on StreamResultFuture.maybeComplete to avoid race conditions (CASSANDRA-15667)
 * EmptyType doesn't override writeValue so could attempt to write bytes when expected not to (CASSANDRA-15790)
 * Fix index queries on partition key columns when some partitions contains only static data (CASSANDRA-13666)
 * Avoid creating duplicate rows during major upgrades (CASSANDRA-15789)
 * liveDiskSpaceUsed and totalDiskSpaceUsed get corrupted if IndexSummaryRedistribution gets interrupted (CASSANDRA-15674)
 * Fix Debian init start/stop (CASSANDRA-15770)
 * Fix infinite loop on index query paging in tables with clustering (CASSANDRA-14242)
 * Fix chunk index overflow due to large sstable with small chunk length (CASSANDRA-15595)
 * Allow selecting static column only when querying static index (CASSANDRA-14242)
 * cqlsh return non-zero status when STDIN CQL fails (CASSANDRA-15623)
 * Don't skip sstables in slice queries based only on local min/max/deletion timestamp (CASSANDRA-15690)
 * Memtable memory allocations may deadlock (CASSANDRA-15367)
 * Run evictFromMembership in GossipStage (CASSANDRA-15592)
Merged from 2.2:
 * Fix nomenclature of allow and deny lists (CASSANDRA-15862)
 * Remove generated files from source artifact (CASSANDRA-15849)
 * Remove duplicated tools binaries from tarballs (CASSANDRA-15768)
 * Duplicate results with DISTINCT queries in mixed mode (CASSANDRA-15501)
 * Disable JMX rebinding (CASSANDRA-15653)
Merged from 2.1:
 * Fix writing of snapshot manifest when the table has table-backed secondary indexes (CASSANDRA-10968)
 * Fix parse error in cqlsh COPY FROM and formatting for map of blobs (CASSANDRA-15679)
 * Fix Commit log replays when static column clustering keys are collections (CASSANDRA-14365)
 * Fix Red Hat init script on newer systemd versions (CASSANDRA-15273)
 * Allow EXTRA_CLASSPATH to work on tar/source installations (CASSANDRA-15567)


3.11.6
 * Fix bad UDT sstable metadata serialization headers written by C* 3.0 on upgrade and in sstablescrub (CASSANDRA-15035)
 * Fix nodetool compactionstats showing extra pending task for TWCS - patch implemented (CASSANDRA-15409)
 * Fix SELECT JSON formatting for the "duration" type (CASSANDRA-15075)
 * Fix LegacyLayout to have same behavior as 2.x when handling unknown column names (CASSANDRA-15081)
 * Update nodetool help stop output (CASSANDRA-15401)
Merged from 3.0:
 * Run in-jvm upgrade dtests in circleci (CASSANDRA-15506)
 * Include updates to static column in mutation size calculations (CASSANDRA-15293)
 * Fix point-in-time recoevery ignoring timestamp of updates to static columns (CASSANDRA-15292)
 * GC logs are also put under $CASSANDRA_LOG_DIR (CASSANDRA-14306)
 * Fix sstabledump's position key value when partitions have multiple rows (CASSANDRA-14721)
 * Avoid over-scanning data directories in LogFile.verify() (CASSANDRA-15364)
 * Bump generations and document changes to system_distributed and system_traces in 3.0, 3.11
   (CASSANDRA-15441)
 * Fix system_traces creation timestamp; optimise system keyspace upgrades (CASSANDRA-15398)
 * Fix various data directory prefix matching issues (CASSANDRA-13974)
 * Minimize clustering values in metadata collector (CASSANDRA-15400)
 * Avoid over-trimming of results in mixed mode clusters (CASSANDRA-15405)
 * validate value sizes in LegacyLayout (CASSANDRA-15373)
 * Ensure that tracing doesn't break connections in 3.x/4.0 mixed mode by default (CASSANDRA-15385)
 * Make sure index summary redistribution does not start when compactions are paused (CASSANDRA-15265)
 * Ensure legacy rows have primary key livenessinfo when they contain illegal cells (CASSANDRA-15365)
 * Fix race condition when setting bootstrap flags (CASSANDRA-14878)
 * Fix NativeLibrary.tryOpenDirectory callers for Windows (CASSANDRA-15426)
Merged from 2.2:
 * Fix SELECT JSON output for empty blobs (CASSANDRA-15435)
 * In-JVM DTest: Set correct internode message version for upgrade test (CASSANDRA-15371)
 * In-JVM DTest: Support NodeTool in dtest (CASSANDRA-15429)
 * Fix NativeLibrary.tryOpenDirectory callers for Windows (CASSANDRA-15426)


3.11.5
 * Fix SASI non-literal string comparisons (range operators) (CASSANDRA-15169)
 * Make sure user defined compaction transactions are always closed (CASSANDRA-15123)
 * Fix cassandra-env.sh to use $CASSANDRA_CONF to find cassandra-jaas.config (CASSANDRA-14305)
 * Fixed nodetool cfstats printing index name twice (CASSANDRA-14903)
 * Add flag to disable SASI indexes, and warnings on creation (CASSANDRA-14866)
Merged from 3.0:
 * Add ability to cap max negotiable protocol version (CASSANDRA-15193)
 * Gossip tokens on startup if available (CASSANDRA-15335)
 * Fix resource leak in CompressedSequentialWriter (CASSANDRA-15340)
 * Fix bad merge that reverted CASSANDRA-14993 (CASSANDRA-15289)
 * Fix LegacyLayout RangeTombstoneList IndexOutOfBoundsException when upgrading and RangeTombstone bounds are asymmetric (CASSANDRA-15172)
 * Fix NPE when using allocate_tokens_for_keyspace on new DC/rack (CASSANDRA-14952)
 * Filter sstables earlier when running cleanup (CASSANDRA-15100)
 * Use mean row count instead of mean column count for index selectivity calculation (CASSANDRA-15259)
 * Avoid updating unchanged gossip states (CASSANDRA-15097)
 * Prevent recreation of previously dropped columns with a different kind (CASSANDRA-14948)
 * Prevent client requests from blocking on executor task queue (CASSANDRA-15013)
 * Toughen up column drop/recreate type validations (CASSANDRA-15204)
 * LegacyLayout should handle paging states that cross a collection column (CASSANDRA-15201)
 * Prevent RuntimeException when username or password is empty/null (CASSANDRA-15198)
 * Multiget thrift query returns null records after digest mismatch (CASSANDRA-14812)
 * Skipping illegal legacy cells can break reverse iteration of indexed partitions (CASSANDRA-15178)
 * Handle paging states serialized with a different version than the session's (CASSANDRA-15176)
 * Throw IOE instead of asserting on unsupporter peer versions (CASSANDRA-15066)
 * Update token metadata when handling MOVING/REMOVING_TOKEN events (CASSANDRA-15120)
 * Add ability to customize cassandra log directory using $CASSANDRA_LOG_DIR (CASSANDRA-15090)
 * Skip cells with illegal column names when reading legacy sstables (CASSANDRA-15086)
 * Fix assorted gossip races and add related runtime checks (CASSANDRA-15059)
 * Fix mixed mode partition range scans with limit (CASSANDRA-15072)
 * cassandra-stress works with frozen collections: list and set (CASSANDRA-14907)
 * Fix handling FS errors on writing and reading flat files - LogTransaction and hints (CASSANDRA-15053)
 * Avoid double closing the iterator to avoid overcounting the number of requests (CASSANDRA-15058)
 * Improve `nodetool status -r` speed (CASSANDRA-14847)
 * Improve merkle tree size and time on heap (CASSANDRA-14096)
 * Add missing commands to nodetool_completion (CASSANDRA-14916)
 * Anti-compaction temporarily corrupts sstable state for readers (CASSANDRA-15004)
Merged from 2.2:
 * Catch non-IOException in FileUtils.close to make sure that all resources are closed (CASSANDRA-15225)
 * Handle exceptions during authentication/authorization (CASSANDRA-15041)
 * Support cross version messaging in in-jvm upgrade dtests (CASSANDRA-15078)
 * Fix index summary redistribution cancellation (CASSANDRA-15045)
 * Refactor Circle CI configuration (CASSANDRA-14806)
 * Fixing invalid CQL in security documentation (CASSANDRA-15020)
 * Multi-version in-JVM dtests (CASSANDRA-14937)
 * Allow instance class loaders to be garbage collected for inJVM dtest (CASSANDRA-15170)
 * Add support for network topology and query tracing for inJVM dtest (CASSANDRA-15319)


3.11.4
 * Make stop-server.bat wait for Cassandra to terminate (CASSANDRA-14829)
 * Correct sstable sorting for garbagecollect and levelled compaction (CASSANDRA-14870)
Merged from 3.0:
 * Severe concurrency issues in STCS,DTCS,TWCS,TMD.Topology,TypeParser
 * Add a script to make running the cqlsh tests in cassandra repo easier (CASSANDRA-14951)
 * If SizeEstimatesRecorder misses a 'onDropTable' notification, the size_estimates table will never be cleared for that table. (CASSANDRA-14905)
 * Counters fail to increment in 2.1/2.2 to 3.X mixed version clusters (CASSANDRA-14958)
 * Streaming needs to synchronise access to LifecycleTransaction (CASSANDRA-14554)
 * Fix cassandra-stress write hang with default options (CASSANDRA-14616)
 * Differentiate between slices and RTs when decoding legacy bounds (CASSANDRA-14919)
 * Netty epoll IOExceptions caused by unclean client disconnects being logged at INFO (CASSANDRA-14909)
 * Unfiltered.isEmpty conflicts with Row extends AbstractCollection.isEmpty (CASSANDRA-14588)
 * RangeTombstoneList doesn't properly clean up mergeable or superseded rts in some cases (CASSANDRA-14894)
 * Fix handling of collection tombstones for dropped columns from legacy sstables (CASSANDRA-14912)
 * Throw exception if Columns serialized subset encode more columns than possible (CASSANDRA-14591)
 * Drop/add column name with different Kind can result in corruption (CASSANDRA-14843)
 * Fix missing rows when reading 2.1 SSTables with static columns in 3.0 (CASSANDRA-14873)
 * Move TWCS message 'No compaction necessary for bucket size' to Trace level (CASSANDRA-14884)
 * Sstable min/max metadata can cause data loss (CASSANDRA-14861)
 * Dropped columns can cause reverse sstable iteration to return prematurely (CASSANDRA-14838)
 * Legacy sstables with  multi block range tombstones create invalid bound sequences (CASSANDRA-14823)
 * Expand range tombstone validation checks to multiple interim request stages (CASSANDRA-14824)
 * Reverse order reads can return incomplete results (CASSANDRA-14803)
 * Avoid calling iter.next() in a loop when notifying indexers about range tombstones (CASSANDRA-14794)
 * Fix purging semi-expired RT boundaries in reversed iterators (CASSANDRA-14672)
 * DESC order reads can fail to return the last Unfiltered in the partition (CASSANDRA-14766)
 * Fix corrupted collection deletions for dropped columns in 3.0 <-> 2.{1,2} messages (CASSANDRA-14568)
 * Fix corrupted static collection deletions in 3.0 <-> 2.{1,2} messages (CASSANDRA-14568)
 * Handle failures in parallelAllSSTableOperation (cleanup/upgradesstables/etc) (CASSANDRA-14657)
 * Improve TokenMetaData cache populating performance avoid long locking (CASSANDRA-14660)
 * Backport: Flush netty client messages immediately (not by default) (CASSANDRA-13651)
 * Fix static column order for SELECT * wildcard queries (CASSANDRA-14638)
 * sstableloader should use discovered broadcast address to connect intra-cluster (CASSANDRA-14522)
 * Fix reading columns with non-UTF names from schema (CASSANDRA-14468)
Merged from 2.2:
 * CircleCI docker image should bake in more dependencies (CASSANDRA-14985)
 * Don't enable client transports when bootstrap is pending (CASSANDRA-14525)
 * MigrationManager attempts to pull schema from different major version nodes (CASSANDRA-14928)
 * Fix incorrect cqlsh results when selecting same columns multiple times (CASSANDRA-13262)
 * Returns null instead of NaN or Infinity in JSON strings (CASSANDRA-14377)
Merged from 2.1:
 * Paged Range Slice queries with DISTINCT can drop rows from results (CASSANDRA-14956)
 * Update release checksum algorithms to SHA-256, SHA-512 (CASSANDRA-14970)


3.11.3
 * Validate supported column type with SASI analyzer (CASSANDRA-13669)
 * Remove BTree.Builder Recycler to reduce memory usage (CASSANDRA-13929)
 * Reduce nodetool GC thread count (CASSANDRA-14475)
 * Fix New SASI view creation during Index Redistribution (CASSANDRA-14055)
 * Remove string formatting lines from BufferPool hot path (CASSANDRA-14416)
 * Update metrics to 3.1.5 (CASSANDRA-12924)
 * Detect OpenJDK jvm type and architecture (CASSANDRA-12793)
 * Don't use guava collections in the non-system keyspace jmx attributes (CASSANDRA-12271)
 * Allow existing nodes to use all peers in shadow round (CASSANDRA-13851)
 * Fix cqlsh to read connection.ssl cqlshrc option again (CASSANDRA-14299)
 * Downgrade log level to trace for CommitLogSegmentManager (CASSANDRA-14370)
 * CQL fromJson(null) throws NullPointerException (CASSANDRA-13891)
 * Serialize empty buffer as empty string for json output format (CASSANDRA-14245)
 * Allow logging implementation to be interchanged for embedded testing (CASSANDRA-13396)
 * SASI tokenizer for simple delimiter based entries (CASSANDRA-14247)
 * Fix Loss of digits when doing CAST from varint/bigint to decimal (CASSANDRA-14170)
 * RateBasedBackPressure unnecessarily invokes a lock on the Guava RateLimiter (CASSANDRA-14163)
 * Fix wildcard GROUP BY queries (CASSANDRA-14209)
Merged from 3.0:
 * Fix corrupted static collection deletions in 3.0 -> 2.{1,2} messages (CASSANDRA-14568)
 * Fix potential IndexOutOfBoundsException with counters (CASSANDRA-14167)
 * Always close RT markers returned by ReadCommand#executeLocally() (CASSANDRA-14515)
 * Reverse order queries with range tombstones can cause data loss (CASSANDRA-14513)
 * Fix regression of lagging commitlog flush log message (CASSANDRA-14451)
 * Add Missing dependencies in pom-all (CASSANDRA-14422)
 * Cleanup StartupClusterConnectivityChecker and PING Verb (CASSANDRA-14447)
 * Fix deprecated repair error notifications from 3.x clusters to legacy JMX clients (CASSANDRA-13121)
 * Cassandra not starting when using enhanced startup scripts in windows (CASSANDRA-14418)
 * Fix progress stats and units in compactionstats (CASSANDRA-12244)
 * Better handle missing partition columns in system_schema.columns (CASSANDRA-14379)
 * Delay hints store excise by write timeout to avoid race with decommission (CASSANDRA-13740)
 * Deprecate background repair and probablistic read_repair_chance table options
   (CASSANDRA-13910)
 * Add missed CQL keywords to documentation (CASSANDRA-14359)
 * Fix unbounded validation compactions on repair / revert CASSANDRA-13797 (CASSANDRA-14332)
 * Avoid deadlock when running nodetool refresh before node is fully up (CASSANDRA-14310)
 * Handle all exceptions when opening sstables (CASSANDRA-14202)
 * Handle incompletely written hint descriptors during startup (CASSANDRA-14080)
 * Handle repeat open bound from SRP in read repair (CASSANDRA-14330)
 * Respect max hint window when hinting for LWT (CASSANDRA-14215)
 * Adding missing WriteType enum values to v3, v4, and v5 spec (CASSANDRA-13697)
 * Don't regenerate bloomfilter and summaries on startup (CASSANDRA-11163)
 * Fix NPE when performing comparison against a null frozen in LWT (CASSANDRA-14087)
 * Log when SSTables are deleted (CASSANDRA-14302)
 * Fix batch commitlog sync regression (CASSANDRA-14292)
 * Write to pending endpoint when view replica is also base replica (CASSANDRA-14251)
 * Chain commit log marker potential performance regression in batch commit mode (CASSANDRA-14194)
 * Fully utilise specified compaction threads (CASSANDRA-14210)
 * Pre-create deletion log records to finish compactions quicker (CASSANDRA-12763)
Merged from 2.2:
 * Fix bug that prevented compaction of SSTables after full repairs (CASSANDRA-14423)
 * Incorrect counting of pending messages in OutboundTcpConnection (CASSANDRA-11551)
 * Fix compaction failure caused by reading un-flushed data (CASSANDRA-12743)
 * Use Bounds instead of Range for sstables in anticompaction (CASSANDRA-14411)
 * Fix JSON queries with IN restrictions and ORDER BY clause (CASSANDRA-14286)
 * Backport circleci yaml (CASSANDRA-14240)
Merged from 2.1:
 * Check checksum before decompressing data (CASSANDRA-14284)
 * CVE-2017-5929 Security vulnerability in Logback warning in NEWS.txt (CASSANDRA-14183)


3.11.2
 * Fix ReadCommandTest (CASSANDRA-14234)
 * Remove trailing period from latency reports at keyspace level (CASSANDRA-14233)
 * Backport CASSANDRA-13080: Use new token allocation for non bootstrap case as well (CASSANDRA-14212)
 * Remove dependencies on JVM internal classes from JMXServerUtils (CASSANDRA-14173) 
 * Add DEFAULT, UNSET, MBEAN and MBEANS to `ReservedKeywords` (CASSANDRA-14205)
 * Add Unittest for schema migration fix (CASSANDRA-14140)
 * Print correct snitch info from nodetool describecluster (CASSANDRA-13528)
 * Close socket on error during connect on OutboundTcpConnection (CASSANDRA-9630)
 * Enable CDC unittest (CASSANDRA-14141)
 * Acquire read lock before accessing CompactionStrategyManager fields (CASSANDRA-14139)
 * Split CommitLogStressTest to avoid timeout (CASSANDRA-14143)
 * Avoid invalidating disk boundaries unnecessarily (CASSANDRA-14083)
 * Avoid exposing compaction strategy index externally (CASSANDRA-14082)
 * Prevent continuous schema exchange between 3.0 and 3.11 nodes (CASSANDRA-14109)
 * Fix imbalanced disks when replacing node with same address with JBOD (CASSANDRA-14084)
 * Reload compaction strategies when disk boundaries are invalidated (CASSANDRA-13948)
 * Remove OpenJDK log warning (CASSANDRA-13916)
 * Prevent compaction strategies from looping indefinitely (CASSANDRA-14079)
 * Cache disk boundaries (CASSANDRA-13215)
 * Add asm jar to build.xml for maven builds (CASSANDRA-11193)
 * Round buffer size to powers of 2 for the chunk cache (CASSANDRA-13897)
 * Update jackson JSON jars (CASSANDRA-13949)
 * Avoid locks when checking LCS fanout and if we should defrag (CASSANDRA-13930)
 * Correctly count range tombstones in traces and tombstone thresholds (CASSANDRA-8527)
Merged from 3.0:
 * Add MinGW uname check to start scripts (CASSANDRA-12840)
 * Use the correct digest file and reload sstable metadata in nodetool verify (CASSANDRA-14217)
 * Handle failure when mutating repaired status in Verifier (CASSANDRA-13933)
 * Set encoding for javadoc generation (CASSANDRA-14154)
 * Fix index target computation for dense composite tables with dropped compact storage (CASSANDRA-14104)
 * Improve commit log chain marker updating (CASSANDRA-14108)
 * Extra range tombstone bound creates double rows (CASSANDRA-14008)
 * Fix SStable ordering by max timestamp in SinglePartitionReadCommand (CASSANDRA-14010)
 * Accept role names containing forward-slash (CASSANDRA-14088)
 * Optimize CRC check chance probability calculations (CASSANDRA-14094)
 * Fix cleanup on keyspace with no replicas (CASSANDRA-13526)
 * Fix updating base table rows with TTL not removing view entries (CASSANDRA-14071)
 * Reduce garbage created by DynamicSnitch (CASSANDRA-14091)
 * More frequent commitlog chained markers (CASSANDRA-13987)
 * Fix serialized size of DataLimits (CASSANDRA-14057)
 * Add flag to allow dropping oversized read repair mutations (CASSANDRA-13975)
 * Fix SSTableLoader logger message (CASSANDRA-14003)
 * Fix repair race that caused gossip to block (CASSANDRA-13849)
 * Tracing interferes with digest requests when using RandomPartitioner (CASSANDRA-13964)
 * Add flag to disable materialized views, and warnings on creation (CASSANDRA-13959)
 * Don't let user drop or generally break tables in system_distributed (CASSANDRA-13813)
 * Provide a JMX call to sync schema with local storage (CASSANDRA-13954)
 * Mishandling of cells for removed/dropped columns when reading legacy files (CASSANDRA-13939)
 * Deserialise sstable metadata in nodetool verify (CASSANDRA-13922)
Merged from 2.2:
 * Fix the inspectJvmOptions startup check (CASSANDRA-14112)
 * Fix race that prevents submitting compaction for a table when executor is full (CASSANDRA-13801)
 * Rely on the JVM to handle OutOfMemoryErrors (CASSANDRA-13006)
 * Grab refs during scrub/index redistribution/cleanup (CASSANDRA-13873)
Merged from 2.1:
 * Protect against overflow of local expiration time (CASSANDRA-14092)
 * RPM package spec: fix permissions for installed jars and config files (CASSANDRA-14181)
 * More PEP8 compiance for cqlsh (CASSANDRA-14021)


3.11.1
 * Fix the computation of cdc_total_space_in_mb for exabyte filesystems (CASSANDRA-13808)
 * AbstractTokenTreeBuilder#serializedSize returns wrong value when there is a single leaf and overflow collisions (CASSANDRA-13869)
 * Add a compaction option to TWCS to ignore sstables overlapping checks (CASSANDRA-13418)
 * BTree.Builder memory leak (CASSANDRA-13754)
 * Revert CASSANDRA-10368 of supporting non-pk column filtering due to correctness (CASSANDRA-13798)
 * Add a skip read validation flag to cassandra-stress (CASSANDRA-13772)
 * Fix cassandra-stress hang issues when an error during cluster connection happens (CASSANDRA-12938)
 * Better bootstrap failure message when blocked by (potential) range movement (CASSANDRA-13744)
 * "ignore" option is ignored in sstableloader (CASSANDRA-13721)
 * Deadlock in AbstractCommitLogSegmentManager (CASSANDRA-13652)
 * Duplicate the buffer before passing it to analyser in SASI operation (CASSANDRA-13512)
 * Properly evict pstmts from prepared statements cache (CASSANDRA-13641)
Merged from 3.0:
 * Improve TRUNCATE performance (CASSANDRA-13909)
 * Implement short read protection on partition boundaries (CASSANDRA-13595)
 * Fix ISE thrown by UPI.Serializer.hasNext() for some SELECT queries (CASSANDRA-13911)
 * Filter header only commit logs before recovery (CASSANDRA-13918)
 * AssertionError prepending to a list (CASSANDRA-13149)
 * Fix support for SuperColumn tables (CASSANDRA-12373)
 * Handle limit correctly on tables with strict liveness (CASSANDRA-13883)
 * Fix missing original update in TriggerExecutor (CASSANDRA-13894)
 * Remove non-rpc-ready nodes from counter leader candidates (CASSANDRA-13043)
 * Improve short read protection performance (CASSANDRA-13794)
 * Fix sstable reader to support range-tombstone-marker for multi-slices (CASSANDRA-13787)
 * Fix short read protection for tables with no clustering columns (CASSANDRA-13880)
 * Make isBuilt volatile in PartitionUpdate (CASSANDRA-13619)
 * Prevent integer overflow of timestamps in CellTest and RowsTest (CASSANDRA-13866)
 * Fix counter application order in short read protection (CASSANDRA-12872)
 * Don't block RepairJob execution on validation futures (CASSANDRA-13797)
 * Wait for all management tasks to complete before shutting down CLSM (CASSANDRA-13123)
 * INSERT statement fails when Tuple type is used as clustering column with default DESC order (CASSANDRA-13717)
 * Fix pending view mutations handling and cleanup batchlog when there are local and remote paired mutations (CASSANDRA-13069)
 * Improve config validation and documentation on overflow and NPE (CASSANDRA-13622)
 * Range deletes in a CAS batch are ignored (CASSANDRA-13655)
 * Avoid assertion error when IndexSummary > 2G (CASSANDRA-12014)
 * Change repair midpoint logging for tiny ranges (CASSANDRA-13603)
 * Better handle corrupt final commitlog segment (CASSANDRA-11995)
 * StreamingHistogram is not thread safe (CASSANDRA-13756)
 * Fix MV timestamp issues (CASSANDRA-11500)
 * Better tolerate improperly formatted bcrypt hashes (CASSANDRA-13626)
 * Fix race condition in read command serialization (CASSANDRA-13363)
 * Fix AssertionError in short read protection (CASSANDRA-13747)
 * Don't skip corrupted sstables on startup (CASSANDRA-13620)
 * Fix the merging of cells with different user type versions (CASSANDRA-13776)
 * Copy session properties on cqlsh.py do_login (CASSANDRA-13640)
 * Potential AssertionError during ReadRepair of range tombstone and partition deletions (CASSANDRA-13719)
 * Don't let stress write warmup data if n=0 (CASSANDRA-13773)
 * Gossip thread slows down when using batch commit log (CASSANDRA-12966)
 * Randomize batchlog endpoint selection with only 1 or 2 racks (CASSANDRA-12884)
 * Fix digest calculation for counter cells (CASSANDRA-13750)
 * Fix ColumnDefinition.cellValueType() for non-frozen collection and change SSTabledump to use type.toJSONString() (CASSANDRA-13573)
 * Skip materialized view addition if the base table doesn't exist (CASSANDRA-13737)
 * Drop table should remove corresponding entries in dropped_columns table (CASSANDRA-13730)
 * Log warn message until legacy auth tables have been migrated (CASSANDRA-13371)
 * Fix incorrect [2.1 <- 3.0] serialization of counter cells created in 2.0 (CASSANDRA-13691)
 * Fix invalid writetime for null cells (CASSANDRA-13711)
 * Fix ALTER TABLE statement to atomically propagate changes to the table and its MVs (CASSANDRA-12952)
 * Fixed ambiguous output of nodetool tablestats command (CASSANDRA-13722)
 * Fix Digest mismatch Exception if hints file has UnknownColumnFamily (CASSANDRA-13696)
 * Purge tombstones created by expired cells (CASSANDRA-13643)
 * Make concat work with iterators that have different subsets of columns (CASSANDRA-13482)
 * Set test.runners based on cores and memory size (CASSANDRA-13078)
 * Allow different NUMACTL_ARGS to be passed in (CASSANDRA-13557)
 * Allow native function calls in CQLSSTableWriter (CASSANDRA-12606)
 * Fix secondary index queries on COMPACT tables (CASSANDRA-13627)
 * Nodetool listsnapshots output is missing a newline, if there are no snapshots (CASSANDRA-13568)
 * sstabledump reports incorrect usage for argument order (CASSANDRA-13532)
Merged from 2.2:
 * Safely handle empty buffers when outputting to JSON (CASSANDRA-13868)
 * Copy session properties on cqlsh.py do_login (CASSANDRA-13847)
 * Fix load over calculated issue in IndexSummaryRedistribution (CASSANDRA-13738)
 * Fix compaction and flush exception not captured (CASSANDRA-13833)
 * Uncaught exceptions in Netty pipeline (CASSANDRA-13649)
 * Prevent integer overflow on exabyte filesystems (CASSANDRA-13067)
 * Fix queries with LIMIT and filtering on clustering columns (CASSANDRA-11223)
 * Fix potential NPE when resume bootstrap fails (CASSANDRA-13272)
 * Fix toJSONString for the UDT, tuple and collection types (CASSANDRA-13592)
 * Fix nested Tuples/UDTs validation (CASSANDRA-13646)
Merged from 2.1:
 * Clone HeartBeatState when building gossip messages. Make its generation/version volatile (CASSANDRA-13700)


3.11.0
 * Allow native function calls in CQLSSTableWriter (CASSANDRA-12606)
 * Replace string comparison with regex/number checks in MessagingService test (CASSANDRA-13216)
 * Fix formatting of duration columns in CQLSH (CASSANDRA-13549)
 * Fix the problem with duplicated rows when using paging with SASI (CASSANDRA-13302)
 * Allow CONTAINS statements filtering on the partition key and it’s parts (CASSANDRA-13275)
 * Fall back to even ranges calculation in clusters with vnodes when tokens are distributed unevenly (CASSANDRA-13229)
 * Fix duration type validation to prevent overflow (CASSANDRA-13218)
 * Forbid unsupported creation of SASI indexes over partition key columns (CASSANDRA-13228)
 * Reject multiple values for a key in CQL grammar. (CASSANDRA-13369)
 * UDA fails without input rows (CASSANDRA-13399)
 * Fix compaction-stress by using daemonInitialization (CASSANDRA-13188)
 * V5 protocol flags decoding broken (CASSANDRA-13443)
 * Use write lock not read lock for removing sstables from compaction strategies. (CASSANDRA-13422)
 * Use corePoolSize equal to maxPoolSize in JMXEnabledThreadPoolExecutors (CASSANDRA-13329)
 * Avoid rebuilding SASI indexes containing no values (CASSANDRA-12962)
 * Add charset to Analyser input stream (CASSANDRA-13151)
 * Fix testLimitSSTables flake caused by concurrent flush (CASSANDRA-12820)
 * cdc column addition strikes again (CASSANDRA-13382)
 * Fix static column indexes (CASSANDRA-13277)
 * DataOutputBuffer.asNewBuffer broken (CASSANDRA-13298)
 * unittest CipherFactoryTest failed on MacOS (CASSANDRA-13370)
 * Forbid SELECT restrictions and CREATE INDEX over non-frozen UDT columns (CASSANDRA-13247)
 * Default logging we ship will incorrectly print "?:?" for "%F:%L" pattern (CASSANDRA-13317)
 * Possible AssertionError in UnfilteredRowIteratorWithLowerBound (CASSANDRA-13366)
 * Support unaligned memory access for AArch64 (CASSANDRA-13326)
 * Improve SASI range iterator efficiency on intersection with an empty range (CASSANDRA-12915).
 * Fix equality comparisons of columns using the duration type (CASSANDRA-13174)
 * Obfuscate password in stress-graphs (CASSANDRA-12233)
 * Move to FastThreadLocalThread and FastThreadLocal (CASSANDRA-13034)
 * nodetool stopdaemon errors out (CASSANDRA-13030)
 * Tables in system_distributed should not use gcgs of 0 (CASSANDRA-12954)
 * Fix primary index calculation for SASI (CASSANDRA-12910)
 * More fixes to the TokenAllocator (CASSANDRA-12990)
 * NoReplicationTokenAllocator should work with zero replication factor (CASSANDRA-12983)
 * Address message coalescing regression (CASSANDRA-12676)
 * Delete illegal character from StandardTokenizerImpl.jflex (CASSANDRA-13417)
 * Fix cqlsh automatic protocol downgrade regression (CASSANDRA-13307)
 * Tracing payload not passed from QueryMessage to tracing session (CASSANDRA-12835)
Merged from 3.0:
 * Ensure int overflow doesn't occur when calculating large partition warning size (CASSANDRA-13172)
 * Ensure consistent view of partition columns between coordinator and replica in ColumnFilter (CASSANDRA-13004)
 * Failed unregistering mbean during drop keyspace (CASSANDRA-13346)
 * nodetool scrub/cleanup/upgradesstables exit code is wrong (CASSANDRA-13542)
 * Fix the reported number of sstable data files accessed per read (CASSANDRA-13120)
 * Fix schema digest mismatch during rolling upgrades from versions before 3.0.12 (CASSANDRA-13559)
 * Upgrade JNA version to 4.4.0 (CASSANDRA-13072)
 * Interned ColumnIdentifiers should use minimal ByteBuffers (CASSANDRA-13533)
 * ReverseIndexedReader may drop rows during 2.1 to 3.0 upgrade (CASSANDRA-13525)
 * Fix repair process violating start/end token limits for small ranges (CASSANDRA-13052)
 * Add storage port options to sstableloader (CASSANDRA-13518)
 * Properly handle quoted index names in cqlsh DESCRIBE output (CASSANDRA-12847)
 * Avoid reading static row twice from old format sstables (CASSANDRA-13236)
 * Fix NPE in StorageService.excise() (CASSANDRA-13163)
 * Expire OutboundTcpConnection messages by a single Thread (CASSANDRA-13265)
 * Fail repair if insufficient responses received (CASSANDRA-13397)
 * Fix SSTableLoader fail when the loaded table contains dropped columns (CASSANDRA-13276)
 * Avoid name clashes in CassandraIndexTest (CASSANDRA-13427)
 * Handling partially written hint files (CASSANDRA-12728)
 * Interrupt replaying hints on decommission (CASSANDRA-13308)
 * Handling partially written hint files (CASSANDRA-12728)
 * Fix NPE issue in StorageService (CASSANDRA-13060)
 * Make reading of range tombstones more reliable (CASSANDRA-12811)
 * Fix startup problems due to schema tables not completely flushed (CASSANDRA-12213)
 * Fix view builder bug that can filter out data on restart (CASSANDRA-13405)
 * Fix 2i page size calculation when there are no regular columns (CASSANDRA-13400)
 * Fix the conversion of 2.X expired rows without regular column data (CASSANDRA-13395)
 * Fix hint delivery when using ext+internal IPs with prefer_local enabled (CASSANDRA-13020)
 * Fix possible NPE on upgrade to 3.0/3.X in case of IO errors (CASSANDRA-13389)
 * Legacy deserializer can create empty range tombstones (CASSANDRA-13341)
 * Legacy caching options can prevent 3.0 upgrade (CASSANDRA-13384)
 * Use the Kernel32 library to retrieve the PID on Windows and fix startup checks (CASSANDRA-13333)
 * Fix code to not exchange schema across major versions (CASSANDRA-13274)
 * Dropping column results in "corrupt" SSTable (CASSANDRA-13337)
 * Bugs handling range tombstones in the sstable iterators (CASSANDRA-13340)
 * Fix CONTAINS filtering for null collections (CASSANDRA-13246)
 * Applying: Use a unique metric reservoir per test run when using Cassandra-wide metrics residing in MBeans (CASSANDRA-13216)
 * Propagate row deletions in 2i tables on upgrade (CASSANDRA-13320)
 * Slice.isEmpty() returns false for some empty slices (CASSANDRA-13305)
 * Add formatted row output to assertEmpty in CQL Tester (CASSANDRA-13238)
 * Prevent data loss on upgrade 2.1 - 3.0 by adding component separator to LogRecord absolute path (CASSANDRA-13294)
 * Improve testing on macOS by eliminating sigar logging (CASSANDRA-13233)
 * Cqlsh copy-from should error out when csv contains invalid data for collections (CASSANDRA-13071)
 * Fix "multiple versions of ant detected..." when running ant test (CASSANDRA-13232)
 * Coalescing strategy sleeps too much (CASSANDRA-13090)
 * Faster StreamingHistogram (CASSANDRA-13038)
 * Legacy deserializer can create unexpected boundary range tombstones (CASSANDRA-13237)
 * Remove unnecessary assertion from AntiCompactionTest (CASSANDRA-13070)
 * Fix cqlsh COPY for dates before 1900 (CASSANDRA-13185)
 * Use keyspace replication settings on system.size_estimates table (CASSANDRA-9639)
 * Add vm.max_map_count StartupCheck (CASSANDRA-13008)
 * Hint related logging should include the IP address of the destination in addition to
   host ID (CASSANDRA-13205)
 * Reloading logback.xml does not work (CASSANDRA-13173)
 * Lightweight transactions temporarily fail after upgrade from 2.1 to 3.0 (CASSANDRA-13109)
 * Duplicate rows after upgrading from 2.1.16 to 3.0.10/3.9 (CASSANDRA-13125)
 * Fix UPDATE queries with empty IN restrictions (CASSANDRA-13152)
 * Fix handling of partition with partition-level deletion plus
   live rows in sstabledump (CASSANDRA-13177)
 * Provide user workaround when system_schema.columns does not contain entries
   for a table that's in system_schema.tables (CASSANDRA-13180)
 * Nodetool upgradesstables/scrub/compact ignores system tables (CASSANDRA-13410)
 * Fix schema version calculation for rolling upgrades (CASSANDRA-13441)
Merged from 2.2:
 * Nodes started with join_ring=False should be able to serve requests when authentication is enabled (CASSANDRA-11381)
 * cqlsh COPY FROM: increment error count only for failures, not for attempts (CASSANDRA-13209)
 * Avoid starting gossiper in RemoveTest (CASSANDRA-13407)
 * Fix weightedSize() for row-cache reported by JMX and NodeTool (CASSANDRA-13393)
 * Fix JVM metric names (CASSANDRA-13103)
 * Honor truststore-password parameter in cassandra-stress (CASSANDRA-12773)
 * Discard in-flight shadow round responses (CASSANDRA-12653)
 * Don't anti-compact repaired data to avoid inconsistencies (CASSANDRA-13153)
 * Wrong logger name in AnticompactionTask (CASSANDRA-13343)
 * Commitlog replay may fail if last mutation is within 4 bytes of end of segment (CASSANDRA-13282)
 * Fix queries updating multiple time the same list (CASSANDRA-13130)
 * Fix GRANT/REVOKE when keyspace isn't specified (CASSANDRA-13053)
 * Fix flaky LongLeveledCompactionStrategyTest (CASSANDRA-12202)
 * Fix failing COPY TO STDOUT (CASSANDRA-12497)
 * Fix ColumnCounter::countAll behaviour for reverse queries (CASSANDRA-13222)
 * Exceptions encountered calling getSeeds() breaks OTC thread (CASSANDRA-13018)
 * Fix negative mean latency metric (CASSANDRA-12876)
 * Use only one file pointer when creating commitlog segments (CASSANDRA-12539)
Merged from 2.1:
 * Fix 2ndary index queries on partition keys for tables with static columns (CASSANDRA-13147)
 * Fix ParseError unhashable type list in cqlsh copy from (CASSANDRA-13364)
 * Remove unused repositories (CASSANDRA-13278)
 * Log stacktrace of uncaught exceptions (CASSANDRA-13108)
 * Use portable stderr for java error in startup (CASSANDRA-13211)
 * Fix Thread Leak in OutboundTcpConnection (CASSANDRA-13204)
 * Coalescing strategy can enter infinite loop (CASSANDRA-13159)


3.10
 * Fix secondary index queries regression (CASSANDRA-13013)
 * Add duration type to the protocol V5 (CASSANDRA-12850)
 * Fix duration type validation (CASSANDRA-13143)
 * Fix flaky GcCompactionTest (CASSANDRA-12664)
 * Fix TestHintedHandoff.hintedhandoff_decom_test (CASSANDRA-13058)
 * Fixed query monitoring for range queries (CASSANDRA-13050)
 * Remove outboundBindAny configuration property (CASSANDRA-12673)
 * Use correct bounds for all-data range when filtering (CASSANDRA-12666)
 * Remove timing window in test case (CASSANDRA-12875)
 * Resolve unit testing without JCE security libraries installed (CASSANDRA-12945)
 * Fix inconsistencies in cassandra-stress load balancing policy (CASSANDRA-12919)
 * Fix validation of non-frozen UDT cells (CASSANDRA-12916)
 * Don't shut down socket input/output on StreamSession (CASSANDRA-12903)
 * Fix Murmur3PartitionerTest (CASSANDRA-12858)
 * Move cqlsh syntax rules into separate module and allow easier customization (CASSANDRA-12897)
 * Fix CommitLogSegmentManagerTest (CASSANDRA-12283)
 * Fix cassandra-stress truncate option (CASSANDRA-12695)
 * Fix crossNode value when receiving messages (CASSANDRA-12791)
 * Don't load MX4J beans twice (CASSANDRA-12869)
 * Extend native protocol request flags, add versions to SUPPORTED, and introduce ProtocolVersion enum (CASSANDRA-12838)
 * Set JOINING mode when running pre-join tasks (CASSANDRA-12836)
 * remove net.mintern.primitive library due to license issue (CASSANDRA-12845)
 * Properly format IPv6 addresses when logging JMX service URL (CASSANDRA-12454)
 * Optimize the vnode allocation for single replica per DC (CASSANDRA-12777)
 * Use non-token restrictions for bounds when token restrictions are overridden (CASSANDRA-12419)
 * Fix CQLSH auto completion for PER PARTITION LIMIT (CASSANDRA-12803)
 * Use different build directories for Eclipse and Ant (CASSANDRA-12466)
 * Avoid potential AttributeError in cqlsh due to no table metadata (CASSANDRA-12815)
 * Fix RandomReplicationAwareTokenAllocatorTest.testExistingCluster (CASSANDRA-12812)
 * Upgrade commons-codec to 1.9 (CASSANDRA-12790)
 * Make the fanout size for LeveledCompactionStrategy to be configurable (CASSANDRA-11550)
 * Add duration data type (CASSANDRA-11873)
 * Fix timeout in ReplicationAwareTokenAllocatorTest (CASSANDRA-12784)
 * Improve sum aggregate functions (CASSANDRA-12417)
 * Make cassandra.yaml docs for batch_size_*_threshold_in_kb reflect changes in CASSANDRA-10876 (CASSANDRA-12761)
 * cqlsh fails to format collections when using aliases (CASSANDRA-11534)
 * Check for hash conflicts in prepared statements (CASSANDRA-12733)
 * Exit query parsing upon first error (CASSANDRA-12598)
 * Fix cassandra-stress to use single seed in UUID generation (CASSANDRA-12729)
 * CQLSSTableWriter does not allow Update statement (CASSANDRA-12450)
 * Config class uses boxed types but DD exposes primitive types (CASSANDRA-12199)
 * Add pre- and post-shutdown hooks to Storage Service (CASSANDRA-12461)
 * Add hint delivery metrics (CASSANDRA-12693)
 * Remove IndexInfo cache from FileIndexInfoRetriever (CASSANDRA-12731)
 * ColumnIndex does not reuse buffer (CASSANDRA-12502)
 * cdc column addition still breaks schema migration tasks (CASSANDRA-12697)
 * Upgrade metrics-reporter dependencies (CASSANDRA-12089)
 * Tune compaction thread count via nodetool (CASSANDRA-12248)
 * Add +=/-= shortcut syntax for update queries (CASSANDRA-12232)
 * Include repair session IDs in repair start message (CASSANDRA-12532)
 * Add a blocking task to Index, run before joining the ring (CASSANDRA-12039)
 * Fix NPE when using CQLSSTableWriter (CASSANDRA-12667)
 * Support optional backpressure strategies at the coordinator (CASSANDRA-9318)
 * Make randompartitioner work with new vnode allocation (CASSANDRA-12647)
 * Fix cassandra-stress graphing (CASSANDRA-12237)
 * Allow filtering on partition key columns for queries without secondary indexes (CASSANDRA-11031)
 * Fix Cassandra Stress reporting thread model and precision (CASSANDRA-12585)
 * Add JMH benchmarks.jar (CASSANDRA-12586)
 * Cleanup uses of AlterTableStatementColumn (CASSANDRA-12567)
 * Add keep-alive to streaming (CASSANDRA-11841)
 * Tracing payload is passed through newSession(..) (CASSANDRA-11706)
 * avoid deleting non existing sstable files and improve related log messages (CASSANDRA-12261)
 * json/yaml output format for nodetool compactionhistory (CASSANDRA-12486)
 * Retry all internode messages once after a connection is
   closed and reopened (CASSANDRA-12192)
 * Add support to rebuild from targeted replica (CASSANDRA-9875)
 * Add sequence distribution type to cassandra stress (CASSANDRA-12490)
 * "SELECT * FROM foo LIMIT ;" does not error out (CASSANDRA-12154)
 * Define executeLocally() at the ReadQuery Level (CASSANDRA-12474)
 * Extend read/write failure messages with a map of replica addresses
   to error codes in the v5 native protocol (CASSANDRA-12311)
 * Fix rebuild of SASI indexes with existing index files (CASSANDRA-12374)
 * Let DatabaseDescriptor not implicitly startup services (CASSANDRA-9054, 12550)
 * Fix clustering indexes in presence of static columns in SASI (CASSANDRA-12378)
 * Fix queries on columns with reversed type on SASI indexes (CASSANDRA-12223)
 * Added slow query log (CASSANDRA-12403)
 * Count full coordinated request against timeout (CASSANDRA-12256)
 * Allow TTL with null value on insert and update (CASSANDRA-12216)
 * Make decommission operation resumable (CASSANDRA-12008)
 * Add support to one-way targeted repair (CASSANDRA-9876)
 * Remove clientutil jar (CASSANDRA-11635)
 * Fix compaction throughput throttle (CASSANDRA-12366, CASSANDRA-12717)
 * Delay releasing Memtable memory on flush until PostFlush has finished running (CASSANDRA-12358)
 * Cassandra stress should dump all setting on startup (CASSANDRA-11914)
 * Make it possible to compact a given token range (CASSANDRA-10643)
 * Allow updating DynamicEndpointSnitch properties via JMX (CASSANDRA-12179)
 * Collect metrics on queries by consistency level (CASSANDRA-7384)
 * Add support for GROUP BY to SELECT statement (CASSANDRA-10707)
 * Deprecate memtable_cleanup_threshold and update default for memtable_flush_writers (CASSANDRA-12228)
 * Upgrade to OHC 0.4.4 (CASSANDRA-12133)
 * Add version command to cassandra-stress (CASSANDRA-12258)
 * Create compaction-stress tool (CASSANDRA-11844)
 * Garbage-collecting compaction operation and schema option (CASSANDRA-7019)
 * Add beta protocol flag for v5 native protocol (CASSANDRA-12142)
 * Support filtering on non-PRIMARY KEY columns in the CREATE
   MATERIALIZED VIEW statement's WHERE clause (CASSANDRA-10368)
 * Unify STDOUT and SYSTEMLOG logback format (CASSANDRA-12004)
 * COPY FROM should raise error for non-existing input files (CASSANDRA-12174)
 * Faster write path (CASSANDRA-12269)
 * Option to leave omitted columns in INSERT JSON unset (CASSANDRA-11424)
 * Support json/yaml output in nodetool tpstats (CASSANDRA-12035)
 * Expose metrics for successful/failed authentication attempts (CASSANDRA-10635)
 * Prepend snapshot name with "truncated" or "dropped" when a snapshot
   is taken before truncating or dropping a table (CASSANDRA-12178)
 * Optimize RestrictionSet (CASSANDRA-12153)
 * cqlsh does not automatically downgrade CQL version (CASSANDRA-12150)
 * Omit (de)serialization of state variable in UDAs (CASSANDRA-9613)
 * Create a system table to expose prepared statements (CASSANDRA-8831)
 * Reuse DataOutputBuffer from ColumnIndex (CASSANDRA-11970)
 * Remove DatabaseDescriptor dependency from SegmentedFile (CASSANDRA-11580)
 * Add supplied username to authentication error messages (CASSANDRA-12076)
 * Remove pre-startup check for open JMX port (CASSANDRA-12074)
 * Remove compaction Severity from DynamicEndpointSnitch (CASSANDRA-11738)
 * Restore resumable hints delivery (CASSANDRA-11960)
 * Properly report LWT contention (CASSANDRA-12626)
Merged from 3.0:
 * Dump threads when unit tests time out (CASSANDRA-13117)
 * Better error when modifying function permissions without explicit keyspace (CASSANDRA-12925)
 * Indexer is not correctly invoked when building indexes over sstables (CASSANDRA-13075)
 * Read repair is not blocking repair to finish in foreground repair (CASSANDRA-13115)
 * Stress daemon help is incorrect(CASSANDRA-12563)
 * Remove ALTER TYPE support (CASSANDRA-12443)
 * Fix assertion for certain legacy range tombstone pattern (CASSANDRA-12203)
 * Replace empty strings with null values if they cannot be converted (CASSANDRA-12794)
 * Fix deserialization of 2.x DeletedCells (CASSANDRA-12620)
 * Add parent repair session id to anticompaction log message (CASSANDRA-12186)
 * Improve contention handling on failure to acquire MV lock for streaming and hints (CASSANDRA-12905)
 * Fix DELETE and UPDATE queries with empty IN restrictions (CASSANDRA-12829)
 * Mark MVs as built after successful bootstrap (CASSANDRA-12984)
 * Estimated TS drop-time histogram updated with Cell.NO_DELETION_TIME (CASSANDRA-13040)
 * Nodetool compactionstats fails with NullPointerException (CASSANDRA-13021)
 * Thread local pools never cleaned up (CASSANDRA-13033)
 * Set RPC_READY to false when draining or if a node is marked as shutdown (CASSANDRA-12781)
 * CQL often queries static columns unnecessarily (CASSANDRA-12768)
 * Make sure sstables only get committed when it's safe to discard commit log records (CASSANDRA-12956)
 * Reject default_time_to_live option when creating or altering MVs (CASSANDRA-12868)
 * Nodetool should use a more sane max heap size (CASSANDRA-12739)
 * LocalToken ensures token values are cloned on heap (CASSANDRA-12651)
 * AnticompactionRequestSerializer serializedSize is incorrect (CASSANDRA-12934)
 * Prevent reloading of logback.xml from UDF sandbox (CASSANDRA-12535)
 * Reenable HeapPool (CASSANDRA-12900)
 * Disallow offheap_buffers memtable allocation (CASSANDRA-11039)
 * Fix CommitLogSegmentManagerTest (CASSANDRA-12283)
 * Pass root cause to CorruptBlockException when uncompression failed (CASSANDRA-12889)
 * Batch with multiple conditional updates for the same partition causes AssertionError (CASSANDRA-12867)
 * Make AbstractReplicationStrategy extendable from outside its package (CASSANDRA-12788)
 * Don't tell users to turn off consistent rangemovements during rebuild. (CASSANDRA-12296)
 * Fix CommitLogTest.testDeleteIfNotDirty (CASSANDRA-12854)
 * Avoid deadlock due to MV lock contention (CASSANDRA-12689)
 * Fix for KeyCacheCqlTest flakiness (CASSANDRA-12801)
 * Include SSTable filename in compacting large row message (CASSANDRA-12384)
 * Fix potential socket leak (CASSANDRA-12329, CASSANDRA-12330)
 * Fix ViewTest.testCompaction (CASSANDRA-12789)
 * Improve avg aggregate functions (CASSANDRA-12417)
 * Preserve quoted reserved keyword column names in MV creation (CASSANDRA-11803)
 * nodetool stopdaemon errors out (CASSANDRA-12646)
 * Split materialized view mutations on build to prevent OOM (CASSANDRA-12268)
 * mx4j does not work in 3.0.8 (CASSANDRA-12274)
 * Abort cqlsh copy-from in case of no answer after prolonged period of time (CASSANDRA-12740)
 * Avoid sstable corrupt exception due to dropped static column (CASSANDRA-12582)
 * Make stress use client mode to avoid checking commit log size on startup (CASSANDRA-12478)
 * Fix exceptions with new vnode allocation (CASSANDRA-12715)
 * Unify drain and shutdown processes (CASSANDRA-12509)
 * Fix NPE in ComponentOfSlice.isEQ() (CASSANDRA-12706)
 * Fix failure in LogTransactionTest (CASSANDRA-12632)
 * Fix potentially incomplete non-frozen UDT values when querying with the
   full primary key specified (CASSANDRA-12605)
 * Make sure repaired tombstones are dropped when only_purge_repaired_tombstones is enabled (CASSANDRA-12703)
 * Skip writing MV mutations to commitlog on mutation.applyUnsafe() (CASSANDRA-11670)
 * Establish consistent distinction between non-existing partition and NULL value for LWTs on static columns (CASSANDRA-12060)
 * Extend ColumnIdentifier.internedInstances key to include the type that generated the byte buffer (CASSANDRA-12516)
 * Handle composite prefixes with final EOC=0 as in 2.x and refactor LegacyLayout.decodeBound (CASSANDRA-12423)
 * select_distinct_with_deletions_test failing on non-vnode environments (CASSANDRA-11126)
 * Stack Overflow returned to queries while upgrading (CASSANDRA-12527)
 * Fix legacy regex for temporary files from 2.2 (CASSANDRA-12565)
 * Add option to state current gc_grace_seconds to tools/bin/sstablemetadata (CASSANDRA-12208)
 * Fix file system race condition that may cause LogAwareFileLister to fail to classify files (CASSANDRA-11889)
 * Fix file handle leaks due to simultaneous compaction/repair and
   listing snapshots, calculating snapshot sizes, or making schema
   changes (CASSANDRA-11594)
 * Fix nodetool repair exits with 0 for some errors (CASSANDRA-12508)
 * Do not shut down BatchlogManager twice during drain (CASSANDRA-12504)
 * Disk failure policy should not be invoked on out of space (CASSANDRA-12385)
 * Calculate last compacted key on startup (CASSANDRA-6216)
 * Add schema to snapshot manifest, add USING TIMESTAMP clause to ALTER TABLE statements (CASSANDRA-7190)
 * If CF has no clustering columns, any row cache is full partition cache (CASSANDRA-12499)
 * Correct log message for statistics of offheap memtable flush (CASSANDRA-12776)
 * Explicitly set locale for string validation (CASSANDRA-12541,CASSANDRA-12542,CASSANDRA-12543,CASSANDRA-12545)
Merged from 2.2:
 * Fix speculative retry bugs (CASSANDRA-13009)
 * Fix handling of nulls and unsets in IN conditions (CASSANDRA-12981)
 * Fix race causing infinite loop if Thrift server is stopped before it starts listening (CASSANDRA-12856)
 * CompactionTasks now correctly drops sstables out of compaction when not enough disk space is available (CASSANDRA-12979)
 * Remove support for non-JavaScript UDFs (CASSANDRA-12883)
 * Fix DynamicEndpointSnitch noop in multi-datacenter situations (CASSANDRA-13074)
 * cqlsh copy-from: encode column names to avoid primary key parsing errors (CASSANDRA-12909)
 * Temporarily fix bug that creates commit log when running offline tools (CASSANDRA-8616)
 * Reduce granuality of OpOrder.Group during index build (CASSANDRA-12796)
 * Test bind parameters and unset parameters in InsertUpdateIfConditionTest (CASSANDRA-12980)
 * Use saved tokens when setting local tokens on StorageService.joinRing (CASSANDRA-12935)
 * cqlsh: fix DESC TYPES errors (CASSANDRA-12914)
 * Fix leak on skipped SSTables in sstableupgrade (CASSANDRA-12899)
 * Avoid blocking gossip during pending range calculation (CASSANDRA-12281)
 * Fix purgeability of tombstones with max timestamp (CASSANDRA-12792)
 * Fail repair if participant dies during sync or anticompaction (CASSANDRA-12901)
 * cqlsh COPY: unprotected pk values before converting them if not using prepared statements (CASSANDRA-12863)
 * Fix Util.spinAssertEquals (CASSANDRA-12283)
 * Fix potential NPE for compactionstats (CASSANDRA-12462)
 * Prepare legacy authenticate statement if credentials table initialised after node startup (CASSANDRA-12813)
 * Change cassandra.wait_for_tracing_events_timeout_secs default to 0 (CASSANDRA-12754)
 * Clean up permissions when a UDA is dropped (CASSANDRA-12720)
 * Limit colUpdateTimeDelta histogram updates to reasonable deltas (CASSANDRA-11117)
 * Fix leak errors and execution rejected exceptions when draining (CASSANDRA-12457)
 * Fix merkle tree depth calculation (CASSANDRA-12580)
 * Make Collections deserialization more robust (CASSANDRA-12618)
 * Better handle invalid system roles table (CASSANDRA-12700)
 * Fix exceptions when enabling gossip on nodes that haven't joined the ring (CASSANDRA-12253)
 * Fix authentication problem when invoking cqlsh copy from a SOURCE command (CASSANDRA-12642)
 * Decrement pending range calculator jobs counter in finally block
 * cqlshlib tests: increase default execute timeout (CASSANDRA-12481)
 * Forward writes to replacement node when replace_address != broadcast_address (CASSANDRA-8523)
 * Fail repair on non-existing table (CASSANDRA-12279)
 * Enable repair -pr and -local together (fix regression of CASSANDRA-7450) (CASSANDRA-12522)
 * Split consistent range movement flag correction (CASSANDRA-12786)
Merged from 2.1:
 * Upgrade netty version to fix memory leak with client encryption (CASSANDRA-13114)
 * cqlsh copy-from: sort user type fields in csv (CASSANDRA-12959)
 * Don't skip sstables based on maxLocalDeletionTime (CASSANDRA-12765)


3.8, 3.9
 * Fix value skipping with counter columns (CASSANDRA-11726)
 * Fix nodetool tablestats miss SSTable count (CASSANDRA-12205)
 * Fixed flacky SSTablesIteratedTest (CASSANDRA-12282)
 * Fixed flacky SSTableRewriterTest: check file counts before calling validateCFS (CASSANDRA-12348)
 * cqlsh: Fix handling of $$-escaped strings (CASSANDRA-12189)
 * Fix SSL JMX requiring truststore containing server cert (CASSANDRA-12109)
 * RTE from new CDC column breaks in flight queries (CASSANDRA-12236)
 * Fix hdr logging for single operation workloads (CASSANDRA-12145)
 * Fix SASI PREFIX search in CONTAINS mode with partial terms (CASSANDRA-12073)
 * Increase size of flushExecutor thread pool (CASSANDRA-12071)
 * Partial revert of CASSANDRA-11971, cannot recycle buffer in SP.sendMessagesToNonlocalDC (CASSANDRA-11950)
 * Upgrade netty to 4.0.39 (CASSANDRA-12032, CASSANDRA-12034)
 * Improve details in compaction log message (CASSANDRA-12080)
 * Allow unset values in CQLSSTableWriter (CASSANDRA-11911)
 * Chunk cache to request compressor-compatible buffers if pool space is exhausted (CASSANDRA-11993)
 * Remove DatabaseDescriptor dependencies from SequentialWriter (CASSANDRA-11579)
 * Move skip_stop_words filter before stemming (CASSANDRA-12078)
 * Support seek() in EncryptedFileSegmentInputStream (CASSANDRA-11957)
 * SSTable tools mishandling LocalPartitioner (CASSANDRA-12002)
 * When SEPWorker assigned work, set thread name to match pool (CASSANDRA-11966)
 * Add cross-DC latency metrics (CASSANDRA-11569)
 * Allow terms in selection clause (CASSANDRA-10783)
 * Add bind variables to trace (CASSANDRA-11719)
 * Switch counter shards' clock to timestamps (CASSANDRA-9811)
 * Introduce HdrHistogram and response/service/wait separation to stress tool (CASSANDRA-11853)
 * entry-weighers in QueryProcessor should respect partitionKeyBindIndexes field (CASSANDRA-11718)
 * Support older ant versions (CASSANDRA-11807)
 * Estimate compressed on disk size when deciding if sstable size limit reached (CASSANDRA-11623)
 * cassandra-stress profiles should support case sensitive schemas (CASSANDRA-11546)
 * Remove DatabaseDescriptor dependency from FileUtils (CASSANDRA-11578)
 * Faster streaming (CASSANDRA-9766)
 * Add prepared query parameter to trace for "Execute CQL3 prepared query" session (CASSANDRA-11425)
 * Add repaired percentage metric (CASSANDRA-11503)
 * Add Change-Data-Capture (CASSANDRA-8844)
Merged from 3.0:
 * Fix paging for 2.x to 3.x upgrades (CASSANDRA-11195)
 * Fix clean interval not sent to commit log for empty memtable flush (CASSANDRA-12436)
 * Fix potential resource leak in RMIServerSocketFactoryImpl (CASSANDRA-12331)
 * Make sure compaction stats are updated when compaction is interrupted (CASSANDRA-12100)
 * Change commitlog and sstables to track dirty and clean intervals (CASSANDRA-11828)
 * NullPointerException during compaction on table with static columns (CASSANDRA-12336)
 * Fixed ConcurrentModificationException when reading metrics in GraphiteReporter (CASSANDRA-11823)
 * Fix upgrade of super columns on thrift (CASSANDRA-12335)
 * Fixed flacky BlacklistingCompactionsTest, switched to fixed size types and increased corruption size (CASSANDRA-12359)
 * Rerun ReplicationAwareTokenAllocatorTest on failure to avoid flakiness (CASSANDRA-12277)
 * Exception when computing read-repair for range tombstones (CASSANDRA-12263)
 * Lost counter writes in compact table and static columns (CASSANDRA-12219)
 * AssertionError with MVs on updating a row that isn't indexed due to a null value (CASSANDRA-12247)
 * Disable RR and speculative retry with EACH_QUORUM reads (CASSANDRA-11980)
 * Add option to override compaction space check (CASSANDRA-12180)
 * Faster startup by only scanning each directory for temporary files once (CASSANDRA-12114)
 * Respond with v1/v2 protocol header when responding to driver that attempts
   to connect with too low of a protocol version (CASSANDRA-11464)
 * NullPointerExpception when reading/compacting table (CASSANDRA-11988)
 * Fix problem with undeleteable rows on upgrade to new sstable format (CASSANDRA-12144)
 * Fix potential bad messaging service message for paged range reads
   within mixed-version 3.x clusters (CASSANDRA-12249)
 * Fix paging logic for deleted partitions with static columns (CASSANDRA-12107)
 * Wait until the message is being send to decide which serializer must be used (CASSANDRA-11393)
 * Fix migration of static thrift column names with non-text comparators (CASSANDRA-12147)
 * Fix upgrading sparse tables that are incorrectly marked as dense (CASSANDRA-11315)
 * Fix reverse queries ignoring range tombstones (CASSANDRA-11733)
 * Avoid potential race when rebuilding CFMetaData (CASSANDRA-12098)
 * Avoid missing sstables when getting the canonical sstables (CASSANDRA-11996)
 * Always select the live sstables when getting sstables in bounds (CASSANDRA-11944)
 * Fix column ordering of results with static columns for Thrift requests in
   a mixed 2.x/3.x cluster, also fix potential non-resolved duplication of
   those static columns in query results (CASSANDRA-12123)
 * Avoid digest mismatch with empty but static rows (CASSANDRA-12090)
 * Fix EOF exception when altering column type (CASSANDRA-11820)
 * Fix potential race in schema during new table creation (CASSANDRA-12083)
 * cqlsh: fix error handling in rare COPY FROM failure scenario (CASSANDRA-12070)
 * Disable autocompaction during drain (CASSANDRA-11878)
 * Add a metrics timer to MemtablePool and use it to track time spent blocked on memory in MemtableAllocator (CASSANDRA-11327)
 * Fix upgrading schema with super columns with non-text subcomparators (CASSANDRA-12023)
 * Add TimeWindowCompactionStrategy (CASSANDRA-9666)
 * Fix JsonTransformer output of partition with deletion info (CASSANDRA-12418)
 * Fix NPE in SSTableLoader when specifying partial directory path (CASSANDRA-12609)
Merged from 2.2:
 * Add local address entry in PropertyFileSnitch (CASSANDRA-11332)
 * cqlsh copy: fix missing counter values (CASSANDRA-12476)
 * Move migration tasks to non-periodic queue, assure flush executor shutdown after non-periodic executor (CASSANDRA-12251)
 * cqlsh copy: fixed possible race in initializing feeding thread (CASSANDRA-11701)
 * Only set broadcast_rpc_address on Ec2MultiRegionSnitch if it's not set (CASSANDRA-11357)
 * Update StorageProxy range metrics for timeouts, failures and unavailables (CASSANDRA-9507)
 * Add Sigar to classes included in clientutil.jar (CASSANDRA-11635)
 * Add decay to histograms and timers used for metrics (CASSANDRA-11752)
 * Fix hanging stream session (CASSANDRA-10992)
 * Fix INSERT JSON, fromJson() support of smallint, tinyint types (CASSANDRA-12371)
 * Restore JVM metric export for metric reporters (CASSANDRA-12312)
 * Release sstables of failed stream sessions only when outgoing transfers are finished (CASSANDRA-11345)
 * Wait for tracing events before returning response and query at same consistency level client side (CASSANDRA-11465)
 * cqlsh copyutil should get host metadata by connected address (CASSANDRA-11979)
 * Fixed cqlshlib.test.remove_test_db (CASSANDRA-12214)
 * Synchronize ThriftServer::stop() (CASSANDRA-12105)
 * Use dedicated thread for JMX notifications (CASSANDRA-12146)
 * Improve streaming synchronization and fault tolerance (CASSANDRA-11414)
 * MemoryUtil.getShort() should return an unsigned short also for architectures not supporting unaligned memory accesses (CASSANDRA-11973)
Merged from 2.1:
 * Fix queries with empty ByteBuffer values in clustering column restrictions (CASSANDRA-12127)
 * Disable passing control to post-flush after flush failure to prevent data loss (CASSANDRA-11828)
 * Allow STCS-in-L0 compactions to reduce scope with LCS (CASSANDRA-12040)
 * cannot use cql since upgrading python to 2.7.11+ (CASSANDRA-11850)
 * Fix filtering on clustering columns when 2i is used (CASSANDRA-11907)


3.0.8
 * Fix potential race in schema during new table creation (CASSANDRA-12083)
 * cqlsh: fix error handling in rare COPY FROM failure scenario (CASSANDRA-12070)
 * Disable autocompaction during drain (CASSANDRA-11878)
 * Add a metrics timer to MemtablePool and use it to track time spent blocked on memory in MemtableAllocator (CASSANDRA-11327)
 * Fix upgrading schema with super columns with non-text subcomparators (CASSANDRA-12023)
 * Add TimeWindowCompactionStrategy (CASSANDRA-9666)
Merged from 2.2:
 * Allow nodetool info to run with readonly JMX access (CASSANDRA-11755)
 * Validate bloom_filter_fp_chance against lowest supported
   value when the table is created (CASSANDRA-11920)
 * Don't send erroneous NEW_NODE notifications on restart (CASSANDRA-11038)
 * StorageService shutdown hook should use a volatile variable (CASSANDRA-11984)
Merged from 2.1:
 * Add system property to set the max number of native transport requests in queue (CASSANDRA-11363)
 * Fix queries with empty ByteBuffer values in clustering column restrictions (CASSANDRA-12127)
 * Disable passing control to post-flush after flush failure to prevent data loss (CASSANDRA-11828)
 * Allow STCS-in-L0 compactions to reduce scope with LCS (CASSANDRA-12040)
 * cannot use cql since upgrading python to 2.7.11+ (CASSANDRA-11850)
 * Fix filtering on clustering columns when 2i is used (CASSANDRA-11907)
 * Avoid stalling paxos when the paxos state expires (CASSANDRA-12043)
 * Remove finished incoming streaming connections from MessagingService (CASSANDRA-11854)
 * Don't try to get sstables for non-repairing column families (CASSANDRA-12077)
 * Avoid marking too many sstables as repaired (CASSANDRA-11696)
 * Prevent select statements with clustering key > 64k (CASSANDRA-11882)
 * Fix clock skew corrupting other nodes with paxos (CASSANDRA-11991)
 * Remove distinction between non-existing static columns and existing but null in LWTs (CASSANDRA-9842)
 * Cache local ranges when calculating repair neighbors (CASSANDRA-11934)
 * Allow LWT operation on static column with only partition keys (CASSANDRA-10532)
 * Create interval tree over canonical sstables to avoid missing sstables during streaming (CASSANDRA-11886)
 * cqlsh COPY FROM: shutdown parent cluster after forking, to avoid corrupting SSL connections (CASSANDRA-11749)


3.7
 * Support multiple folders for user defined compaction tasks (CASSANDRA-11765)
 * Fix race in CompactionStrategyManager's pause/resume (CASSANDRA-11922)
Merged from 3.0:
 * Fix legacy serialization of Thrift-generated non-compound range tombstones
   when communicating with 2.x nodes (CASSANDRA-11930)
 * Fix Directories instantiations where CFS.initialDirectories should be used (CASSANDRA-11849)
 * Avoid referencing DatabaseDescriptor in AbstractType (CASSANDRA-11912)
 * Don't use static dataDirectories field in Directories instances (CASSANDRA-11647)
 * Fix sstables not being protected from removal during index build (CASSANDRA-11905)
 * cqlsh: Suppress stack trace from Read/WriteFailures (CASSANDRA-11032)
 * Remove unneeded code to repair index summaries that have
   been improperly down-sampled (CASSANDRA-11127)
 * Avoid WriteTimeoutExceptions during commit log replay due to materialized
   view lock contention (CASSANDRA-11891)
 * Prevent OOM failures on SSTable corruption, improve tests for corruption detection (CASSANDRA-9530)
 * Use CFS.initialDirectories when clearing snapshots (CASSANDRA-11705)
 * Allow compaction strategies to disable early open (CASSANDRA-11754)
 * Refactor Materialized View code (CASSANDRA-11475)
 * Update Java Driver (CASSANDRA-11615)
Merged from 2.2:
 * Persist local metadata earlier in startup sequence (CASSANDRA-11742)
 * cqlsh: fix tab completion for case-sensitive identifiers (CASSANDRA-11664)
 * Avoid showing estimated key as -1 in tablestats (CASSANDRA-11587)
 * Fix possible race condition in CommitLog.recover (CASSANDRA-11743)
 * Enable client encryption in sstableloader with cli options (CASSANDRA-11708)
 * Possible memory leak in NIODataInputStream (CASSANDRA-11867)
 * Add seconds to cqlsh tracing session duration (CASSANDRA-11753)
 * Fix commit log replay after out-of-order flush completion (CASSANDRA-9669)
 * Prohibit Reversed Counter type as part of the PK (CASSANDRA-9395)
 * cqlsh: correctly handle non-ascii chars in error messages (CASSANDRA-11626)
Merged from 2.1:
 * Run CommitLog tests with different compression settings (CASSANDRA-9039)
 * cqlsh: apply current keyspace to source command (CASSANDRA-11152)
 * Clear out parent repair session if repair coordinator dies (CASSANDRA-11824)
 * Set default streaming_socket_timeout_in_ms to 24 hours (CASSANDRA-11840)
 * Do not consider local node a valid source during replace (CASSANDRA-11848)
 * Add message dropped tasks to nodetool netstats (CASSANDRA-11855)
 * Avoid holding SSTableReaders for duration of incremental repair (CASSANDRA-11739)


3.6
 * Correctly migrate schema for frozen UDTs during 2.x -> 3.x upgrades
   (does not affect any released versions) (CASSANDRA-11613)
 * Allow server startup if JMX is configured directly (CASSANDRA-11725)
 * Prevent direct memory OOM on buffer pool allocations (CASSANDRA-11710)
 * Enhanced Compaction Logging (CASSANDRA-10805)
 * Make prepared statement cache size configurable (CASSANDRA-11555)
 * Integrated JMX authentication and authorization (CASSANDRA-10091)
 * Add units to stress ouput (CASSANDRA-11352)
 * Fix PER PARTITION LIMIT for single and multi partitions queries (CASSANDRA-11603)
 * Add uncompressed chunk cache for RandomAccessReader (CASSANDRA-5863)
 * Clarify ClusteringPrefix hierarchy (CASSANDRA-11213)
 * Always perform collision check before joining ring (CASSANDRA-10134)
 * SSTableWriter output discrepancy (CASSANDRA-11646)
 * Fix potential timeout in NativeTransportService.testConcurrentDestroys (CASSANDRA-10756)
 * Support large partitions on the 3.0 sstable format (CASSANDRA-11206,11763)
 * Add support to rebuild from specific range (CASSANDRA-10406)
 * Optimize the overlapping lookup by calculating all the
   bounds in advance (CASSANDRA-11571)
 * Support json/yaml output in nodetool tablestats (CASSANDRA-5977)
 * (stress) Add datacenter option to -node options (CASSANDRA-11591)
 * Fix handling of empty slices (CASSANDRA-11513)
 * Make number of cores used by cqlsh COPY visible to testing code (CASSANDRA-11437)
 * Allow filtering on clustering columns for queries without secondary indexes (CASSANDRA-11310)
 * Refactor Restriction hierarchy (CASSANDRA-11354)
 * Eliminate allocations in R/W path (CASSANDRA-11421)
 * Update Netty to 4.0.36 (CASSANDRA-11567)
 * Fix PER PARTITION LIMIT for queries requiring post-query ordering (CASSANDRA-11556)
 * Allow instantiation of UDTs and tuples in UDFs (CASSANDRA-10818)
 * Support UDT in CQLSSTableWriter (CASSANDRA-10624)
 * Support for non-frozen user-defined types, updating
   individual fields of user-defined types (CASSANDRA-7423)
 * Make LZ4 compression level configurable (CASSANDRA-11051)
 * Allow per-partition LIMIT clause in CQL (CASSANDRA-7017)
 * Make custom filtering more extensible with UserExpression (CASSANDRA-11295)
 * Improve field-checking and error reporting in cassandra.yaml (CASSANDRA-10649)
 * Print CAS stats in nodetool proxyhistograms (CASSANDRA-11507)
 * More user friendly error when providing an invalid token to nodetool (CASSANDRA-9348)
 * Add static column support to SASI index (CASSANDRA-11183)
 * Support EQ/PREFIX queries in SASI CONTAINS mode without tokenization (CASSANDRA-11434)
 * Support LIKE operator in prepared statements (CASSANDRA-11456)
 * Add a command to see if a Materialized View has finished building (CASSANDRA-9967)
 * Log endpoint and port associated with streaming operation (CASSANDRA-8777)
 * Print sensible units for all log messages (CASSANDRA-9692)
 * Upgrade Netty to version 4.0.34 (CASSANDRA-11096)
 * Break the CQL grammar into separate Parser and Lexer (CASSANDRA-11372)
 * Compress only inter-dc traffic by default (CASSANDRA-8888)
 * Add metrics to track write amplification (CASSANDRA-11420)
 * cassandra-stress: cannot handle "value-less" tables (CASSANDRA-7739)
 * Add/drop multiple columns in one ALTER TABLE statement (CASSANDRA-10411)
 * Add require_endpoint_verification opt for internode encryption (CASSANDRA-9220)
 * Add auto import java.util for UDF code block (CASSANDRA-11392)
 * Add --hex-format option to nodetool getsstables (CASSANDRA-11337)
 * sstablemetadata should print sstable min/max token (CASSANDRA-7159)
 * Do not wrap CassandraException in TriggerExecutor (CASSANDRA-9421)
 * COPY TO should have higher double precision (CASSANDRA-11255)
 * Stress should exit with non-zero status after failure (CASSANDRA-10340)
 * Add client to cqlsh SHOW_SESSION (CASSANDRA-8958)
 * Fix nodetool tablestats keyspace level metrics (CASSANDRA-11226)
 * Store repair options in parent_repair_history (CASSANDRA-11244)
 * Print current leveling in sstableofflinerelevel (CASSANDRA-9588)
 * Change repair message for keyspaces with RF 1 (CASSANDRA-11203)
 * Remove hard-coded SSL cipher suites and protocols (CASSANDRA-10508)
 * Improve concurrency in CompactionStrategyManager (CASSANDRA-10099)
 * (cqlsh) interpret CQL type for formatting blobs (CASSANDRA-11274)
 * Refuse to start and print txn log information in case of disk
   corruption (CASSANDRA-10112)
 * Resolve some eclipse-warnings (CASSANDRA-11086)
 * (cqlsh) Show static columns in a different color (CASSANDRA-11059)
 * Allow to remove TTLs on table with default_time_to_live (CASSANDRA-11207)
Merged from 3.0:
 * Disallow creating view with a static column (CASSANDRA-11602)
 * Reduce the amount of object allocations caused by the getFunctions methods (CASSANDRA-11593)
 * Potential error replaying commitlog with smallint/tinyint/date/time types (CASSANDRA-11618)
 * Fix queries with filtering on counter columns (CASSANDRA-11629)
 * Improve tombstone printing in sstabledump (CASSANDRA-11655)
 * Fix paging for range queries where all clustering columns are specified (CASSANDRA-11669)
 * Don't require HEAP_NEW_SIZE to be set when using G1 (CASSANDRA-11600)
 * Fix sstabledump not showing cells after tombstone marker (CASSANDRA-11654)
 * Ignore all LocalStrategy keyspaces for streaming and other related
   operations (CASSANDRA-11627)
 * Ensure columnfilter covers indexed columns for thrift 2i queries (CASSANDRA-11523)
 * Only open one sstable scanner per sstable (CASSANDRA-11412)
 * Option to specify ProtocolVersion in cassandra-stress (CASSANDRA-11410)
 * ArithmeticException in avgFunctionForDecimal (CASSANDRA-11485)
 * LogAwareFileLister should only use OLD sstable files in current folder to determine disk consistency (CASSANDRA-11470)
 * Notify indexers of expired rows during compaction (CASSANDRA-11329)
 * Properly respond with ProtocolError when a v1/v2 native protocol
   header is received (CASSANDRA-11464)
 * Validate that num_tokens and initial_token are consistent with one another (CASSANDRA-10120)
Merged from 2.2:
 * Exit JVM if JMX server fails to startup (CASSANDRA-11540)
 * Produce a heap dump when exiting on OOM (CASSANDRA-9861)
 * Restore ability to filter on clustering columns when using a 2i (CASSANDRA-11510)
 * JSON datetime formatting needs timezone (CASSANDRA-11137)
 * Fix is_dense recalculation for Thrift-updated tables (CASSANDRA-11502)
 * Remove unnescessary file existence check during anticompaction (CASSANDRA-11660)
 * Add missing files to debian packages (CASSANDRA-11642)
 * Avoid calling Iterables::concat in loops during ModificationStatement::getFunctions (CASSANDRA-11621)
 * cqlsh: COPY FROM should use regular inserts for single statement batches and
   report errors correctly if workers processes crash on initialization (CASSANDRA-11474)
 * Always close cluster with connection in CqlRecordWriter (CASSANDRA-11553)
 * Allow only DISTINCT queries with partition keys restrictions (CASSANDRA-11339)
 * CqlConfigHelper no longer requires both a keystore and truststore to work (CASSANDRA-11532)
 * Make deprecated repair methods backward-compatible with previous notification service (CASSANDRA-11430)
 * IncomingStreamingConnection version check message wrong (CASSANDRA-11462)
Merged from 2.1:
 * Support mlockall on IBM POWER arch (CASSANDRA-11576)
 * Add option to disable use of severity in DynamicEndpointSnitch (CASSANDRA-11737)
 * cqlsh COPY FROM fails for null values with non-prepared statements (CASSANDRA-11631)
 * Make cython optional in pylib/setup.py (CASSANDRA-11630)
 * Change order of directory searching for cassandra.in.sh to favor local one (CASSANDRA-11628)
 * cqlsh COPY FROM fails with []{} chars in UDT/tuple fields/values (CASSANDRA-11633)
 * clqsh: COPY FROM throws TypeError with Cython extensions enabled (CASSANDRA-11574)
 * cqlsh: COPY FROM ignores NULL values in conversion (CASSANDRA-11549)
 * Validate levels when building LeveledScanner to avoid overlaps with orphaned sstables (CASSANDRA-9935)


3.5
 * StaticTokenTreeBuilder should respect posibility of duplicate tokens (CASSANDRA-11525)
 * Correctly fix potential assertion error during compaction (CASSANDRA-11353)
 * Avoid index segment stitching in RAM which lead to OOM on big SSTable files (CASSANDRA-11383)
 * Fix clustering and row filters for LIKE queries on clustering columns (CASSANDRA-11397)
Merged from 3.0:
 * Fix rare NPE on schema upgrade from 2.x to 3.x (CASSANDRA-10943)
 * Improve backoff policy for cqlsh COPY FROM (CASSANDRA-11320)
 * Improve IF NOT EXISTS check in CREATE INDEX (CASSANDRA-11131)
 * Upgrade ohc to 0.4.3
 * Enable SO_REUSEADDR for JMX RMI server sockets (CASSANDRA-11093)
 * Allocate merkletrees with the correct size (CASSANDRA-11390)
 * Support streaming pre-3.0 sstables (CASSANDRA-10990)
 * Add backpressure to compressed or encrypted commit log (CASSANDRA-10971)
 * SSTableExport supports secondary index tables (CASSANDRA-11330)
 * Fix sstabledump to include missing info in debug output (CASSANDRA-11321)
 * Establish and implement canonical bulk reading workload(s) (CASSANDRA-10331)
 * Fix paging for IN queries on tables without clustering columns (CASSANDRA-11208)
 * Remove recursive call from CompositesSearcher (CASSANDRA-11304)
 * Fix filtering on non-primary key columns for queries without index (CASSANDRA-6377)
 * Fix sstableloader fail when using materialized view (CASSANDRA-11275)
Merged from 2.2:
 * DatabaseDescriptor should log stacktrace in case of Eception during seed provider creation (CASSANDRA-11312)
 * Use canonical path for directory in SSTable descriptor (CASSANDRA-10587)
 * Add cassandra-stress keystore option (CASSANDRA-9325)
 * Dont mark sstables as repairing with sub range repairs (CASSANDRA-11451)
 * Notify when sstables change after cancelling compaction (CASSANDRA-11373)
 * cqlsh: COPY FROM should check that explicit column names are valid (CASSANDRA-11333)
 * Add -Dcassandra.start_gossip startup option (CASSANDRA-10809)
 * Fix UTF8Validator.validate() for modified UTF-8 (CASSANDRA-10748)
 * Clarify that now() function is calculated on the coordinator node in CQL documentation (CASSANDRA-10900)
 * Fix bloom filter sizing with LCS (CASSANDRA-11344)
 * (cqlsh) Fix error when result is 0 rows with EXPAND ON (CASSANDRA-11092)
 * Add missing newline at end of bin/cqlsh (CASSANDRA-11325)
 * Unresolved hostname leads to replace being ignored (CASSANDRA-11210)
 * Only log yaml config once, at startup (CASSANDRA-11217)
 * Reference leak with parallel repairs on the same table (CASSANDRA-11215)
Merged from 2.1:
 * Add a -j parameter to scrub/cleanup/upgradesstables to state how
   many threads to use (CASSANDRA-11179)
 * COPY FROM on large datasets: fix progress report and debug performance (CASSANDRA-11053)
 * InvalidateKeys should have a weak ref to key cache (CASSANDRA-11176)


3.4
 * (cqlsh) add cqlshrc option to always connect using ssl (CASSANDRA-10458)
 * Cleanup a few resource warnings (CASSANDRA-11085)
 * Allow custom tracing implementations (CASSANDRA-10392)
 * Extract LoaderOptions to be able to be used from outside (CASSANDRA-10637)
 * fix OnDiskIndexTest to properly treat empty ranges (CASSANDRA-11205)
 * fix TrackerTest to handle new notifications (CASSANDRA-11178)
 * add SASI validation for partitioner and complex columns (CASSANDRA-11169)
 * Add caching of encrypted credentials in PasswordAuthenticator (CASSANDRA-7715)
 * fix SASI memtable switching on flush (CASSANDRA-11159)
 * Remove duplicate offline compaction tracking (CASSANDRA-11148)
 * fix EQ semantics of analyzed SASI indexes (CASSANDRA-11130)
 * Support long name output for nodetool commands (CASSANDRA-7950)
 * Encrypted hints (CASSANDRA-11040)
 * SASI index options validation (CASSANDRA-11136)
 * Optimize disk seek using min/max column name meta data when the LIMIT clause is used
   (CASSANDRA-8180)
 * Add LIKE support to CQL3 (CASSANDRA-11067)
 * Generic Java UDF types (CASSANDRA-10819)
 * cqlsh: Include sub-second precision in timestamps by default (CASSANDRA-10428)
 * Set javac encoding to utf-8 (CASSANDRA-11077)
 * Integrate SASI index into Cassandra (CASSANDRA-10661)
 * Add --skip-flush option to nodetool snapshot
 * Skip values for non-queried columns (CASSANDRA-10657)
 * Add support for secondary indexes on static columns (CASSANDRA-8103)
 * CommitLogUpgradeTestMaker creates broken commit logs (CASSANDRA-11051)
 * Add metric for number of dropped mutations (CASSANDRA-10866)
 * Simplify row cache invalidation code (CASSANDRA-10396)
 * Support user-defined compaction through nodetool (CASSANDRA-10660)
 * Stripe view locks by key and table ID to reduce contention (CASSANDRA-10981)
 * Add nodetool gettimeout and settimeout commands (CASSANDRA-10953)
 * Add 3.0 metadata to sstablemetadata output (CASSANDRA-10838)
Merged from 3.0:
 * MV should only query complex columns included in the view (CASSANDRA-11069)
 * Failed aggregate creation breaks server permanently (CASSANDRA-11064)
 * Add sstabledump tool (CASSANDRA-7464)
 * Introduce backpressure for hints (CASSANDRA-10972)
 * Fix ClusteringPrefix not being able to read tombstone range boundaries (CASSANDRA-11158)
 * Prevent logging in sandboxed state (CASSANDRA-11033)
 * Disallow drop/alter operations of UDTs used by UDAs (CASSANDRA-10721)
 * Add query time validation method on Index (CASSANDRA-11043)
 * Avoid potential AssertionError in mixed version cluster (CASSANDRA-11128)
 * Properly handle hinted handoff after topology changes (CASSANDRA-5902)
 * AssertionError when listing sstable files on inconsistent disk state (CASSANDRA-11156)
 * Fix wrong rack counting and invalid conditions check for TokenAllocation
   (CASSANDRA-11139)
 * Avoid creating empty hint files (CASSANDRA-11090)
 * Fix leak detection strong reference loop using weak reference (CASSANDRA-11120)
 * Configurie BatchlogManager to stop delayed tasks on shutdown (CASSANDRA-11062)
 * Hadoop integration is incompatible with Cassandra Driver 3.0.0 (CASSANDRA-11001)
 * Add dropped_columns to the list of schema table so it gets handled
   properly (CASSANDRA-11050)
 * Fix NPE when using forceRepairRangeAsync without DC (CASSANDRA-11239)
Merged from 2.2:
 * Preserve order for preferred SSL cipher suites (CASSANDRA-11164)
 * Range.compareTo() violates the contract of Comparable (CASSANDRA-11216)
 * Avoid NPE when serializing ErrorMessage with null message (CASSANDRA-11167)
 * Replacing an aggregate with a new version doesn't reset INITCOND (CASSANDRA-10840)
 * (cqlsh) cqlsh cannot be called through symlink (CASSANDRA-11037)
 * fix ohc and java-driver pom dependencies in build.xml (CASSANDRA-10793)
 * Protect from keyspace dropped during repair (CASSANDRA-11065)
 * Handle adding fields to a UDT in SELECT JSON and toJson() (CASSANDRA-11146)
 * Better error message for cleanup (CASSANDRA-10991)
 * cqlsh pg-style-strings broken if line ends with ';' (CASSANDRA-11123)
 * Always persist upsampled index summaries (CASSANDRA-10512)
 * (cqlsh) Fix inconsistent auto-complete (CASSANDRA-10733)
 * Make SELECT JSON and toJson() threadsafe (CASSANDRA-11048)
 * Fix SELECT on tuple relations for mixed ASC/DESC clustering order (CASSANDRA-7281)
 * Use cloned TokenMetadata in size estimates to avoid race against membership check
   (CASSANDRA-10736)
 * (cqlsh) Support utf-8/cp65001 encoding on Windows (CASSANDRA-11030)
 * Fix paging on DISTINCT queries repeats result when first row in partition changes
   (CASSANDRA-10010)
 * (cqlsh) Support timezone conversion using pytz (CASSANDRA-10397)
 * cqlsh: change default encoding to UTF-8 (CASSANDRA-11124)
Merged from 2.1:
 * Checking if an unlogged batch is local is inefficient (CASSANDRA-11529)
 * Fix out-of-space error treatment in memtable flushing (CASSANDRA-11448).
 * Don't do defragmentation if reading from repaired sstables (CASSANDRA-10342)
 * Fix streaming_socket_timeout_in_ms not enforced (CASSANDRA-11286)
 * Avoid dropping message too quickly due to missing unit conversion (CASSANDRA-11302)
 * Don't remove FailureDetector history on removeEndpoint (CASSANDRA-10371)
 * Only notify if repair status changed (CASSANDRA-11172)
 * Use logback setting for 'cassandra -v' command (CASSANDRA-10767)
 * Fix sstableloader to unthrottle streaming by default (CASSANDRA-9714)
 * Fix incorrect warning in 'nodetool status' (CASSANDRA-10176)
 * Properly release sstable ref when doing offline scrub (CASSANDRA-10697)
 * Improve nodetool status performance for large cluster (CASSANDRA-7238)
 * Gossiper#isEnabled is not thread safe (CASSANDRA-11116)
 * Avoid major compaction mixing repaired and unrepaired sstables in DTCS (CASSANDRA-11113)
 * Make it clear what DTCS timestamp_resolution is used for (CASSANDRA-11041)
 * (cqlsh) Display milliseconds when datetime overflows (CASSANDRA-10625)


3.3
 * Avoid infinite loop if owned range is smaller than number of
   data dirs (CASSANDRA-11034)
 * Avoid bootstrap hanging when existing nodes have no data to stream (CASSANDRA-11010)
Merged from 3.0:
 * Remove double initialization of newly added tables (CASSANDRA-11027)
 * Filter keys searcher results by target range (CASSANDRA-11104)
 * Fix deserialization of legacy read commands (CASSANDRA-11087)
 * Fix incorrect computation of deletion time in sstable metadata (CASSANDRA-11102)
 * Avoid memory leak when collecting sstable metadata (CASSANDRA-11026)
 * Mutations do not block for completion under view lock contention (CASSANDRA-10779)
 * Invalidate legacy schema tables when unloading them (CASSANDRA-11071)
 * (cqlsh) handle INSERT and UPDATE statements with LWT conditions correctly
   (CASSANDRA-11003)
 * Fix DISTINCT queries in mixed version clusters (CASSANDRA-10762)
 * Migrate build status for indexes along with legacy schema (CASSANDRA-11046)
 * Ensure SSTables for legacy KEYS indexes can be read (CASSANDRA-11045)
 * Added support for IBM zSystems architecture (CASSANDRA-11054)
 * Update CQL documentation (CASSANDRA-10899)
 * Check the column name, not cell name, for dropped columns when reading
   legacy sstables (CASSANDRA-11018)
 * Don't attempt to index clustering values of static rows (CASSANDRA-11021)
 * Remove checksum files after replaying hints (CASSANDRA-10947)
 * Support passing base table metadata to custom 2i validation (CASSANDRA-10924)
 * Ensure stale index entries are purged during reads (CASSANDRA-11013)
 * (cqlsh) Also apply --connect-timeout to control connection
   timeout (CASSANDRA-10959)
 * Fix AssertionError when removing from list using UPDATE (CASSANDRA-10954)
 * Fix UnsupportedOperationException when reading old sstable with range
   tombstone (CASSANDRA-10743)
 * MV should use the maximum timestamp of the primary key (CASSANDRA-10910)
 * Fix potential assertion error during compaction (CASSANDRA-10944)
Merged from 2.2:
 * maxPurgeableTimestamp needs to check memtables too (CASSANDRA-9949)
 * Apply change to compaction throughput in real time (CASSANDRA-10025)
 * (cqlsh) encode input correctly when saving history
 * Fix potential NPE on ORDER BY queries with IN (CASSANDRA-10955)
 * Start L0 STCS-compactions even if there is a L0 -> L1 compaction
   going (CASSANDRA-10979)
 * Make UUID LSB unique per process (CASSANDRA-7925)
 * Avoid NPE when performing sstable tasks (scrub etc.) (CASSANDRA-10980)
 * Make sure client gets tombstone overwhelmed warning (CASSANDRA-9465)
 * Fix error streaming section more than 2GB (CASSANDRA-10961)
 * Histogram buckets exposed in jmx are sorted incorrectly (CASSANDRA-10975)
 * Enable GC logging by default (CASSANDRA-10140)
 * Optimize pending range computation (CASSANDRA-9258)
 * Skip commit log and saved cache directories in SSTable version startup check (CASSANDRA-10902)
 * drop/alter user should be case sensitive (CASSANDRA-10817)
Merged from 2.1:
 * test_bulk_round_trip_blogposts is failing occasionally (CASSANDRA-10938)
 * Fix isJoined return true only after becoming cluster member (CASANDRA-11007)
 * Fix bad gossip generation seen in long-running clusters (CASSANDRA-10969)
 * Avoid NPE when incremental repair fails (CASSANDRA-10909)
 * Unmark sstables compacting once they are done in cleanup/scrub/upgradesstables (CASSANDRA-10829)
 * Allow simultaneous bootstrapping with strict consistency when no vnodes are used (CASSANDRA-11005)
 * Log a message when major compaction does not result in a single file (CASSANDRA-10847)
 * (cqlsh) fix cqlsh_copy_tests when vnodes are disabled (CASSANDRA-10997)
 * (cqlsh) Add request timeout option to cqlsh (CASSANDRA-10686)
 * Avoid AssertionError while submitting hint with LWT (CASSANDRA-10477)
 * If CompactionMetadata is not in stats file, use index summary instead (CASSANDRA-10676)
 * Retry sending gossip syn multiple times during shadow round (CASSANDRA-8072)
 * Fix pending range calculation during moves (CASSANDRA-10887)
 * Sane default (200Mbps) for inter-DC streaming througput (CASSANDRA-8708)



3.2
 * Make sure tokens don't exist in several data directories (CASSANDRA-6696)
 * Add requireAuthorization method to IAuthorizer (CASSANDRA-10852)
 * Move static JVM options to conf/jvm.options file (CASSANDRA-10494)
 * Fix CassandraVersion to accept x.y version string (CASSANDRA-10931)
 * Add forceUserDefinedCleanup to allow more flexible cleanup (CASSANDRA-10708)
 * (cqlsh) allow setting TTL with COPY (CASSANDRA-9494)
 * Fix counting of received sstables in streaming (CASSANDRA-10949)
 * Implement hints compression (CASSANDRA-9428)
 * Fix potential assertion error when reading static columns (CASSANDRA-10903)
 * Fix EstimatedHistogram creation in nodetool tablehistograms (CASSANDRA-10859)
 * Establish bootstrap stream sessions sequentially (CASSANDRA-6992)
 * Sort compactionhistory output by timestamp (CASSANDRA-10464)
 * More efficient BTree removal (CASSANDRA-9991)
 * Make tablehistograms accept the same syntax as tablestats (CASSANDRA-10149)
 * Group pending compactions based on table (CASSANDRA-10718)
 * Add compressor name in sstablemetadata output (CASSANDRA-9879)
 * Fix type casting for counter columns (CASSANDRA-10824)
 * Prevent running Cassandra as root (CASSANDRA-8142)
 * bound maximum in-flight commit log replay mutation bytes to 64 megabytes (CASSANDRA-8639)
 * Normalize all scripts (CASSANDRA-10679)
 * Make compression ratio much more accurate (CASSANDRA-10225)
 * Optimize building of Clustering object when only one is created (CASSANDRA-10409)
 * Make index building pluggable (CASSANDRA-10681)
 * Add sstable flush observer (CASSANDRA-10678)
 * Improve NTS endpoints calculation (CASSANDRA-10200)
 * Improve performance of the folderSize function (CASSANDRA-10677)
 * Add support for type casting in selection clause (CASSANDRA-10310)
 * Added graphing option to cassandra-stress (CASSANDRA-7918)
 * Abort in-progress queries that time out (CASSANDRA-7392)
 * Add transparent data encryption core classes (CASSANDRA-9945)
Merged from 3.0:
 * Better handling of SSL connection errors inter-node (CASSANDRA-10816)
 * Avoid NoSuchElementException when executing empty batch (CASSANDRA-10711)
 * Avoid building PartitionUpdate in toString (CASSANDRA-10897)
 * Reduce heap spent when receiving many SSTables (CASSANDRA-10797)
 * Add back support for 3rd party auth providers to bulk loader (CASSANDRA-10873)
 * Eliminate the dependency on jgrapht for UDT resolution (CASSANDRA-10653)
 * (Hadoop) Close Clusters and Sessions in Hadoop Input/Output classes (CASSANDRA-10837)
 * Fix sstableloader not working with upper case keyspace name (CASSANDRA-10806)
Merged from 2.2:
 * jemalloc detection fails due to quoting issues in regexv (CASSANDRA-10946)
 * (cqlsh) show correct column names for empty result sets (CASSANDRA-9813)
 * Add new types to Stress (CASSANDRA-9556)
 * Add property to allow listening on broadcast interface (CASSANDRA-9748)
Merged from 2.1:
 * Match cassandra-loader options in COPY FROM (CASSANDRA-9303)
 * Fix binding to any address in CqlBulkRecordWriter (CASSANDRA-9309)
 * cqlsh fails to decode utf-8 characters for text typed columns (CASSANDRA-10875)
 * Log error when stream session fails (CASSANDRA-9294)
 * Fix bugs in commit log archiving startup behavior (CASSANDRA-10593)
 * (cqlsh) further optimise COPY FROM (CASSANDRA-9302)
 * Allow CREATE TABLE WITH ID (CASSANDRA-9179)
 * Make Stress compiles within eclipse (CASSANDRA-10807)
 * Cassandra Daemon should print JVM arguments (CASSANDRA-10764)
 * Allow cancellation of index summary redistribution (CASSANDRA-8805)


3.1.1
Merged from 3.0:
  * Fix upgrade data loss due to range tombstone deleting more data than then should
    (CASSANDRA-10822)


3.1
Merged from 3.0:
 * Avoid MV race during node decommission (CASSANDRA-10674)
 * Disable reloading of GossipingPropertyFileSnitch (CASSANDRA-9474)
 * Handle single-column deletions correction in materialized views
   when the column is part of the view primary key (CASSANDRA-10796)
 * Fix issue with datadir migration on upgrade (CASSANDRA-10788)
 * Fix bug with range tombstones on reverse queries and test coverage for
   AbstractBTreePartition (CASSANDRA-10059)
 * Remove 64k limit on collection elements (CASSANDRA-10374)
 * Remove unclear Indexer.indexes() method (CASSANDRA-10690)
 * Fix NPE on stream read error (CASSANDRA-10771)
 * Normalize cqlsh DESC output (CASSANDRA-10431)
 * Rejects partition range deletions when columns are specified (CASSANDRA-10739)
 * Fix error when saving cached key for old format sstable (CASSANDRA-10778)
 * Invalidate prepared statements on DROP INDEX (CASSANDRA-10758)
 * Fix SELECT statement with IN restrictions on partition key,
   ORDER BY and LIMIT (CASSANDRA-10729)
 * Improve stress performance over 1k threads (CASSANDRA-7217)
 * Wait for migration responses to complete before bootstrapping (CASSANDRA-10731)
 * Unable to create a function with argument of type Inet (CASSANDRA-10741)
 * Fix backward incompatibiliy in CqlInputFormat (CASSANDRA-10717)
 * Correctly preserve deletion info on updated rows when notifying indexers
   of single-row deletions (CASSANDRA-10694)
 * Notify indexers of partition delete during cleanup (CASSANDRA-10685)
 * Keep the file open in trySkipCache (CASSANDRA-10669)
 * Updated trigger example (CASSANDRA-10257)
Merged from 2.2:
 * Verify tables in pseudo-system keyspaces at startup (CASSANDRA-10761)
 * Fix IllegalArgumentException in DataOutputBuffer.reallocate for large buffers (CASSANDRA-10592)
 * Show CQL help in cqlsh in web browser (CASSANDRA-7225)
 * Serialize on disk the proper SSTable compression ratio (CASSANDRA-10775)
 * Reject index queries while the index is building (CASSANDRA-8505)
 * CQL.textile syntax incorrectly includes optional keyspace for aggregate SFUNC and FINALFUNC (CASSANDRA-10747)
 * Fix JSON update with prepared statements (CASSANDRA-10631)
 * Don't do anticompaction after subrange repair (CASSANDRA-10422)
 * Fix SimpleDateType type compatibility (CASSANDRA-10027)
 * (Hadoop) fix splits calculation (CASSANDRA-10640)
 * (Hadoop) ensure that Cluster instances are always closed (CASSANDRA-10058)
Merged from 2.1:
 * Fix Stress profile parsing on Windows (CASSANDRA-10808)
 * Fix incremental repair hang when replica is down (CASSANDRA-10288)
 * Optimize the way we check if a token is repaired in anticompaction (CASSANDRA-10768)
 * Add proper error handling to stream receiver (CASSANDRA-10774)
 * Warn or fail when changing cluster topology live (CASSANDRA-10243)
 * Status command in debian/ubuntu init script doesn't work (CASSANDRA-10213)
 * Some DROP ... IF EXISTS incorrectly result in exceptions on non-existing KS (CASSANDRA-10658)
 * DeletionTime.compareTo wrong in rare cases (CASSANDRA-10749)
 * Force encoding when computing statement ids (CASSANDRA-10755)
 * Properly reject counters as map keys (CASSANDRA-10760)
 * Fix the sstable-needs-cleanup check (CASSANDRA-10740)
 * (cqlsh) Print column names before COPY operation (CASSANDRA-8935)
 * Fix CompressedInputStream for proper cleanup (CASSANDRA-10012)
 * (cqlsh) Support counters in COPY commands (CASSANDRA-9043)
 * Try next replica if not possible to connect to primary replica on
   ColumnFamilyRecordReader (CASSANDRA-2388)
 * Limit window size in DTCS (CASSANDRA-10280)
 * sstableloader does not use MAX_HEAP_SIZE env parameter (CASSANDRA-10188)
 * (cqlsh) Improve COPY TO performance and error handling (CASSANDRA-9304)
 * Create compression chunk for sending file only (CASSANDRA-10680)
 * Forbid compact clustering column type changes in ALTER TABLE (CASSANDRA-8879)
 * Reject incremental repair with subrange repair (CASSANDRA-10422)
 * Add a nodetool command to refresh size_estimates (CASSANDRA-9579)
 * Invalidate cache after stream receive task is completed (CASSANDRA-10341)
 * Reject counter writes in CQLSSTableWriter (CASSANDRA-10258)
 * Remove superfluous COUNTER_MUTATION stage mapping (CASSANDRA-10605)


3.0
 * Fix AssertionError while flushing memtable due to materialized views
   incorrectly inserting empty rows (CASSANDRA-10614)
 * Store UDA initcond as CQL literal in the schema table, instead of a blob (CASSANDRA-10650)
 * Don't use -1 for the position of partition key in schema (CASSANDRA-10491)
 * Fix distinct queries in mixed version cluster (CASSANDRA-10573)
 * Skip sstable on clustering in names query (CASSANDRA-10571)
 * Remove value skipping as it breaks read-repair (CASSANDRA-10655)
 * Fix bootstrapping with MVs (CASSANDRA-10621)
 * Make sure EACH_QUORUM reads are using NTS (CASSANDRA-10584)
 * Fix MV replica filtering for non-NetworkTopologyStrategy (CASSANDRA-10634)
 * (Hadoop) fix CIF describeSplits() not handling 0 size estimates (CASSANDRA-10600)
 * Fix reading of legacy sstables (CASSANDRA-10590)
 * Use CQL type names in schema metadata tables (CASSANDRA-10365)
 * Guard batchlog replay against integer division by zero (CASSANDRA-9223)
 * Fix bug when adding a column to thrift with the same name than a primary key (CASSANDRA-10608)
 * Add client address argument to IAuthenticator::newSaslNegotiator (CASSANDRA-8068)
 * Fix implementation of LegacyLayout.LegacyBoundComparator (CASSANDRA-10602)
 * Don't use 'names query' read path for counters (CASSANDRA-10572)
 * Fix backward compatibility for counters (CASSANDRA-10470)
 * Remove memory_allocator paramter from cassandra.yaml (CASSANDRA-10581,10628)
 * Execute the metadata reload task of all registered indexes on CFS::reload (CASSANDRA-10604)
 * Fix thrift cas operations with defined columns (CASSANDRA-10576)
 * Fix PartitionUpdate.operationCount()for updates with static column operations (CASSANDRA-10606)
 * Fix thrift get() queries with defined columns (CASSANDRA-10586)
 * Fix marking of indexes as built and removed (CASSANDRA-10601)
 * Skip initialization of non-registered 2i instances, remove Index::getIndexName (CASSANDRA-10595)
 * Fix batches on multiple tables (CASSANDRA-10554)
 * Ensure compaction options are validated when updating KeyspaceMetadata (CASSANDRA-10569)
 * Flatten Iterator Transformation Hierarchy (CASSANDRA-9975)
 * Remove token generator (CASSANDRA-5261)
 * RolesCache should not be created for any authenticator that does not requireAuthentication (CASSANDRA-10562)
 * Fix LogTransaction checking only a single directory for files (CASSANDRA-10421)
 * Fix handling of range tombstones when reading old format sstables (CASSANDRA-10360)
 * Aggregate with Initial Condition fails with C* 3.0 (CASSANDRA-10367)
Merged from 2.2:
 * (cqlsh) show partial trace if incomplete after max_trace_wait (CASSANDRA-7645)
 * Use most up-to-date version of schema for system tables (CASSANDRA-10652)
 * Deprecate memory_allocator in cassandra.yaml (CASSANDRA-10581,10628)
 * Expose phi values from failure detector via JMX and tweak debug
   and trace logging (CASSANDRA-9526)
 * Fix IllegalArgumentException in DataOutputBuffer.reallocate for large buffers (CASSANDRA-10592)
Merged from 2.1:
 * Shutdown compaction in drain to prevent leak (CASSANDRA-10079)
 * (cqlsh) fix COPY using wrong variable name for time_format (CASSANDRA-10633)
 * Do not run SizeEstimatesRecorder if a node is not a member of the ring (CASSANDRA-9912)
 * Improve handling of dead nodes in gossip (CASSANDRA-10298)
 * Fix logback-tools.xml incorrectly configured for outputing to System.err
   (CASSANDRA-9937)
 * Fix streaming to catch exception so retry not fail (CASSANDRA-10557)
 * Add validation method to PerRowSecondaryIndex (CASSANDRA-10092)
 * Support encrypted and plain traffic on the same port (CASSANDRA-10559)
 * Do STCS in DTCS windows (CASSANDRA-10276)
 * Avoid repetition of JVM_OPTS in debian package (CASSANDRA-10251)
 * Fix potential NPE from handling result of SIM.highestSelectivityIndex (CASSANDRA-10550)
 * Fix paging issues with partitions containing only static columns data (CASSANDRA-10381)
 * Fix conditions on static columns (CASSANDRA-10264)
 * AssertionError: attempted to delete non-existing file CommitLog (CASSANDRA-10377)
 * Fix sorting for queries with an IN condition on partition key columns (CASSANDRA-10363)


3.0-rc2
 * Fix SELECT DISTINCT queries between 2.2.2 nodes and 3.0 nodes (CASSANDRA-10473)
 * Remove circular references in SegmentedFile (CASSANDRA-10543)
 * Ensure validation of indexed values only occurs once per-partition (CASSANDRA-10536)
 * Fix handling of static columns for range tombstones in thrift (CASSANDRA-10174)
 * Support empty ColumnFilter for backward compatility on empty IN (CASSANDRA-10471)
 * Remove Pig support (CASSANDRA-10542)
 * Fix LogFile throws Exception when assertion is disabled (CASSANDRA-10522)
 * Revert CASSANDRA-7486, make CMS default GC, move GC config to
   conf/jvm.options (CASSANDRA-10403)
 * Fix TeeingAppender causing some logs to be truncated/empty (CASSANDRA-10447)
 * Allow EACH_QUORUM for reads (CASSANDRA-9602)
 * Fix potential ClassCastException while upgrading (CASSANDRA-10468)
 * Fix NPE in MVs on update (CASSANDRA-10503)
 * Only include modified cell data in indexing deltas (CASSANDRA-10438)
 * Do not load keyspace when creating sstable writer (CASSANDRA-10443)
 * If node is not yet gossiping write all MV updates to batchlog only (CASSANDRA-10413)
 * Re-populate token metadata after commit log recovery (CASSANDRA-10293)
 * Provide additional metrics for materialized views (CASSANDRA-10323)
 * Flush system schema tables after local schema changes (CASSANDRA-10429)
Merged from 2.2:
 * Reduce contention getting instances of CompositeType (CASSANDRA-10433)
 * Fix the regression when using LIMIT with aggregates (CASSANDRA-10487)
 * Avoid NoClassDefFoundError during DataDescriptor initialization on windows (CASSANDRA-10412)
 * Preserve case of quoted Role & User names (CASSANDRA-10394)
 * cqlsh pg-style-strings broken (CASSANDRA-10484)
 * cqlsh prompt includes name of keyspace after failed `use` statement (CASSANDRA-10369)
Merged from 2.1:
 * (cqlsh) Distinguish negative and positive infinity in output (CASSANDRA-10523)
 * (cqlsh) allow custom time_format for COPY TO (CASSANDRA-8970)
 * Don't allow startup if the node's rack has changed (CASSANDRA-10242)
 * (cqlsh) show partial trace if incomplete after max_trace_wait (CASSANDRA-7645)
 * Allow LOCAL_JMX to be easily overridden (CASSANDRA-10275)
 * Mark nodes as dead even if they've already left (CASSANDRA-10205)


3.0.0-rc1
 * Fix mixed version read request compatibility for compact static tables
   (CASSANDRA-10373)
 * Fix paging of DISTINCT with static and IN (CASSANDRA-10354)
 * Allow MATERIALIZED VIEW's SELECT statement to restrict primary key
   columns (CASSANDRA-9664)
 * Move crc_check_chance out of compression options (CASSANDRA-9839)
 * Fix descending iteration past end of BTreeSearchIterator (CASSANDRA-10301)
 * Transfer hints to a different node on decommission (CASSANDRA-10198)
 * Check partition keys for CAS operations during stmt validation (CASSANDRA-10338)
 * Add custom query expressions to SELECT (CASSANDRA-10217)
 * Fix minor bugs in MV handling (CASSANDRA-10362)
 * Allow custom indexes with 0,1 or multiple target columns (CASSANDRA-10124)
 * Improve MV schema representation (CASSANDRA-9921)
 * Add flag to enable/disable coordinator batchlog for MV writes (CASSANDRA-10230)
 * Update cqlsh COPY for new internal driver serialization interface (CASSANDRA-10318)
 * Give index implementations more control over rebuild operations (CASSANDRA-10312)
 * Update index file format (CASSANDRA-10314)
 * Add "shadowable" row tombstones to deal with mv timestamp issues (CASSANDRA-10261)
 * CFS.loadNewSSTables() broken for pre-3.0 sstables
 * Cache selected index in read command to reduce lookups (CASSANDRA-10215)
 * Small optimizations of sstable index serialization (CASSANDRA-10232)
 * Support for both encrypted and unencrypted native transport connections (CASSANDRA-9590)
Merged from 2.2:
 * Configurable page size in cqlsh (CASSANDRA-9855)
 * Defer default role manager setup until all nodes are on 2.2+ (CASSANDRA-9761)
 * Handle missing RoleManager in config after upgrade to 2.2 (CASSANDRA-10209)
Merged from 2.1:
 * Bulk Loader API could not tolerate even node failure (CASSANDRA-10347)
 * Avoid misleading pushed notifications when multiple nodes
   share an rpc_address (CASSANDRA-10052)
 * Fix dropping undroppable when message queue is full (CASSANDRA-10113)
 * Fix potential ClassCastException during paging (CASSANDRA-10352)
 * Prevent ALTER TYPE from creating circular references (CASSANDRA-10339)
 * Fix cache handling of 2i and base tables (CASSANDRA-10155, 10359)
 * Fix NPE in nodetool compactionhistory (CASSANDRA-9758)
 * (Pig) support BulkOutputFormat as a URL parameter (CASSANDRA-7410)
 * BATCH statement is broken in cqlsh (CASSANDRA-10272)
 * (cqlsh) Make cqlsh PEP8 Compliant (CASSANDRA-10066)
 * (cqlsh) Fix error when starting cqlsh with --debug (CASSANDRA-10282)
 * Scrub, Cleanup and Upgrade do not unmark compacting until all operations
   have completed, regardless of the occurence of exceptions (CASSANDRA-10274)


3.0.0-beta2
 * Fix columns returned by AbstractBtreePartitions (CASSANDRA-10220)
 * Fix backward compatibility issue due to AbstractBounds serialization bug (CASSANDRA-9857)
 * Fix startup error when upgrading nodes (CASSANDRA-10136)
 * Base table PRIMARY KEY can be assumed to be NOT NULL in MV creation (CASSANDRA-10147)
 * Improve batchlog write patch (CASSANDRA-9673)
 * Re-apply MaterializedView updates on commitlog replay (CASSANDRA-10164)
 * Require AbstractType.isByteOrderComparable declaration in constructor (CASSANDRA-9901)
 * Avoid digest mismatch on upgrade to 3.0 (CASSANDRA-9554)
 * Fix Materialized View builder when adding multiple MVs (CASSANDRA-10156)
 * Choose better poolingOptions for protocol v4 in cassandra-stress (CASSANDRA-10182)
 * Fix LWW bug affecting Materialized Views (CASSANDRA-10197)
 * Ensures frozen sets and maps are always sorted (CASSANDRA-10162)
 * Don't deadlock when flushing CFS backed custom indexes (CASSANDRA-10181)
 * Fix double flushing of secondary index tables (CASSANDRA-10180)
 * Fix incorrect handling of range tombstones in thrift (CASSANDRA-10046)
 * Only use batchlog when paired materialized view replica is remote (CASSANDRA-10061)
 * Reuse TemporalRow when updating multiple MaterializedViews (CASSANDRA-10060)
 * Validate gc_grace_seconds for batchlog writes and MVs (CASSANDRA-9917)
 * Fix sstablerepairedset (CASSANDRA-10132)
Merged from 2.2:
 * Cancel transaction for sstables we wont redistribute index summary
   for (CASSANDRA-10270)
 * Retry snapshot deletion after compaction and gc on Windows (CASSANDRA-10222)
 * Fix failure to start with space in directory path on Windows (CASSANDRA-10239)
 * Fix repair hang when snapshot failed (CASSANDRA-10057)
 * Fall back to 1/4 commitlog volume for commitlog_total_space on small disks
   (CASSANDRA-10199)
Merged from 2.1:
 * Added configurable warning threshold for GC duration (CASSANDRA-8907)
 * Fix handling of streaming EOF (CASSANDRA-10206)
 * Only check KeyCache when it is enabled
 * Change streaming_socket_timeout_in_ms default to 1 hour (CASSANDRA-8611)
 * (cqlsh) update list of CQL keywords (CASSANDRA-9232)
 * Add nodetool gettraceprobability command (CASSANDRA-10234)
Merged from 2.0:
 * Fix rare race where older gossip states can be shadowed (CASSANDRA-10366)
 * Fix consolidating racks violating the RF contract (CASSANDRA-10238)
 * Disallow decommission when node is in drained state (CASSANDRA-8741)


2.2.1
 * Fix race during construction of commit log (CASSANDRA-10049)
 * Fix LeveledCompactionStrategyTest (CASSANDRA-9757)
 * Fix broken UnbufferedDataOutputStreamPlus.writeUTF (CASSANDRA-10203)
 * (cqlsh) default load-from-file encoding to utf-8 (CASSANDRA-9898)
 * Avoid returning Permission.NONE when failing to query users table (CASSANDRA-10168)
 * (cqlsh) add CLEAR command (CASSANDRA-10086)
 * Support string literals as Role names for compatibility (CASSANDRA-10135)
Merged from 2.1:
 * Only check KeyCache when it is enabled
 * Change streaming_socket_timeout_in_ms default to 1 hour (CASSANDRA-8611)
 * (cqlsh) update list of CQL keywords (CASSANDRA-9232)


3.0.0-beta1
 * Redesign secondary index API (CASSANDRA-9459, 7771, 9041)
 * Fix throwing ReadFailure instead of ReadTimeout on range queries (CASSANDRA-10125)
 * Rewrite hinted handoff (CASSANDRA-6230)
 * Fix query on static compact tables (CASSANDRA-10093)
 * Fix race during construction of commit log (CASSANDRA-10049)
 * Add option to only purge repaired tombstones (CASSANDRA-6434)
 * Change authorization handling for MVs (CASSANDRA-9927)
 * Add custom JMX enabled executor for UDF sandbox (CASSANDRA-10026)
 * Fix row deletion bug for Materialized Views (CASSANDRA-10014)
 * Support mixed-version clusters with Cassandra 2.1 and 2.2 (CASSANDRA-9704)
 * Fix multiple slices on RowSearchers (CASSANDRA-10002)
 * Fix bug in merging of collections (CASSANDRA-10001)
 * Optimize batchlog replay to avoid full scans (CASSANDRA-7237)
 * Repair improvements when using vnodes (CASSANDRA-5220)
 * Disable scripted UDFs by default (CASSANDRA-9889)
 * Bytecode inspection for Java-UDFs (CASSANDRA-9890)
 * Use byte to serialize MT hash length (CASSANDRA-9792)
 * Replace usage of Adler32 with CRC32 (CASSANDRA-8684)
 * Fix migration to new format from 2.1 SSTable (CASSANDRA-10006)
 * SequentialWriter should extend BufferedDataOutputStreamPlus (CASSANDRA-9500)
 * Use the same repairedAt timestamp within incremental repair session (CASSANDRA-9111)
Merged from 2.2:
 * Allow count(*) and count(1) to be use as normal aggregation (CASSANDRA-10114)
 * An NPE is thrown if the column name is unknown for an IN relation (CASSANDRA-10043)
 * Apply commit_failure_policy to more errors on startup (CASSANDRA-9749)
 * Fix histogram overflow exception (CASSANDRA-9973)
 * Route gossip messages over dedicated socket (CASSANDRA-9237)
 * Add checksum to saved cache files (CASSANDRA-9265)
 * Log warning when using an aggregate without partition key (CASSANDRA-9737)
Merged from 2.1:
 * (cqlsh) Allow encoding to be set through command line (CASSANDRA-10004)
 * Add new JMX methods to change local compaction strategy (CASSANDRA-9965)
 * Write hints for paxos commits (CASSANDRA-7342)
 * (cqlsh) Fix timestamps before 1970 on Windows, always
   use UTC for timestamp display (CASSANDRA-10000)
 * (cqlsh) Avoid overwriting new config file with old config
   when both exist (CASSANDRA-9777)
 * Release snapshot selfRef when doing snapshot repair (CASSANDRA-9998)
 * Cannot replace token does not exist - DN node removed as Fat Client (CASSANDRA-9871)
Merged from 2.0:
 * Don't cast expected bf size to an int (CASSANDRA-9959)
 * Make getFullyExpiredSSTables less expensive (CASSANDRA-9882)


3.0.0-alpha1
 * Implement proper sandboxing for UDFs (CASSANDRA-9402)
 * Simplify (and unify) cleanup of compaction leftovers (CASSANDRA-7066)
 * Allow extra schema definitions in cassandra-stress yaml (CASSANDRA-9850)
 * Metrics should use up to date nomenclature (CASSANDRA-9448)
 * Change CREATE/ALTER TABLE syntax for compression (CASSANDRA-8384)
 * Cleanup crc and adler code for java 8 (CASSANDRA-9650)
 * Storage engine refactor (CASSANDRA-8099, 9743, 9746, 9759, 9781, 9808, 9825,
   9848, 9705, 9859, 9867, 9874, 9828, 9801)
 * Update Guava to 18.0 (CASSANDRA-9653)
 * Bloom filter false positive ratio is not honoured (CASSANDRA-8413)
 * New option for cassandra-stress to leave a ratio of columns null (CASSANDRA-9522)
 * Change hinted_handoff_enabled yaml setting, JMX (CASSANDRA-9035)
 * Add algorithmic token allocation (CASSANDRA-7032)
 * Add nodetool command to replay batchlog (CASSANDRA-9547)
 * Make file buffer cache independent of paths being read (CASSANDRA-8897)
 * Remove deprecated legacy Hadoop code (CASSANDRA-9353)
 * Decommissioned nodes will not rejoin the cluster (CASSANDRA-8801)
 * Change gossip stabilization to use endpoit size (CASSANDRA-9401)
 * Change default garbage collector to G1 (CASSANDRA-7486)
 * Populate TokenMetadata early during startup (CASSANDRA-9317)
 * Undeprecate cache recentHitRate (CASSANDRA-6591)
 * Add support for selectively varint encoding fields (CASSANDRA-9499, 9865)
 * Materialized Views (CASSANDRA-6477)
Merged from 2.2:
 * Avoid grouping sstables for anticompaction with DTCS (CASSANDRA-9900)
 * UDF / UDA execution time in trace (CASSANDRA-9723)
 * Fix broken internode SSL (CASSANDRA-9884)
Merged from 2.1:
 * Add new JMX methods to change local compaction strategy (CASSANDRA-9965)
 * Fix handling of enable/disable autocompaction (CASSANDRA-9899)
 * Add consistency level to tracing ouput (CASSANDRA-9827)
 * Remove repair snapshot leftover on startup (CASSANDRA-7357)
 * Use random nodes for batch log when only 2 racks (CASSANDRA-8735)
 * Ensure atomicity inside thrift and stream session (CASSANDRA-7757)
 * Fix nodetool info error when the node is not joined (CASSANDRA-9031)
Merged from 2.0:
 * Log when messages are dropped due to cross_node_timeout (CASSANDRA-9793)
 * Don't track hotness when opening from snapshot for validation (CASSANDRA-9382)


2.2.0
 * Allow the selection of columns together with aggregates (CASSANDRA-9767)
 * Fix cqlsh copy methods and other windows specific issues (CASSANDRA-9795)
 * Don't wrap byte arrays in SequentialWriter (CASSANDRA-9797)
 * sum() and avg() functions missing for smallint and tinyint types (CASSANDRA-9671)
 * Revert CASSANDRA-9542 (allow native functions in UDA) (CASSANDRA-9771)
Merged from 2.1:
 * Fix MarshalException when upgrading superColumn family (CASSANDRA-9582)
 * Fix broken logging for "empty" flushes in Memtable (CASSANDRA-9837)
 * Handle corrupt files on startup (CASSANDRA-9686)
 * Fix clientutil jar and tests (CASSANDRA-9760)
 * (cqlsh) Allow the SSL protocol version to be specified through the
    config file or environment variables (CASSANDRA-9544)
Merged from 2.0:
 * Add tool to find why expired sstables are not getting dropped (CASSANDRA-10015)
 * Remove erroneous pending HH tasks from tpstats/jmx (CASSANDRA-9129)
 * Don't cast expected bf size to an int (CASSANDRA-9959)
 * checkForEndpointCollision fails for legitimate collisions (CASSANDRA-9765)
 * Complete CASSANDRA-8448 fix (CASSANDRA-9519)
 * Don't include auth credentials in debug log (CASSANDRA-9682)
 * Can't transition from write survey to normal mode (CASSANDRA-9740)
 * Scrub (recover) sstables even when -Index.db is missing (CASSANDRA-9591)
 * Fix growing pending background compaction (CASSANDRA-9662)


2.2.0-rc2
 * Re-enable memory-mapped I/O on Windows (CASSANDRA-9658)
 * Warn when an extra-large partition is compacted (CASSANDRA-9643)
 * (cqlsh) Allow setting the initial connection timeout (CASSANDRA-9601)
 * BulkLoader has --transport-factory option but does not use it (CASSANDRA-9675)
 * Allow JMX over SSL directly from nodetool (CASSANDRA-9090)
 * Update cqlsh for UDFs (CASSANDRA-7556)
 * Change Windows kernel default timer resolution (CASSANDRA-9634)
 * Deprected sstable2json and json2sstable (CASSANDRA-9618)
 * Allow native functions in user-defined aggregates (CASSANDRA-9542)
 * Don't repair system_distributed by default (CASSANDRA-9621)
 * Fix mixing min, max, and count aggregates for blob type (CASSANRA-9622)
 * Rename class for DATE type in Java driver (CASSANDRA-9563)
 * Duplicate compilation of UDFs on coordinator (CASSANDRA-9475)
 * Fix connection leak in CqlRecordWriter (CASSANDRA-9576)
 * Mlockall before opening system sstables & remove boot_without_jna option (CASSANDRA-9573)
 * Add functions to convert timeuuid to date or time, deprecate dateOf and unixTimestampOf (CASSANDRA-9229)
 * Make sure we cancel non-compacting sstables from LifecycleTransaction (CASSANDRA-9566)
 * Fix deprecated repair JMX API (CASSANDRA-9570)
 * Add logback metrics (CASSANDRA-9378)
 * Update and refactor ant test/test-compression to run the tests in parallel (CASSANDRA-9583)
 * Fix upgrading to new directory for secondary index (CASSANDRA-9687)
Merged from 2.1:
 * (cqlsh) Fix bad check for CQL compatibility when DESCRIBE'ing
   COMPACT STORAGE tables with no clustering columns
 * Eliminate strong self-reference chains in sstable ref tidiers (CASSANDRA-9656)
 * Ensure StreamSession uses canonical sstable reader instances (CASSANDRA-9700)
 * Ensure memtable book keeping is not corrupted in the event we shrink usage (CASSANDRA-9681)
 * Update internal python driver for cqlsh (CASSANDRA-9064)
 * Fix IndexOutOfBoundsException when inserting tuple with too many
   elements using the string literal notation (CASSANDRA-9559)
 * Enable describe on indices (CASSANDRA-7814)
 * Fix incorrect result for IN queries where column not found (CASSANDRA-9540)
 * ColumnFamilyStore.selectAndReference may block during compaction (CASSANDRA-9637)
 * Fix bug in cardinality check when compacting (CASSANDRA-9580)
 * Fix memory leak in Ref due to ConcurrentLinkedQueue.remove() behaviour (CASSANDRA-9549)
 * Make rebuild only run one at a time (CASSANDRA-9119)
Merged from 2.0:
 * Avoid NPE in AuthSuccess#decode (CASSANDRA-9727)
 * Add listen_address to system.local (CASSANDRA-9603)
 * Bug fixes to resultset metadata construction (CASSANDRA-9636)
 * Fix setting 'durable_writes' in ALTER KEYSPACE (CASSANDRA-9560)
 * Avoids ballot clash in Paxos (CASSANDRA-9649)
 * Improve trace messages for RR (CASSANDRA-9479)
 * Fix suboptimal secondary index selection when restricted
   clustering column is also indexed (CASSANDRA-9631)
 * (cqlsh) Add min_threshold to DTCS option autocomplete (CASSANDRA-9385)
 * Fix error message when attempting to create an index on a column
   in a COMPACT STORAGE table with clustering columns (CASSANDRA-9527)
 * 'WITH WITH' in alter keyspace statements causes NPE (CASSANDRA-9565)
 * Expose some internals of SelectStatement for inspection (CASSANDRA-9532)
 * ArrivalWindow should use primitives (CASSANDRA-9496)
 * Periodically submit background compaction tasks (CASSANDRA-9592)
 * Set HAS_MORE_PAGES flag to false when PagingState is null (CASSANDRA-9571)


2.2.0-rc1
 * Compressed commit log should measure compressed space used (CASSANDRA-9095)
 * Fix comparison bug in CassandraRoleManager#collectRoles (CASSANDRA-9551)
 * Add tinyint,smallint,time,date support for UDFs (CASSANDRA-9400)
 * Deprecates SSTableSimpleWriter and SSTableSimpleUnsortedWriter (CASSANDRA-9546)
 * Empty INITCOND treated as null in aggregate (CASSANDRA-9457)
 * Remove use of Cell in Thrift MapReduce classes (CASSANDRA-8609)
 * Integrate pre-release Java Driver 2.2-rc1, custom build (CASSANDRA-9493)
 * Clean up gossiper logic for old versions (CASSANDRA-9370)
 * Fix custom payload coding/decoding to match the spec (CASSANDRA-9515)
 * ant test-all results incomplete when parsed (CASSANDRA-9463)
 * Disallow frozen<> types in function arguments and return types for
   clarity (CASSANDRA-9411)
 * Static Analysis to warn on unsafe use of Autocloseable instances (CASSANDRA-9431)
 * Update commitlog archiving examples now that commitlog segments are
   not recycled (CASSANDRA-9350)
 * Extend Transactional API to sstable lifecycle management (CASSANDRA-8568)
 * (cqlsh) Add support for native protocol 4 (CASSANDRA-9399)
 * Ensure that UDF and UDAs are keyspace-isolated (CASSANDRA-9409)
 * Revert CASSANDRA-7807 (tracing completion client notifications) (CASSANDRA-9429)
 * Add ability to stop compaction by ID (CASSANDRA-7207)
 * Let CassandraVersion handle SNAPSHOT version (CASSANDRA-9438)
Merged from 2.1:
 * (cqlsh) Fix using COPY through SOURCE or -f (CASSANDRA-9083)
 * Fix occasional lack of `system` keyspace in schema tables (CASSANDRA-8487)
 * Use ProtocolError code instead of ServerError code for native protocol
   error responses to unsupported protocol versions (CASSANDRA-9451)
 * Default commitlog_sync_batch_window_in_ms changed to 2ms (CASSANDRA-9504)
 * Fix empty partition assertion in unsorted sstable writing tools (CASSANDRA-9071)
 * Ensure truncate without snapshot cannot produce corrupt responses (CASSANDRA-9388)
 * Consistent error message when a table mixes counter and non-counter
   columns (CASSANDRA-9492)
 * Avoid getting unreadable keys during anticompaction (CASSANDRA-9508)
 * (cqlsh) Better float precision by default (CASSANDRA-9224)
 * Improve estimated row count (CASSANDRA-9107)
 * Optimize range tombstone memory footprint (CASSANDRA-8603)
 * Use configured gcgs in anticompaction (CASSANDRA-9397)
Merged from 2.0:
 * Don't accumulate more range than necessary in RangeTombstone.Tracker (CASSANDRA-9486)
 * Add broadcast and rpc addresses to system.local (CASSANDRA-9436)
 * Always mark sstable suspect when corrupted (CASSANDRA-9478)
 * Add database users and permissions to CQL3 documentation (CASSANDRA-7558)
 * Allow JVM_OPTS to be passed to standalone tools (CASSANDRA-5969)
 * Fix bad condition in RangeTombstoneList (CASSANDRA-9485)
 * Fix potential StackOverflow when setting CrcCheckChance over JMX (CASSANDRA-9488)
 * Fix null static columns in pages after the first, paged reversed
   queries (CASSANDRA-8502)
 * Fix counting cache serialization in request metrics (CASSANDRA-9466)
 * Add option not to validate atoms during scrub (CASSANDRA-9406)


2.2.0-beta1
 * Introduce Transactional API for internal state changes (CASSANDRA-8984)
 * Add a flag in cassandra.yaml to enable UDFs (CASSANDRA-9404)
 * Better support of null for UDF (CASSANDRA-8374)
 * Use ecj instead of javassist for UDFs (CASSANDRA-8241)
 * faster async logback configuration for tests (CASSANDRA-9376)
 * Add `smallint` and `tinyint` data types (CASSANDRA-8951)
 * Avoid thrift schema creation when native driver is used in stress tool (CASSANDRA-9374)
 * Make Functions.declared thread-safe
 * Add client warnings to native protocol v4 (CASSANDRA-8930)
 * Allow roles cache to be invalidated (CASSANDRA-8967)
 * Upgrade Snappy (CASSANDRA-9063)
 * Don't start Thrift rpc by default (CASSANDRA-9319)
 * Only stream from unrepaired sstables with incremental repair (CASSANDRA-8267)
 * Aggregate UDFs allow SFUNC return type to differ from STYPE if FFUNC specified (CASSANDRA-9321)
 * Remove Thrift dependencies in bundled tools (CASSANDRA-8358)
 * Disable memory mapping of hsperfdata file for JVM statistics (CASSANDRA-9242)
 * Add pre-startup checks to detect potential incompatibilities (CASSANDRA-8049)
 * Distinguish between null and unset in protocol v4 (CASSANDRA-7304)
 * Add user/role permissions for user-defined functions (CASSANDRA-7557)
 * Allow cassandra config to be updated to restart daemon without unloading classes (CASSANDRA-9046)
 * Don't initialize compaction writer before checking if iter is empty (CASSANDRA-9117)
 * Don't execute any functions at prepare-time (CASSANDRA-9037)
 * Share file handles between all instances of a SegmentedFile (CASSANDRA-8893)
 * Make it possible to major compact LCS (CASSANDRA-7272)
 * Make FunctionExecutionException extend RequestExecutionException
   (CASSANDRA-9055)
 * Add support for SELECT JSON, INSERT JSON syntax and new toJson(), fromJson()
   functions (CASSANDRA-7970)
 * Optimise max purgeable timestamp calculation in compaction (CASSANDRA-8920)
 * Constrain internode message buffer sizes, and improve IO class hierarchy (CASSANDRA-8670)
 * New tool added to validate all sstables in a node (CASSANDRA-5791)
 * Push notification when tracing completes for an operation (CASSANDRA-7807)
 * Delay "node up" and "node added" notifications until native protocol server is started (CASSANDRA-8236)
 * Compressed Commit Log (CASSANDRA-6809)
 * Optimise IntervalTree (CASSANDRA-8988)
 * Add a key-value payload for third party usage (CASSANDRA-8553, 9212)
 * Bump metrics-reporter-config dependency for metrics 3.0 (CASSANDRA-8149)
 * Partition intra-cluster message streams by size, not type (CASSANDRA-8789)
 * Add WriteFailureException to native protocol, notify coordinator of
   write failures (CASSANDRA-8592)
 * Convert SequentialWriter to nio (CASSANDRA-8709)
 * Add role based access control (CASSANDRA-7653, 8650, 7216, 8760, 8849, 8761, 8850)
 * Record client ip address in tracing sessions (CASSANDRA-8162)
 * Indicate partition key columns in response metadata for prepared
   statements (CASSANDRA-7660)
 * Merge UUIDType and TimeUUIDType parse logic (CASSANDRA-8759)
 * Avoid memory allocation when searching index summary (CASSANDRA-8793)
 * Optimise (Time)?UUIDType Comparisons (CASSANDRA-8730)
 * Make CRC32Ex into a separate maven dependency (CASSANDRA-8836)
 * Use preloaded jemalloc w/ Unsafe (CASSANDRA-8714, 9197)
 * Avoid accessing partitioner through StorageProxy (CASSANDRA-8244, 8268)
 * Upgrade Metrics library and remove depricated metrics (CASSANDRA-5657)
 * Serializing Row cache alternative, fully off heap (CASSANDRA-7438)
 * Duplicate rows returned when in clause has repeated values (CASSANDRA-6706)
 * Make CassandraException unchecked, extend RuntimeException (CASSANDRA-8560)
 * Support direct buffer decompression for reads (CASSANDRA-8464)
 * DirectByteBuffer compatible LZ4 methods (CASSANDRA-7039)
 * Group sstables for anticompaction correctly (CASSANDRA-8578)
 * Add ReadFailureException to native protocol, respond
   immediately when replicas encounter errors while handling
   a read request (CASSANDRA-7886)
 * Switch CommitLogSegment from RandomAccessFile to nio (CASSANDRA-8308)
 * Allow mixing token and partition key restrictions (CASSANDRA-7016)
 * Support index key/value entries on map collections (CASSANDRA-8473)
 * Modernize schema tables (CASSANDRA-8261)
 * Support for user-defined aggregation functions (CASSANDRA-8053)
 * Fix NPE in SelectStatement with empty IN values (CASSANDRA-8419)
 * Refactor SelectStatement, return IN results in natural order instead
   of IN value list order and ignore duplicate values in partition key IN restrictions (CASSANDRA-7981)
 * Support UDTs, tuples, and collections in user-defined
   functions (CASSANDRA-7563)
 * Fix aggregate fn results on empty selection, result column name,
   and cqlsh parsing (CASSANDRA-8229)
 * Mark sstables as repaired after full repair (CASSANDRA-7586)
 * Extend Descriptor to include a format value and refactor reader/writer
   APIs (CASSANDRA-7443)
 * Integrate JMH for microbenchmarks (CASSANDRA-8151)
 * Keep sstable levels when bootstrapping (CASSANDRA-7460)
 * Add Sigar library and perform basic OS settings check on startup (CASSANDRA-7838)
 * Support for aggregation functions (CASSANDRA-4914)
 * Remove cassandra-cli (CASSANDRA-7920)
 * Accept dollar quoted strings in CQL (CASSANDRA-7769)
 * Make assassinate a first class command (CASSANDRA-7935)
 * Support IN clause on any partition key column (CASSANDRA-7855)
 * Support IN clause on any clustering column (CASSANDRA-4762)
 * Improve compaction logging (CASSANDRA-7818)
 * Remove YamlFileNetworkTopologySnitch (CASSANDRA-7917)
 * Do anticompaction in groups (CASSANDRA-6851)
 * Support user-defined functions (CASSANDRA-7395, 7526, 7562, 7740, 7781, 7929,
   7924, 7812, 8063, 7813, 7708)
 * Permit configurable timestamps with cassandra-stress (CASSANDRA-7416)
 * Move sstable RandomAccessReader to nio2, which allows using the
   FILE_SHARE_DELETE flag on Windows (CASSANDRA-4050)
 * Remove CQL2 (CASSANDRA-5918)
 * Optimize fetching multiple cells by name (CASSANDRA-6933)
 * Allow compilation in java 8 (CASSANDRA-7028)
 * Make incremental repair default (CASSANDRA-7250)
 * Enable code coverage thru JaCoCo (CASSANDRA-7226)
 * Switch external naming of 'column families' to 'tables' (CASSANDRA-4369)
 * Shorten SSTable path (CASSANDRA-6962)
 * Use unsafe mutations for most unit tests (CASSANDRA-6969)
 * Fix race condition during calculation of pending ranges (CASSANDRA-7390)
 * Fail on very large batch sizes (CASSANDRA-8011)
 * Improve concurrency of repair (CASSANDRA-6455, 8208, 9145)
 * Select optimal CRC32 implementation at runtime (CASSANDRA-8614)
 * Evaluate MurmurHash of Token once per query (CASSANDRA-7096)
 * Generalize progress reporting (CASSANDRA-8901)
 * Resumable bootstrap streaming (CASSANDRA-8838, CASSANDRA-8942)
 * Allow scrub for secondary index (CASSANDRA-5174)
 * Save repair data to system table (CASSANDRA-5839)
 * fix nodetool names that reference column families (CASSANDRA-8872)
 Merged from 2.1:
 * Warn on misuse of unlogged batches (CASSANDRA-9282)
 * Failure detector detects and ignores local pauses (CASSANDRA-9183)
 * Add utility class to support for rate limiting a given log statement (CASSANDRA-9029)
 * Add missing consistency levels to cassandra-stess (CASSANDRA-9361)
 * Fix commitlog getCompletedTasks to not increment (CASSANDRA-9339)
 * Fix for harmless exceptions logged as ERROR (CASSANDRA-8564)
 * Delete processed sstables in sstablesplit/sstableupgrade (CASSANDRA-8606)
 * Improve sstable exclusion from partition tombstones (CASSANDRA-9298)
 * Validate the indexed column rather than the cell's contents for 2i (CASSANDRA-9057)
 * Add support for top-k custom 2i queries (CASSANDRA-8717)
 * Fix error when dropping table during compaction (CASSANDRA-9251)
 * cassandra-stress supports validation operations over user profiles (CASSANDRA-8773)
 * Add support for rate limiting log messages (CASSANDRA-9029)
 * Log the partition key with tombstone warnings (CASSANDRA-8561)
 * Reduce runWithCompactionsDisabled poll interval to 1ms (CASSANDRA-9271)
 * Fix PITR commitlog replay (CASSANDRA-9195)
 * GCInspector logs very different times (CASSANDRA-9124)
 * Fix deleting from an empty list (CASSANDRA-9198)
 * Update tuple and collection types that use a user-defined type when that UDT
   is modified (CASSANDRA-9148, CASSANDRA-9192)
 * Use higher timeout for prepair and snapshot in repair (CASSANDRA-9261)
 * Fix anticompaction blocking ANTI_ENTROPY stage (CASSANDRA-9151)
 * Repair waits for anticompaction to finish (CASSANDRA-9097)
 * Fix streaming not holding ref when stream error (CASSANDRA-9295)
 * Fix canonical view returning early opened SSTables (CASSANDRA-9396)
Merged from 2.0:
 * (cqlsh) Add LOGIN command to switch users (CASSANDRA-7212)
 * Clone SliceQueryFilter in AbstractReadCommand implementations (CASSANDRA-8940)
 * Push correct protocol notification for DROP INDEX (CASSANDRA-9310)
 * token-generator - generated tokens too long (CASSANDRA-9300)
 * Fix counting of tombstones for TombstoneOverwhelmingException (CASSANDRA-9299)
 * Fix ReconnectableSnitch reconnecting to peers during upgrade (CASSANDRA-6702)
 * Include keyspace and table name in error log for collections over the size
   limit (CASSANDRA-9286)
 * Avoid potential overlap in LCS with single-partition sstables (CASSANDRA-9322)
 * Log warning message when a table is queried before the schema has fully
   propagated (CASSANDRA-9136)
 * Overload SecondaryIndex#indexes to accept the column definition (CASSANDRA-9314)
 * (cqlsh) Add SERIAL and LOCAL_SERIAL consistency levels (CASSANDRA-8051)
 * Fix index selection during rebuild with certain table layouts (CASSANDRA-9281)
 * Fix partition-level-delete-only workload accounting (CASSANDRA-9194)
 * Allow scrub to handle corrupted compressed chunks (CASSANDRA-9140)
 * Fix assertion error when resetlocalschema is run during repair (CASSANDRA-9249)
 * Disable single sstable tombstone compactions for DTCS by default (CASSANDRA-9234)
 * IncomingTcpConnection thread is not named (CASSANDRA-9262)
 * Close incoming connections when MessagingService is stopped (CASSANDRA-9238)
 * Fix streaming hang when retrying (CASSANDRA-9132)


2.1.5
 * Re-add deprecated cold_reads_to_omit param for backwards compat (CASSANDRA-9203)
 * Make anticompaction visible in compactionstats (CASSANDRA-9098)
 * Improve nodetool getendpoints documentation about the partition
   key parameter (CASSANDRA-6458)
 * Don't check other keyspaces for schema changes when an user-defined
   type is altered (CASSANDRA-9187)
 * Add generate-idea-files target to build.xml (CASSANDRA-9123)
 * Allow takeColumnFamilySnapshot to take a list of tables (CASSANDRA-8348)
 * Limit major sstable operations to their canonical representation (CASSANDRA-8669)
 * cqlsh: Add tests for INSERT and UPDATE tab completion (CASSANDRA-9125)
 * cqlsh: quote column names when needed in COPY FROM inserts (CASSANDRA-9080)
 * Do not load read meter for offline operations (CASSANDRA-9082)
 * cqlsh: Make CompositeType data readable (CASSANDRA-8919)
 * cqlsh: Fix display of triggers (CASSANDRA-9081)
 * Fix NullPointerException when deleting or setting an element by index on
   a null list collection (CASSANDRA-9077)
 * Buffer bloom filter serialization (CASSANDRA-9066)
 * Fix anti-compaction target bloom filter size (CASSANDRA-9060)
 * Make FROZEN and TUPLE unreserved keywords in CQL (CASSANDRA-9047)
 * Prevent AssertionError from SizeEstimatesRecorder (CASSANDRA-9034)
 * Avoid overwriting index summaries for sstables with an older format that
   does not support downsampling; rebuild summaries on startup when this
   is detected (CASSANDRA-8993)
 * Fix potential data loss in CompressedSequentialWriter (CASSANDRA-8949)
 * Make PasswordAuthenticator number of hashing rounds configurable (CASSANDRA-8085)
 * Fix AssertionError when binding nested collections in DELETE (CASSANDRA-8900)
 * Check for overlap with non-early sstables in LCS (CASSANDRA-8739)
 * Only calculate max purgable timestamp if we have to (CASSANDRA-8914)
 * (cqlsh) Greatly improve performance of COPY FROM (CASSANDRA-8225)
 * IndexSummary effectiveIndexInterval is now a guideline, not a rule (CASSANDRA-8993)
 * Use correct bounds for page cache eviction of compressed files (CASSANDRA-8746)
 * SSTableScanner enforces its bounds (CASSANDRA-8946)
 * Cleanup cell equality (CASSANDRA-8947)
 * Introduce intra-cluster message coalescing (CASSANDRA-8692)
 * DatabaseDescriptor throws NPE when rpc_interface is used (CASSANDRA-8839)
 * Don't check if an sstable is live for offline compactions (CASSANDRA-8841)
 * Don't set clientMode in SSTableLoader (CASSANDRA-8238)
 * Fix SSTableRewriter with disabled early open (CASSANDRA-8535)
 * Fix cassandra-stress so it respects the CL passed in user mode (CASSANDRA-8948)
 * Fix rare NPE in ColumnDefinition#hasIndexOption() (CASSANDRA-8786)
 * cassandra-stress reports per-operation statistics, plus misc (CASSANDRA-8769)
 * Add SimpleDate (cql date) and Time (cql time) types (CASSANDRA-7523)
 * Use long for key count in cfstats (CASSANDRA-8913)
 * Make SSTableRewriter.abort() more robust to failure (CASSANDRA-8832)
 * Remove cold_reads_to_omit from STCS (CASSANDRA-8860)
 * Make EstimatedHistogram#percentile() use ceil instead of floor (CASSANDRA-8883)
 * Fix top partitions reporting wrong cardinality (CASSANDRA-8834)
 * Fix rare NPE in KeyCacheSerializer (CASSANDRA-8067)
 * Pick sstables for validation as late as possible inc repairs (CASSANDRA-8366)
 * Fix commitlog getPendingTasks to not increment (CASSANDRA-8862)
 * Fix parallelism adjustment in range and secondary index queries
   when the first fetch does not satisfy the limit (CASSANDRA-8856)
 * Check if the filtered sstables is non-empty in STCS (CASSANDRA-8843)
 * Upgrade java-driver used for cassandra-stress (CASSANDRA-8842)
 * Fix CommitLog.forceRecycleAllSegments() memory access error (CASSANDRA-8812)
 * Improve assertions in Memory (CASSANDRA-8792)
 * Fix SSTableRewriter cleanup (CASSANDRA-8802)
 * Introduce SafeMemory for CompressionMetadata.Writer (CASSANDRA-8758)
 * 'nodetool info' prints exception against older node (CASSANDRA-8796)
 * Ensure SSTableReader.last corresponds exactly with the file end (CASSANDRA-8750)
 * Make SSTableWriter.openEarly more robust and obvious (CASSANDRA-8747)
 * Enforce SSTableReader.first/last (CASSANDRA-8744)
 * Cleanup SegmentedFile API (CASSANDRA-8749)
 * Avoid overlap with early compaction replacement (CASSANDRA-8683)
 * Safer Resource Management++ (CASSANDRA-8707)
 * Write partition size estimates into a system table (CASSANDRA-7688)
 * cqlsh: Fix keys() and full() collection indexes in DESCRIBE output
   (CASSANDRA-8154)
 * Show progress of streaming in nodetool netstats (CASSANDRA-8886)
 * IndexSummaryBuilder utilises offheap memory, and shares data between
   each IndexSummary opened from it (CASSANDRA-8757)
 * markCompacting only succeeds if the exact SSTableReader instances being
   marked are in the live set (CASSANDRA-8689)
 * cassandra-stress support for varint (CASSANDRA-8882)
 * Fix Adler32 digest for compressed sstables (CASSANDRA-8778)
 * Add nodetool statushandoff/statusbackup (CASSANDRA-8912)
 * Use stdout for progress and stats in sstableloader (CASSANDRA-8982)
 * Correctly identify 2i datadir from older versions (CASSANDRA-9116)
Merged from 2.0:
 * Ignore gossip SYNs after shutdown (CASSANDRA-9238)
 * Avoid overflow when calculating max sstable size in LCS (CASSANDRA-9235)
 * Make sstable blacklisting work with compression (CASSANDRA-9138)
 * Do not attempt to rebuild indexes if no index accepts any column (CASSANDRA-9196)
 * Don't initiate snitch reconnection for dead states (CASSANDRA-7292)
 * Fix ArrayIndexOutOfBoundsException in CQLSSTableWriter (CASSANDRA-8978)
 * Add shutdown gossip state to prevent timeouts during rolling restarts (CASSANDRA-8336)
 * Fix running with java.net.preferIPv6Addresses=true (CASSANDRA-9137)
 * Fix failed bootstrap/replace attempts being persisted in system.peers (CASSANDRA-9180)
 * Flush system.IndexInfo after marking index built (CASSANDRA-9128)
 * Fix updates to min/max_compaction_threshold through cassandra-cli
   (CASSANDRA-8102)
 * Don't include tmp files when doing offline relevel (CASSANDRA-9088)
 * Use the proper CAS WriteType when finishing a previous round during Paxos
   preparation (CASSANDRA-8672)
 * Avoid race in cancelling compactions (CASSANDRA-9070)
 * More aggressive check for expired sstables in DTCS (CASSANDRA-8359)
 * Fix ignored index_interval change in ALTER TABLE statements (CASSANDRA-7976)
 * Do more aggressive compaction in old time windows in DTCS (CASSANDRA-8360)
 * java.lang.AssertionError when reading saved cache (CASSANDRA-8740)
 * "disk full" when running cleanup (CASSANDRA-9036)
 * Lower logging level from ERROR to DEBUG when a scheduled schema pull
   cannot be completed due to a node being down (CASSANDRA-9032)
 * Fix MOVED_NODE client event (CASSANDRA-8516)
 * Allow overriding MAX_OUTSTANDING_REPLAY_COUNT (CASSANDRA-7533)
 * Fix malformed JMX ObjectName containing IPv6 addresses (CASSANDRA-9027)
 * (cqlsh) Allow increasing CSV field size limit through
   cqlshrc config option (CASSANDRA-8934)
 * Stop logging range tombstones when exceeding the threshold
   (CASSANDRA-8559)
 * Fix NullPointerException when nodetool getendpoints is run
   against invalid keyspaces or tables (CASSANDRA-8950)
 * Allow specifying the tmp dir (CASSANDRA-7712)
 * Improve compaction estimated tasks estimation (CASSANDRA-8904)
 * Fix duplicate up/down messages sent to native clients (CASSANDRA-7816)
 * Expose commit log archive status via JMX (CASSANDRA-8734)
 * Provide better exceptions for invalid replication strategy parameters
   (CASSANDRA-8909)
 * Fix regression in mixed single and multi-column relation support for
   SELECT statements (CASSANDRA-8613)
 * Add ability to limit number of native connections (CASSANDRA-8086)
 * Fix CQLSSTableWriter throwing exception and spawning threads
   (CASSANDRA-8808)
 * Fix MT mismatch between empty and GC-able data (CASSANDRA-8979)
 * Fix incorrect validation when snapshotting single table (CASSANDRA-8056)
 * Add offline tool to relevel sstables (CASSANDRA-8301)
 * Preserve stream ID for more protocol errors (CASSANDRA-8848)
 * Fix combining token() function with multi-column relations on
   clustering columns (CASSANDRA-8797)
 * Make CFS.markReferenced() resistant to bad refcounting (CASSANDRA-8829)
 * Fix StreamTransferTask abort/complete bad refcounting (CASSANDRA-8815)
 * Fix AssertionError when querying a DESC clustering ordered
   table with ASC ordering and paging (CASSANDRA-8767)
 * AssertionError: "Memory was freed" when running cleanup (CASSANDRA-8716)
 * Make it possible to set max_sstable_age to fractional days (CASSANDRA-8406)
 * Fix some multi-column relations with indexes on some clustering
   columns (CASSANDRA-8275)
 * Fix memory leak in SSTableSimple*Writer and SSTableReader.validate()
   (CASSANDRA-8748)
 * Throw OOM if allocating memory fails to return a valid pointer (CASSANDRA-8726)
 * Fix SSTableSimpleUnsortedWriter ConcurrentModificationException (CASSANDRA-8619)
 * 'nodetool info' prints exception against older node (CASSANDRA-8796)
 * Ensure SSTableSimpleUnsortedWriter.close() terminates if
   disk writer has crashed (CASSANDRA-8807)


2.1.4
 * Bind JMX to localhost unless explicitly configured otherwise (CASSANDRA-9085)


2.1.3
 * Fix HSHA/offheap_objects corruption (CASSANDRA-8719)
 * Upgrade libthrift to 0.9.2 (CASSANDRA-8685)
 * Don't use the shared ref in sstableloader (CASSANDRA-8704)
 * Purge internal prepared statements if related tables or
   keyspaces are dropped (CASSANDRA-8693)
 * (cqlsh) Handle unicode BOM at start of files (CASSANDRA-8638)
 * Stop compactions before exiting offline tools (CASSANDRA-8623)
 * Update tools/stress/README.txt to match current behaviour (CASSANDRA-7933)
 * Fix schema from Thrift conversion with empty metadata (CASSANDRA-8695)
 * Safer Resource Management (CASSANDRA-7705)
 * Make sure we compact highly overlapping cold sstables with
   STCS (CASSANDRA-8635)
 * rpc_interface and listen_interface generate NPE on startup when specified
   interface doesn't exist (CASSANDRA-8677)
 * Fix ArrayIndexOutOfBoundsException in nodetool cfhistograms (CASSANDRA-8514)
 * Switch from yammer metrics for nodetool cf/proxy histograms (CASSANDRA-8662)
 * Make sure we don't add tmplink files to the compaction
   strategy (CASSANDRA-8580)
 * (cqlsh) Handle maps with blob keys (CASSANDRA-8372)
 * (cqlsh) Handle DynamicCompositeType schemas correctly (CASSANDRA-8563)
 * Duplicate rows returned when in clause has repeated values (CASSANDRA-6706)
 * Add tooling to detect hot partitions (CASSANDRA-7974)
 * Fix cassandra-stress user-mode truncation of partition generation (CASSANDRA-8608)
 * Only stream from unrepaired sstables during inc repair (CASSANDRA-8267)
 * Don't allow starting multiple inc repairs on the same sstables (CASSANDRA-8316)
 * Invalidate prepared BATCH statements when related tables
   or keyspaces are dropped (CASSANDRA-8652)
 * Fix missing results in secondary index queries on collections
   with ALLOW FILTERING (CASSANDRA-8421)
 * Expose EstimatedHistogram metrics for range slices (CASSANDRA-8627)
 * (cqlsh) Escape clqshrc passwords properly (CASSANDRA-8618)
 * Fix NPE when passing wrong argument in ALTER TABLE statement (CASSANDRA-8355)
 * Pig: Refactor and deprecate CqlStorage (CASSANDRA-8599)
 * Don't reuse the same cleanup strategy for all sstables (CASSANDRA-8537)
 * Fix case-sensitivity of index name on CREATE and DROP INDEX
   statements (CASSANDRA-8365)
 * Better detection/logging for corruption in compressed sstables (CASSANDRA-8192)
 * Use the correct repairedAt value when closing writer (CASSANDRA-8570)
 * (cqlsh) Handle a schema mismatch being detected on startup (CASSANDRA-8512)
 * Properly calculate expected write size during compaction (CASSANDRA-8532)
 * Invalidate affected prepared statements when a table's columns
   are altered (CASSANDRA-7910)
 * Stress - user defined writes should populate sequentally (CASSANDRA-8524)
 * Fix regression in SSTableRewriter causing some rows to become unreadable
   during compaction (CASSANDRA-8429)
 * Run major compactions for repaired/unrepaired in parallel (CASSANDRA-8510)
 * (cqlsh) Fix compression options in DESCRIBE TABLE output when compression
   is disabled (CASSANDRA-8288)
 * (cqlsh) Fix DESCRIBE output after keyspaces are altered (CASSANDRA-7623)
 * Make sure we set lastCompactedKey correctly (CASSANDRA-8463)
 * (cqlsh) Fix output of CONSISTENCY command (CASSANDRA-8507)
 * (cqlsh) Fixed the handling of LIST statements (CASSANDRA-8370)
 * Make sstablescrub check leveled manifest again (CASSANDRA-8432)
 * Check first/last keys in sstable when giving out positions (CASSANDRA-8458)
 * Disable mmap on Windows (CASSANDRA-6993)
 * Add missing ConsistencyLevels to cassandra-stress (CASSANDRA-8253)
 * Add auth support to cassandra-stress (CASSANDRA-7985)
 * Fix ArrayIndexOutOfBoundsException when generating error message
   for some CQL syntax errors (CASSANDRA-8455)
 * Scale memtable slab allocation logarithmically (CASSANDRA-7882)
 * cassandra-stress simultaneous inserts over same seed (CASSANDRA-7964)
 * Reduce cassandra-stress sampling memory requirements (CASSANDRA-7926)
 * Ensure memtable flush cannot expire commit log entries from its future (CASSANDRA-8383)
 * Make read "defrag" async to reclaim memtables (CASSANDRA-8459)
 * Remove tmplink files for offline compactions (CASSANDRA-8321)
 * Reduce maxHintsInProgress (CASSANDRA-8415)
 * BTree updates may call provided update function twice (CASSANDRA-8018)
 * Release sstable references after anticompaction (CASSANDRA-8386)
 * Handle abort() in SSTableRewriter properly (CASSANDRA-8320)
 * Centralize shared executors (CASSANDRA-8055)
 * Fix filtering for CONTAINS (KEY) relations on frozen collection
   clustering columns when the query is restricted to a single
   partition (CASSANDRA-8203)
 * Do more aggressive entire-sstable TTL expiry checks (CASSANDRA-8243)
 * Add more log info if readMeter is null (CASSANDRA-8238)
 * add check of the system wall clock time at startup (CASSANDRA-8305)
 * Support for frozen collections (CASSANDRA-7859)
 * Fix overflow on histogram computation (CASSANDRA-8028)
 * Have paxos reuse the timestamp generation of normal queries (CASSANDRA-7801)
 * Fix incremental repair not remove parent session on remote (CASSANDRA-8291)
 * Improve JBOD disk utilization (CASSANDRA-7386)
 * Log failed host when preparing incremental repair (CASSANDRA-8228)
 * Force config client mode in CQLSSTableWriter (CASSANDRA-8281)
 * Fix sstableupgrade throws exception (CASSANDRA-8688)
 * Fix hang when repairing empty keyspace (CASSANDRA-8694)
Merged from 2.0:
 * Fix IllegalArgumentException in dynamic snitch (CASSANDRA-8448)
 * Add support for UPDATE ... IF EXISTS (CASSANDRA-8610)
 * Fix reversal of list prepends (CASSANDRA-8733)
 * Prevent non-zero default_time_to_live on tables with counters
   (CASSANDRA-8678)
 * Fix SSTableSimpleUnsortedWriter ConcurrentModificationException
   (CASSANDRA-8619)
 * Round up time deltas lower than 1ms in BulkLoader (CASSANDRA-8645)
 * Add batch remove iterator to ABSC (CASSANDRA-8414, 8666)
 * Round up time deltas lower than 1ms in BulkLoader (CASSANDRA-8645)
 * Fix isClientMode check in Keyspace (CASSANDRA-8687)
 * Use more efficient slice size for querying internal secondary
   index tables (CASSANDRA-8550)
 * Fix potentially returning deleted rows with range tombstone (CASSANDRA-8558)
 * Check for available disk space before starting a compaction (CASSANDRA-8562)
 * Fix DISTINCT queries with LIMITs or paging when some partitions
   contain only tombstones (CASSANDRA-8490)
 * Introduce background cache refreshing to permissions cache
   (CASSANDRA-8194)
 * Fix race condition in StreamTransferTask that could lead to
   infinite loops and premature sstable deletion (CASSANDRA-7704)
 * Add an extra version check to MigrationTask (CASSANDRA-8462)
 * Ensure SSTableWriter cleans up properly after failure (CASSANDRA-8499)
 * Increase bf true positive count on key cache hit (CASSANDRA-8525)
 * Move MeteredFlusher to its own thread (CASSANDRA-8485)
 * Fix non-distinct results in DISTNCT queries on static columns when
   paging is enabled (CASSANDRA-8087)
 * Move all hints related tasks to hints internal executor (CASSANDRA-8285)
 * Fix paging for multi-partition IN queries (CASSANDRA-8408)
 * Fix MOVED_NODE topology event never being emitted when a node
   moves its token (CASSANDRA-8373)
 * Fix validation of indexes in COMPACT tables (CASSANDRA-8156)
 * Avoid StackOverflowError when a large list of IN values
   is used for a clustering column (CASSANDRA-8410)
 * Fix NPE when writetime() or ttl() calls are wrapped by
   another function call (CASSANDRA-8451)
 * Fix NPE after dropping a keyspace (CASSANDRA-8332)
 * Fix error message on read repair timeouts (CASSANDRA-7947)
 * Default DTCS base_time_seconds changed to 60 (CASSANDRA-8417)
 * Refuse Paxos operation with more than one pending endpoint (CASSANDRA-8346, 8640)
 * Throw correct exception when trying to bind a keyspace or table
   name (CASSANDRA-6952)
 * Make HHOM.compact synchronized (CASSANDRA-8416)
 * cancel latency-sampling task when CF is dropped (CASSANDRA-8401)
 * don't block SocketThread for MessagingService (CASSANDRA-8188)
 * Increase quarantine delay on replacement (CASSANDRA-8260)
 * Expose off-heap memory usage stats (CASSANDRA-7897)
 * Ignore Paxos commits for truncated tables (CASSANDRA-7538)
 * Validate size of indexed column values (CASSANDRA-8280)
 * Make LCS split compaction results over all data directories (CASSANDRA-8329)
 * Fix some failing queries that use multi-column relations
   on COMPACT STORAGE tables (CASSANDRA-8264)
 * Fix InvalidRequestException with ORDER BY (CASSANDRA-8286)
 * Disable SSLv3 for POODLE (CASSANDRA-8265)
 * Fix millisecond timestamps in Tracing (CASSANDRA-8297)
 * Include keyspace name in error message when there are insufficient
   live nodes to stream from (CASSANDRA-8221)
 * Avoid overlap in L1 when L0 contains many nonoverlapping
   sstables (CASSANDRA-8211)
 * Improve PropertyFileSnitch logging (CASSANDRA-8183)
 * Add DC-aware sequential repair (CASSANDRA-8193)
 * Use live sstables in snapshot repair if possible (CASSANDRA-8312)
 * Fix hints serialized size calculation (CASSANDRA-8587)


2.1.2
 * (cqlsh) parse_for_table_meta errors out on queries with undefined
   grammars (CASSANDRA-8262)
 * (cqlsh) Fix SELECT ... TOKEN() function broken in C* 2.1.1 (CASSANDRA-8258)
 * Fix Cassandra crash when running on JDK8 update 40 (CASSANDRA-8209)
 * Optimize partitioner tokens (CASSANDRA-8230)
 * Improve compaction of repaired/unrepaired sstables (CASSANDRA-8004)
 * Make cache serializers pluggable (CASSANDRA-8096)
 * Fix issues with CONTAINS (KEY) queries on secondary indexes
   (CASSANDRA-8147)
 * Fix read-rate tracking of sstables for some queries (CASSANDRA-8239)
 * Fix default timestamp in QueryOptions (CASSANDRA-8246)
 * Set socket timeout when reading remote version (CASSANDRA-8188)
 * Refactor how we track live size (CASSANDRA-7852)
 * Make sure unfinished compaction files are removed (CASSANDRA-8124)
 * Fix shutdown when run as Windows service (CASSANDRA-8136)
 * Fix DESCRIBE TABLE with custom indexes (CASSANDRA-8031)
 * Fix race in RecoveryManagerTest (CASSANDRA-8176)
 * Avoid IllegalArgumentException while sorting sstables in
   IndexSummaryManager (CASSANDRA-8182)
 * Shutdown JVM on file descriptor exhaustion (CASSANDRA-7579)
 * Add 'die' policy for commit log and disk failure (CASSANDRA-7927)
 * Fix installing as service on Windows (CASSANDRA-8115)
 * Fix CREATE TABLE for CQL2 (CASSANDRA-8144)
 * Avoid boxing in ColumnStats min/max trackers (CASSANDRA-8109)
Merged from 2.0:
 * Correctly handle non-text column names in cql3 (CASSANDRA-8178)
 * Fix deletion for indexes on primary key columns (CASSANDRA-8206)
 * Add 'nodetool statusgossip' (CASSANDRA-8125)
 * Improve client notification that nodes are ready for requests (CASSANDRA-7510)
 * Handle negative timestamp in writetime method (CASSANDRA-8139)
 * Pig: Remove errant LIMIT clause in CqlNativeStorage (CASSANDRA-8166)
 * Throw ConfigurationException when hsha is used with the default
   rpc_max_threads setting of 'unlimited' (CASSANDRA-8116)
 * Allow concurrent writing of the same table in the same JVM using
   CQLSSTableWriter (CASSANDRA-7463)
 * Fix totalDiskSpaceUsed calculation (CASSANDRA-8205)


2.1.1
 * Fix spin loop in AtomicSortedColumns (CASSANDRA-7546)
 * Dont notify when replacing tmplink files (CASSANDRA-8157)
 * Fix validation with multiple CONTAINS clause (CASSANDRA-8131)
 * Fix validation of collections in TriggerExecutor (CASSANDRA-8146)
 * Fix IllegalArgumentException when a list of IN values containing tuples
   is passed as a single arg to a prepared statement with the v1 or v2
   protocol (CASSANDRA-8062)
 * Fix ClassCastException in DISTINCT query on static columns with
   query paging (CASSANDRA-8108)
 * Fix NPE on null nested UDT inside a set (CASSANDRA-8105)
 * Fix exception when querying secondary index on set items or map keys
   when some clustering columns are specified (CASSANDRA-8073)
 * Send proper error response when there is an error during native
   protocol message decode (CASSANDRA-8118)
 * Gossip should ignore generation numbers too far in the future (CASSANDRA-8113)
 * Fix NPE when creating a table with frozen sets, lists (CASSANDRA-8104)
 * Fix high memory use due to tracking reads on incrementally opened sstable
   readers (CASSANDRA-8066)
 * Fix EXECUTE request with skipMetadata=false returning no metadata
   (CASSANDRA-8054)
 * Allow concurrent use of CQLBulkOutputFormat (CASSANDRA-7776)
 * Shutdown JVM on OOM (CASSANDRA-7507)
 * Upgrade netty version and enable epoll event loop (CASSANDRA-7761)
 * Don't duplicate sstables smaller than split size when using
   the sstablesplitter tool (CASSANDRA-7616)
 * Avoid re-parsing already prepared statements (CASSANDRA-7923)
 * Fix some Thrift slice deletions and updates of COMPACT STORAGE
   tables with some clustering columns omitted (CASSANDRA-7990)
 * Fix filtering for CONTAINS on sets (CASSANDRA-8033)
 * Properly track added size (CASSANDRA-7239)
 * Allow compilation in java 8 (CASSANDRA-7208)
 * Fix Assertion error on RangeTombstoneList diff (CASSANDRA-8013)
 * Release references to overlapping sstables during compaction (CASSANDRA-7819)
 * Send notification when opening compaction results early (CASSANDRA-8034)
 * Make native server start block until properly bound (CASSANDRA-7885)
 * (cqlsh) Fix IPv6 support (CASSANDRA-7988)
 * Ignore fat clients when checking for endpoint collision (CASSANDRA-7939)
 * Make sstablerepairedset take a list of files (CASSANDRA-7995)
 * (cqlsh) Tab completeion for indexes on map keys (CASSANDRA-7972)
 * (cqlsh) Fix UDT field selection in select clause (CASSANDRA-7891)
 * Fix resource leak in event of corrupt sstable
 * (cqlsh) Add command line option for cqlshrc file path (CASSANDRA-7131)
 * Provide visibility into prepared statements churn (CASSANDRA-7921, CASSANDRA-7930)
 * Invalidate prepared statements when their keyspace or table is
   dropped (CASSANDRA-7566)
 * cassandra-stress: fix support for NetworkTopologyStrategy (CASSANDRA-7945)
 * Fix saving caches when a table is dropped (CASSANDRA-7784)
 * Add better error checking of new stress profile (CASSANDRA-7716)
 * Use ThreadLocalRandom and remove FBUtilities.threadLocalRandom (CASSANDRA-7934)
 * Prevent operator mistakes due to simultaneous bootstrap (CASSANDRA-7069)
 * cassandra-stress supports whitelist mode for node config (CASSANDRA-7658)
 * GCInspector more closely tracks GC; cassandra-stress and nodetool report it (CASSANDRA-7916)
 * nodetool won't output bogus ownership info without a keyspace (CASSANDRA-7173)
 * Add human readable option to nodetool commands (CASSANDRA-5433)
 * Don't try to set repairedAt on old sstables (CASSANDRA-7913)
 * Add metrics for tracking PreparedStatement use (CASSANDRA-7719)
 * (cqlsh) tab-completion for triggers (CASSANDRA-7824)
 * (cqlsh) Support for query paging (CASSANDRA-7514)
 * (cqlsh) Show progress of COPY operations (CASSANDRA-7789)
 * Add syntax to remove multiple elements from a map (CASSANDRA-6599)
 * Support non-equals conditions in lightweight transactions (CASSANDRA-6839)
 * Add IF [NOT] EXISTS to create/drop triggers (CASSANDRA-7606)
 * (cqlsh) Display the current logged-in user (CASSANDRA-7785)
 * (cqlsh) Don't ignore CTRL-C during COPY FROM execution (CASSANDRA-7815)
 * (cqlsh) Order UDTs according to cross-type dependencies in DESCRIBE
   output (CASSANDRA-7659)
 * (cqlsh) Fix handling of CAS statement results (CASSANDRA-7671)
 * (cqlsh) COPY TO/FROM improvements (CASSANDRA-7405)
 * Support list index operations with conditions (CASSANDRA-7499)
 * Add max live/tombstoned cells to nodetool cfstats output (CASSANDRA-7731)
 * Validate IPv6 wildcard addresses properly (CASSANDRA-7680)
 * (cqlsh) Error when tracing query (CASSANDRA-7613)
 * Avoid IOOBE when building SyntaxError message snippet (CASSANDRA-7569)
 * SSTableExport uses correct validator to create string representation of partition
   keys (CASSANDRA-7498)
 * Avoid NPEs when receiving type changes for an unknown keyspace (CASSANDRA-7689)
 * Add support for custom 2i validation (CASSANDRA-7575)
 * Pig support for hadoop CqlInputFormat (CASSANDRA-6454)
 * Add duration mode to cassandra-stress (CASSANDRA-7468)
 * Add listen_interface and rpc_interface options (CASSANDRA-7417)
 * Improve schema merge performance (CASSANDRA-7444)
 * Adjust MT depth based on # of partition validating (CASSANDRA-5263)
 * Optimise NativeCell comparisons (CASSANDRA-6755)
 * Configurable client timeout for cqlsh (CASSANDRA-7516)
 * Include snippet of CQL query near syntax error in messages (CASSANDRA-7111)
 * Make repair -pr work with -local (CASSANDRA-7450)
 * Fix error in sstableloader with -cph > 1 (CASSANDRA-8007)
 * Fix snapshot repair error on indexed tables (CASSANDRA-8020)
 * Do not exit nodetool repair when receiving JMX NOTIF_LOST (CASSANDRA-7909)
 * Stream to private IP when available (CASSANDRA-8084)
Merged from 2.0:
 * Reject conditions on DELETE unless full PK is given (CASSANDRA-6430)
 * Properly reject the token function DELETE (CASSANDRA-7747)
 * Force batchlog replay before decommissioning a node (CASSANDRA-7446)
 * Fix hint replay with many accumulated expired hints (CASSANDRA-6998)
 * Fix duplicate results in DISTINCT queries on static columns with query
   paging (CASSANDRA-8108)
 * Add DateTieredCompactionStrategy (CASSANDRA-6602)
 * Properly validate ascii and utf8 string literals in CQL queries (CASSANDRA-8101)
 * (cqlsh) Fix autocompletion for alter keyspace (CASSANDRA-8021)
 * Create backup directories for commitlog archiving during startup (CASSANDRA-8111)
 * Reduce totalBlockFor() for LOCAL_* consistency levels (CASSANDRA-8058)
 * Fix merging schemas with re-dropped keyspaces (CASSANDRA-7256)
 * Fix counters in supercolumns during live upgrades from 1.2 (CASSANDRA-7188)
 * Notify DT subscribers when a column family is truncated (CASSANDRA-8088)
 * Add sanity check of $JAVA on startup (CASSANDRA-7676)
 * Schedule fat client schema pull on join (CASSANDRA-7993)
 * Don't reset nodes' versions when closing IncomingTcpConnections
   (CASSANDRA-7734)
 * Record the real messaging version in all cases in OutboundTcpConnection
   (CASSANDRA-8057)
 * SSL does not work in cassandra-cli (CASSANDRA-7899)
 * Fix potential exception when using ReversedType in DynamicCompositeType
   (CASSANDRA-7898)
 * Better validation of collection values (CASSANDRA-7833)
 * Track min/max timestamps correctly (CASSANDRA-7969)
 * Fix possible overflow while sorting CL segments for replay (CASSANDRA-7992)
 * Increase nodetool Xmx (CASSANDRA-7956)
 * Archive any commitlog segments present at startup (CASSANDRA-6904)
 * CrcCheckChance should adjust based on live CFMetadata not
   sstable metadata (CASSANDRA-7978)
 * token() should only accept columns in the partitioning
   key order (CASSANDRA-6075)
 * Add method to invalidate permission cache via JMX (CASSANDRA-7977)
 * Allow propagating multiple gossip states atomically (CASSANDRA-6125)
 * Log exceptions related to unclean native protocol client disconnects
   at DEBUG or INFO (CASSANDRA-7849)
 * Allow permissions cache to be set via JMX (CASSANDRA-7698)
 * Include schema_triggers CF in readable system resources (CASSANDRA-7967)
 * Fix RowIndexEntry to report correct serializedSize (CASSANDRA-7948)
 * Make CQLSSTableWriter sync within partitions (CASSANDRA-7360)
 * Potentially use non-local replicas in CqlConfigHelper (CASSANDRA-7906)
 * Explicitly disallow mixing multi-column and single-column
   relations on clustering columns (CASSANDRA-7711)
 * Better error message when condition is set on PK column (CASSANDRA-7804)
 * Don't send schema change responses and events for no-op DDL
   statements (CASSANDRA-7600)
 * (Hadoop) fix cluster initialisation for a split fetching (CASSANDRA-7774)
 * Throw InvalidRequestException when queries contain relations on entire
   collection columns (CASSANDRA-7506)
 * (cqlsh) enable CTRL-R history search with libedit (CASSANDRA-7577)
 * (Hadoop) allow ACFRW to limit nodes to local DC (CASSANDRA-7252)
 * (cqlsh) cqlsh should automatically disable tracing when selecting
   from system_traces (CASSANDRA-7641)
 * (Hadoop) Add CqlOutputFormat (CASSANDRA-6927)
 * Don't depend on cassandra config for nodetool ring (CASSANDRA-7508)
 * (cqlsh) Fix failing cqlsh formatting tests (CASSANDRA-7703)
 * Fix IncompatibleClassChangeError from hadoop2 (CASSANDRA-7229)
 * Add 'nodetool sethintedhandoffthrottlekb' (CASSANDRA-7635)
 * (cqlsh) Add tab-completion for CREATE/DROP USER IF [NOT] EXISTS (CASSANDRA-7611)
 * Catch errors when the JVM pulls the rug out from GCInspector (CASSANDRA-5345)
 * cqlsh fails when version number parts are not int (CASSANDRA-7524)
 * Fix NPE when table dropped during streaming (CASSANDRA-7946)
 * Fix wrong progress when streaming uncompressed (CASSANDRA-7878)
 * Fix possible infinite loop in creating repair range (CASSANDRA-7983)
 * Fix unit in nodetool for streaming throughput (CASSANDRA-7375)
Merged from 1.2:
 * Don't index tombstones (CASSANDRA-7828)
 * Improve PasswordAuthenticator default super user setup (CASSANDRA-7788)


2.1.0
 * (cqlsh) Removed "ALTER TYPE <name> RENAME TO <name>" from tab-completion
   (CASSANDRA-7895)
 * Fixed IllegalStateException in anticompaction (CASSANDRA-7892)
 * cqlsh: DESCRIBE support for frozen UDTs, tuples (CASSANDRA-7863)
 * Avoid exposing internal classes over JMX (CASSANDRA-7879)
 * Add null check for keys when freezing collection (CASSANDRA-7869)
 * Improve stress workload realism (CASSANDRA-7519)
Merged from 2.0:
 * Configure system.paxos with LeveledCompactionStrategy (CASSANDRA-7753)
 * Fix ALTER clustering column type from DateType to TimestampType when
   using DESC clustering order (CASSANRDA-7797)
 * Throw EOFException if we run out of chunks in compressed datafile
   (CASSANDRA-7664)
 * Fix PRSI handling of CQL3 row markers for row cleanup (CASSANDRA-7787)
 * Fix dropping collection when it's the last regular column (CASSANDRA-7744)
 * Make StreamReceiveTask thread safe and gc friendly (CASSANDRA-7795)
 * Validate empty cell names from counter updates (CASSANDRA-7798)
Merged from 1.2:
 * Don't allow compacted sstables to be marked as compacting (CASSANDRA-7145)
 * Track expired tombstones (CASSANDRA-7810)


2.1.0-rc7
 * Add frozen keyword and require UDT to be frozen (CASSANDRA-7857)
 * Track added sstable size correctly (CASSANDRA-7239)
 * (cqlsh) Fix case insensitivity (CASSANDRA-7834)
 * Fix failure to stream ranges when moving (CASSANDRA-7836)
 * Correctly remove tmplink files (CASSANDRA-7803)
 * (cqlsh) Fix column name formatting for functions, CAS operations,
   and UDT field selections (CASSANDRA-7806)
 * (cqlsh) Fix COPY FROM handling of null/empty primary key
   values (CASSANDRA-7792)
 * Fix ordering of static cells (CASSANDRA-7763)
Merged from 2.0:
 * Forbid re-adding dropped counter columns (CASSANDRA-7831)
 * Fix CFMetaData#isThriftCompatible() for PK-only tables (CASSANDRA-7832)
 * Always reject inequality on the partition key without token()
   (CASSANDRA-7722)
 * Always send Paxos commit to all replicas (CASSANDRA-7479)
 * Make disruptor_thrift_server invocation pool configurable (CASSANDRA-7594)
 * Make repair no-op when RF=1 (CASSANDRA-7864)


2.1.0-rc6
 * Fix OOM issue from netty caching over time (CASSANDRA-7743)
 * json2sstable couldn't import JSON for CQL table (CASSANDRA-7477)
 * Invalidate all caches on table drop (CASSANDRA-7561)
 * Skip strict endpoint selection for ranges if RF == nodes (CASSANRA-7765)
 * Fix Thrift range filtering without 2ary index lookups (CASSANDRA-7741)
 * Add tracing entries about concurrent range requests (CASSANDRA-7599)
 * (cqlsh) Fix DESCRIBE for NTS keyspaces (CASSANDRA-7729)
 * Remove netty buffer ref-counting (CASSANDRA-7735)
 * Pass mutated cf to index updater for use by PRSI (CASSANDRA-7742)
 * Include stress yaml example in release and deb (CASSANDRA-7717)
 * workaround for netty issue causing corrupted data off the wire (CASSANDRA-7695)
 * cqlsh DESC CLUSTER fails retrieving ring information (CASSANDRA-7687)
 * Fix binding null values inside UDT (CASSANDRA-7685)
 * Fix UDT field selection with empty fields (CASSANDRA-7670)
 * Bogus deserialization of static cells from sstable (CASSANDRA-7684)
 * Fix NPE on compaction leftover cleanup for dropped table (CASSANDRA-7770)
Merged from 2.0:
 * Fix race condition in StreamTransferTask that could lead to
   infinite loops and premature sstable deletion (CASSANDRA-7704)
 * (cqlsh) Wait up to 10 sec for a tracing session (CASSANDRA-7222)
 * Fix NPE in FileCacheService.sizeInBytes (CASSANDRA-7756)
 * Remove duplicates from StorageService.getJoiningNodes (CASSANDRA-7478)
 * Clone token map outside of hot gossip loops (CASSANDRA-7758)
 * Fix MS expiring map timeout for Paxos messages (CASSANDRA-7752)
 * Do not flush on truncate if durable_writes is false (CASSANDRA-7750)
 * Give CRR a default input_cql Statement (CASSANDRA-7226)
 * Better error message when adding a collection with the same name
   than a previously dropped one (CASSANDRA-6276)
 * Fix validation when adding static columns (CASSANDRA-7730)
 * (Thrift) fix range deletion of supercolumns (CASSANDRA-7733)
 * Fix potential AssertionError in RangeTombstoneList (CASSANDRA-7700)
 * Validate arguments of blobAs* functions (CASSANDRA-7707)
 * Fix potential AssertionError with 2ndary indexes (CASSANDRA-6612)
 * Avoid logging CompactionInterrupted at ERROR (CASSANDRA-7694)
 * Minor leak in sstable2jon (CASSANDRA-7709)
 * Add cassandra.auto_bootstrap system property (CASSANDRA-7650)
 * Update java driver (for hadoop) (CASSANDRA-7618)
 * Remove CqlPagingRecordReader/CqlPagingInputFormat (CASSANDRA-7570)
 * Support connecting to ipv6 jmx with nodetool (CASSANDRA-7669)


2.1.0-rc5
 * Reject counters inside user types (CASSANDRA-7672)
 * Switch to notification-based GCInspector (CASSANDRA-7638)
 * (cqlsh) Handle nulls in UDTs and tuples correctly (CASSANDRA-7656)
 * Don't use strict consistency when replacing (CASSANDRA-7568)
 * Fix min/max cell name collection on 2.0 SSTables with range
   tombstones (CASSANDRA-7593)
 * Tolerate min/max cell names of different lengths (CASSANDRA-7651)
 * Filter cached results correctly (CASSANDRA-7636)
 * Fix tracing on the new SEPExecutor (CASSANDRA-7644)
 * Remove shuffle and taketoken (CASSANDRA-7601)
 * Clean up Windows batch scripts (CASSANDRA-7619)
 * Fix native protocol drop user type notification (CASSANDRA-7571)
 * Give read access to system.schema_usertypes to all authenticated users
   (CASSANDRA-7578)
 * (cqlsh) Fix cqlsh display when zero rows are returned (CASSANDRA-7580)
 * Get java version correctly when JAVA_TOOL_OPTIONS is set (CASSANDRA-7572)
 * Fix NPE when dropping index from non-existent keyspace, AssertionError when
   dropping non-existent index with IF EXISTS (CASSANDRA-7590)
 * Fix sstablelevelresetter hang (CASSANDRA-7614)
 * (cqlsh) Fix deserialization of blobs (CASSANDRA-7603)
 * Use "keyspace updated" schema change message for UDT changes in v1 and
   v2 protocols (CASSANDRA-7617)
 * Fix tracing of range slices and secondary index lookups that are local
   to the coordinator (CASSANDRA-7599)
 * Set -Dcassandra.storagedir for all tool shell scripts (CASSANDRA-7587)
 * Don't swap max/min col names when mutating sstable metadata (CASSANDRA-7596)
 * (cqlsh) Correctly handle paged result sets (CASSANDRA-7625)
 * (cqlsh) Improve waiting for a trace to complete (CASSANDRA-7626)
 * Fix tracing of concurrent range slices and 2ary index queries (CASSANDRA-7626)
 * Fix scrub against collection type (CASSANDRA-7665)
Merged from 2.0:
 * Set gc_grace_seconds to seven days for system schema tables (CASSANDRA-7668)
 * SimpleSeedProvider no longer caches seeds forever (CASSANDRA-7663)
 * Always flush on truncate (CASSANDRA-7511)
 * Fix ReversedType(DateType) mapping to native protocol (CASSANDRA-7576)
 * Always merge ranges owned by a single node (CASSANDRA-6930)
 * Track max/min timestamps for range tombstones (CASSANDRA-7647)
 * Fix NPE when listing saved caches dir (CASSANDRA-7632)


2.1.0-rc4
 * Fix word count hadoop example (CASSANDRA-7200)
 * Updated memtable_cleanup_threshold and memtable_flush_writers defaults
   (CASSANDRA-7551)
 * (Windows) fix startup when WMI memory query fails (CASSANDRA-7505)
 * Anti-compaction proceeds if any part of the repair failed (CASSANDRA-7521)
 * Add missing table name to DROP INDEX responses and notifications (CASSANDRA-7539)
 * Bump CQL version to 3.2.0 and update CQL documentation (CASSANDRA-7527)
 * Fix configuration error message when running nodetool ring (CASSANDRA-7508)
 * Support conditional updates, tuple type, and the v3 protocol in cqlsh (CASSANDRA-7509)
 * Handle queries on multiple secondary index types (CASSANDRA-7525)
 * Fix cqlsh authentication with v3 native protocol (CASSANDRA-7564)
 * Fix NPE when unknown prepared statement ID is used (CASSANDRA-7454)
Merged from 2.0:
 * (Windows) force range-based repair to non-sequential mode (CASSANDRA-7541)
 * Fix range merging when DES scores are zero (CASSANDRA-7535)
 * Warn when SSL certificates have expired (CASSANDRA-7528)
 * Fix error when doing reversed queries with static columns (CASSANDRA-7490)
Merged from 1.2:
 * Set correct stream ID on responses when non-Exception Throwables
   are thrown while handling native protocol messages (CASSANDRA-7470)


2.1.0-rc3
 * Consider expiry when reconciling otherwise equal cells (CASSANDRA-7403)
 * Introduce CQL support for stress tool (CASSANDRA-6146)
 * Fix ClassCastException processing expired messages (CASSANDRA-7496)
 * Fix prepared marker for collections inside UDT (CASSANDRA-7472)
 * Remove left-over populate_io_cache_on_flush and replicate_on_write
   uses (CASSANDRA-7493)
 * (Windows) handle spaces in path names (CASSANDRA-7451)
 * Ensure writes have completed after dropping a table, before recycling
   commit log segments (CASSANDRA-7437)
 * Remove left-over rows_per_partition_to_cache (CASSANDRA-7493)
 * Fix error when CONTAINS is used with a bind marker (CASSANDRA-7502)
 * Properly reject unknown UDT field (CASSANDRA-7484)
Merged from 2.0:
 * Fix CC#collectTimeOrderedData() tombstone optimisations (CASSANDRA-7394)
 * Support DISTINCT for static columns and fix behaviour when DISTINC is
   not use (CASSANDRA-7305).
 * Workaround JVM NPE on JMX bind failure (CASSANDRA-7254)
 * Fix race in FileCacheService RemovalListener (CASSANDRA-7278)
 * Fix inconsistent use of consistencyForCommit that allowed LOCAL_QUORUM
   operations to incorrect become full QUORUM (CASSANDRA-7345)
 * Properly handle unrecognized opcodes and flags (CASSANDRA-7440)
 * (Hadoop) close CqlRecordWriter clients when finished (CASSANDRA-7459)
 * Commit disk failure policy (CASSANDRA-7429)
 * Make sure high level sstables get compacted (CASSANDRA-7414)
 * Fix AssertionError when using empty clustering columns and static columns
   (CASSANDRA-7455)
 * Add option to disable STCS in L0 (CASSANDRA-6621)
 * Upgrade to snappy-java 1.0.5.2 (CASSANDRA-7476)


2.1.0-rc2
 * Fix heap size calculation for CompoundSparseCellName and
   CompoundSparseCellName.WithCollection (CASSANDRA-7421)
 * Allow counter mutations in UNLOGGED batches (CASSANDRA-7351)
 * Modify reconcile logic to always pick a tombstone over a counter cell
   (CASSANDRA-7346)
 * Avoid incremental compaction on Windows (CASSANDRA-7365)
 * Fix exception when querying a composite-keyed table with a collection index
   (CASSANDRA-7372)
 * Use node's host id in place of counter ids (CASSANDRA-7366)
 * Fix error when doing reversed queries with static columns (CASSANDRA-7490)
 * Backport CASSANDRA-6747 (CASSANDRA-7560)
 * Track max/min timestamps for range tombstones (CASSANDRA-7647)
 * Fix NPE when listing saved caches dir (CASSANDRA-7632)
 * Fix sstableloader unable to connect encrypted node (CASSANDRA-7585)
Merged from 1.2:
 * Clone token map outside of hot gossip loops (CASSANDRA-7758)
 * Add stop method to EmbeddedCassandraService (CASSANDRA-7595)
 * Support connecting to ipv6 jmx with nodetool (CASSANDRA-7669)
 * Set gc_grace_seconds to seven days for system schema tables (CASSANDRA-7668)
 * SimpleSeedProvider no longer caches seeds forever (CASSANDRA-7663)
 * Set correct stream ID on responses when non-Exception Throwables
   are thrown while handling native protocol messages (CASSANDRA-7470)
 * Fix row size miscalculation in LazilyCompactedRow (CASSANDRA-7543)
 * Fix race in background compaction check (CASSANDRA-7745)
 * Don't clear out range tombstones during compaction (CASSANDRA-7808)


2.1.0-rc1
 * Revert flush directory (CASSANDRA-6357)
 * More efficient executor service for fast operations (CASSANDRA-4718)
 * Move less common tools into a new cassandra-tools package (CASSANDRA-7160)
 * Support more concurrent requests in native protocol (CASSANDRA-7231)
 * Add tab-completion to debian nodetool packaging (CASSANDRA-6421)
 * Change concurrent_compactors defaults (CASSANDRA-7139)
 * Add PowerShell Windows launch scripts (CASSANDRA-7001)
 * Make commitlog archive+restore more robust (CASSANDRA-6974)
 * Fix marking commitlogsegments clean (CASSANDRA-6959)
 * Add snapshot "manifest" describing files included (CASSANDRA-6326)
 * Parallel streaming for sstableloader (CASSANDRA-3668)
 * Fix bugs in supercolumns handling (CASSANDRA-7138)
 * Fix ClassClassException on composite dense tables (CASSANDRA-7112)
 * Cleanup and optimize collation and slice iterators (CASSANDRA-7107)
 * Upgrade NBHM lib (CASSANDRA-7128)
 * Optimize netty server (CASSANDRA-6861)
 * Fix repair hang when given CF does not exist (CASSANDRA-7189)
 * Allow c* to be shutdown in an embedded mode (CASSANDRA-5635)
 * Add server side batching to native transport (CASSANDRA-5663)
 * Make batchlog replay asynchronous (CASSANDRA-6134)
 * remove unused classes (CASSANDRA-7197)
 * Limit user types to the keyspace they are defined in (CASSANDRA-6643)
 * Add validate method to CollectionType (CASSANDRA-7208)
 * New serialization format for UDT values (CASSANDRA-7209, CASSANDRA-7261)
 * Fix nodetool netstats (CASSANDRA-7270)
 * Fix potential ClassCastException in HintedHandoffManager (CASSANDRA-7284)
 * Use prepared statements internally (CASSANDRA-6975)
 * Fix broken paging state with prepared statement (CASSANDRA-7120)
 * Fix IllegalArgumentException in CqlStorage (CASSANDRA-7287)
 * Allow nulls/non-existant fields in UDT (CASSANDRA-7206)
 * Add Thrift MultiSliceRequest (CASSANDRA-6757, CASSANDRA-7027)
 * Handle overlapping MultiSlices (CASSANDRA-7279)
 * Fix DataOutputTest on Windows (CASSANDRA-7265)
 * Embedded sets in user defined data-types are not updating (CASSANDRA-7267)
 * Add tuple type to CQL/native protocol (CASSANDRA-7248)
 * Fix CqlPagingRecordReader on tables with few rows (CASSANDRA-7322)
Merged from 2.0:
 * Copy compaction options to make sure they are reloaded (CASSANDRA-7290)
 * Add option to do more aggressive tombstone compactions (CASSANDRA-6563)
 * Don't try to compact already-compacting files in HHOM (CASSANDRA-7288)
 * Always reallocate buffers in HSHA (CASSANDRA-6285)
 * (Hadoop) support authentication in CqlRecordReader (CASSANDRA-7221)
 * (Hadoop) Close java driver Cluster in CQLRR.close (CASSANDRA-7228)
 * Warn when 'USING TIMESTAMP' is used on a CAS BATCH (CASSANDRA-7067)
 * return all cpu values from BackgroundActivityMonitor.readAndCompute (CASSANDRA-7183)
 * Correctly delete scheduled range xfers (CASSANDRA-7143)
 * return all cpu values from BackgroundActivityMonitor.readAndCompute (CASSANDRA-7183)
 * reduce garbage creation in calculatePendingRanges (CASSANDRA-7191)
 * fix c* launch issues on Russian os's due to output of linux 'free' cmd (CASSANDRA-6162)
 * Fix disabling autocompaction (CASSANDRA-7187)
 * Fix potential NumberFormatException when deserializing IntegerType (CASSANDRA-7088)
 * cqlsh can't tab-complete disabling compaction (CASSANDRA-7185)
 * cqlsh: Accept and execute CQL statement(s) from command-line parameter (CASSANDRA-7172)
 * Fix IllegalStateException in CqlPagingRecordReader (CASSANDRA-7198)
 * Fix the InvertedIndex trigger example (CASSANDRA-7211)
 * Add --resolve-ip option to 'nodetool ring' (CASSANDRA-7210)
 * reduce garbage on codec flag deserialization (CASSANDRA-7244)
 * Fix duplicated error messages on directory creation error at startup (CASSANDRA-5818)
 * Proper null handle for IF with map element access (CASSANDRA-7155)
 * Improve compaction visibility (CASSANDRA-7242)
 * Correctly delete scheduled range xfers (CASSANDRA-7143)
 * Make batchlog replica selection rack-aware (CASSANDRA-6551)
 * Fix CFMetaData#getColumnDefinitionFromColumnName() (CASSANDRA-7074)
 * Fix writetime/ttl functions for static columns (CASSANDRA-7081)
 * Suggest CTRL-C or semicolon after three blank lines in cqlsh (CASSANDRA-7142)
 * Fix 2ndary index queries with DESC clustering order (CASSANDRA-6950)
 * Invalid key cache entries on DROP (CASSANDRA-6525)
 * Fix flapping RecoveryManagerTest (CASSANDRA-7084)
 * Add missing iso8601 patterns for date strings (CASSANDRA-6973)
 * Support selecting multiple rows in a partition using IN (CASSANDRA-6875)
 * Add authentication support to shuffle (CASSANDRA-6484)
 * Swap local and global default read repair chances (CASSANDRA-7320)
 * Add conditional CREATE/DROP USER support (CASSANDRA-7264)
 * Cqlsh counts non-empty lines for "Blank lines" warning (CASSANDRA-7325)
Merged from 1.2:
 * Add Cloudstack snitch (CASSANDRA-7147)
 * Update system.peers correctly when relocating tokens (CASSANDRA-7126)
 * Add Google Compute Engine snitch (CASSANDRA-7132)
 * remove duplicate query for local tokens (CASSANDRA-7182)
 * exit CQLSH with error status code if script fails (CASSANDRA-6344)
 * Fix bug with some IN queries missig results (CASSANDRA-7105)
 * Fix availability validation for LOCAL_ONE CL (CASSANDRA-7319)
 * Hint streaming can cause decommission to fail (CASSANDRA-7219)


2.1.0-beta2
 * Increase default CL space to 8GB (CASSANDRA-7031)
 * Add range tombstones to read repair digests (CASSANDRA-6863)
 * Fix BTree.clear for large updates (CASSANDRA-6943)
 * Fail write instead of logging a warning when unable to append to CL
   (CASSANDRA-6764)
 * Eliminate possibility of CL segment appearing twice in active list
   (CASSANDRA-6557)
 * Apply DONTNEED fadvise to commitlog segments (CASSANDRA-6759)
 * Switch CRC component to Adler and include it for compressed sstables
   (CASSANDRA-4165)
 * Allow cassandra-stress to set compaction strategy options (CASSANDRA-6451)
 * Add broadcast_rpc_address option to cassandra.yaml (CASSANDRA-5899)
 * Auto reload GossipingPropertyFileSnitch config (CASSANDRA-5897)
 * Fix overflow of memtable_total_space_in_mb (CASSANDRA-6573)
 * Fix ABTC NPE and apply update function correctly (CASSANDRA-6692)
 * Allow nodetool to use a file or prompt for password (CASSANDRA-6660)
 * Fix AIOOBE when concurrently accessing ABSC (CASSANDRA-6742)
 * Fix assertion error in ALTER TYPE RENAME (CASSANDRA-6705)
 * Scrub should not always clear out repaired status (CASSANDRA-5351)
 * Improve handling of range tombstone for wide partitions (CASSANDRA-6446)
 * Fix ClassCastException for compact table with composites (CASSANDRA-6738)
 * Fix potentially repairing with wrong nodes (CASSANDRA-6808)
 * Change caching option syntax (CASSANDRA-6745)
 * Fix stress to do proper counter reads (CASSANDRA-6835)
 * Fix help message for stress counter_write (CASSANDRA-6824)
 * Fix stress smart Thrift client to pick servers correctly (CASSANDRA-6848)
 * Add logging levels (minimal, normal or verbose) to stress tool (CASSANDRA-6849)
 * Fix race condition in Batch CLE (CASSANDRA-6860)
 * Improve cleanup/scrub/upgradesstables failure handling (CASSANDRA-6774)
 * ByteBuffer write() methods for serializing sstables (CASSANDRA-6781)
 * Proper compare function for CollectionType (CASSANDRA-6783)
 * Update native server to Netty 4 (CASSANDRA-6236)
 * Fix off-by-one error in stress (CASSANDRA-6883)
 * Make OpOrder AutoCloseable (CASSANDRA-6901)
 * Remove sync repair JMX interface (CASSANDRA-6900)
 * Add multiple memory allocation options for memtables (CASSANDRA-6689, 6694)
 * Remove adjusted op rate from stress output (CASSANDRA-6921)
 * Add optimized CF.hasColumns() implementations (CASSANDRA-6941)
 * Serialize batchlog mutations with the version of the target node
   (CASSANDRA-6931)
 * Optimize CounterColumn#reconcile() (CASSANDRA-6953)
 * Properly remove 1.2 sstable support in 2.1 (CASSANDRA-6869)
 * Lock counter cells, not partitions (CASSANDRA-6880)
 * Track presence of legacy counter shards in sstables (CASSANDRA-6888)
 * Ensure safe resource cleanup when replacing sstables (CASSANDRA-6912)
 * Add failure handler to async callback (CASSANDRA-6747)
 * Fix AE when closing SSTable without releasing reference (CASSANDRA-7000)
 * Clean up IndexInfo on keyspace/table drops (CASSANDRA-6924)
 * Only snapshot relative SSTables when sequential repair (CASSANDRA-7024)
 * Require nodetool rebuild_index to specify index names (CASSANDRA-7038)
 * fix cassandra stress errors on reads with native protocol (CASSANDRA-7033)
 * Use OpOrder to guard sstable references for reads (CASSANDRA-6919)
 * Preemptive opening of compaction result (CASSANDRA-6916)
 * Multi-threaded scrub/cleanup/upgradesstables (CASSANDRA-5547)
 * Optimize cellname comparison (CASSANDRA-6934)
 * Native protocol v3 (CASSANDRA-6855)
 * Optimize Cell liveness checks and clean up Cell (CASSANDRA-7119)
 * Support consistent range movements (CASSANDRA-2434)
 * Display min timestamp in sstablemetadata viewer (CASSANDRA-6767)
Merged from 2.0:
 * Avoid race-prone second "scrub" of system keyspace (CASSANDRA-6797)
 * Pool CqlRecordWriter clients by inetaddress rather than Range
   (CASSANDRA-6665)
 * Fix compaction_history timestamps (CASSANDRA-6784)
 * Compare scores of full replica ordering in DES (CASSANDRA-6683)
 * fix CME in SessionInfo updateProgress affecting netstats (CASSANDRA-6577)
 * Allow repairing between specific replicas (CASSANDRA-6440)
 * Allow per-dc enabling of hints (CASSANDRA-6157)
 * Add compatibility for Hadoop 0.2.x (CASSANDRA-5201)
 * Fix EstimatedHistogram races (CASSANDRA-6682)
 * Failure detector correctly converts initial value to nanos (CASSANDRA-6658)
 * Add nodetool taketoken to relocate vnodes (CASSANDRA-4445)
 * Expose bulk loading progress over JMX (CASSANDRA-4757)
 * Correctly handle null with IF conditions and TTL (CASSANDRA-6623)
 * Account for range/row tombstones in tombstone drop
   time histogram (CASSANDRA-6522)
 * Stop CommitLogSegment.close() from calling sync() (CASSANDRA-6652)
 * Make commitlog failure handling configurable (CASSANDRA-6364)
 * Avoid overlaps in LCS (CASSANDRA-6688)
 * Improve support for paginating over composites (CASSANDRA-4851)
 * Fix count(*) queries in a mixed cluster (CASSANDRA-6707)
 * Improve repair tasks(snapshot, differencing) concurrency (CASSANDRA-6566)
 * Fix replaying pre-2.0 commit logs (CASSANDRA-6714)
 * Add static columns to CQL3 (CASSANDRA-6561)
 * Optimize single partition batch statements (CASSANDRA-6737)
 * Disallow post-query re-ordering when paging (CASSANDRA-6722)
 * Fix potential paging bug with deleted columns (CASSANDRA-6748)
 * Fix NPE on BulkLoader caused by losing StreamEvent (CASSANDRA-6636)
 * Fix truncating compression metadata (CASSANDRA-6791)
 * Add CMSClassUnloadingEnabled JVM option (CASSANDRA-6541)
 * Catch memtable flush exceptions during shutdown (CASSANDRA-6735)
 * Fix upgradesstables NPE for non-CF-based indexes (CASSANDRA-6645)
 * Fix UPDATE updating PRIMARY KEY columns implicitly (CASSANDRA-6782)
 * Fix IllegalArgumentException when updating from 1.2 with SuperColumns
   (CASSANDRA-6733)
 * FBUtilities.singleton() should use the CF comparator (CASSANDRA-6778)
 * Fix CQLSStableWriter.addRow(Map<String, Object>) (CASSANDRA-6526)
 * Fix HSHA server introducing corrupt data (CASSANDRA-6285)
 * Fix CAS conditions for COMPACT STORAGE tables (CASSANDRA-6813)
 * Starting threads in OutboundTcpConnectionPool constructor causes race conditions (CASSANDRA-7177)
 * Allow overriding cassandra-rackdc.properties file (CASSANDRA-7072)
 * Set JMX RMI port to 7199 (CASSANDRA-7087)
 * Use LOCAL_QUORUM for data reads at LOCAL_SERIAL (CASSANDRA-6939)
 * Log a warning for large batches (CASSANDRA-6487)
 * Put nodes in hibernate when join_ring is false (CASSANDRA-6961)
 * Avoid early loading of non-system keyspaces before compaction-leftovers
   cleanup at startup (CASSANDRA-6913)
 * Restrict Windows to parallel repairs (CASSANDRA-6907)
 * (Hadoop) Allow manually specifying start/end tokens in CFIF (CASSANDRA-6436)
 * Fix NPE in MeteredFlusher (CASSANDRA-6820)
 * Fix race processing range scan responses (CASSANDRA-6820)
 * Allow deleting snapshots from dropped keyspaces (CASSANDRA-6821)
 * Add uuid() function (CASSANDRA-6473)
 * Omit tombstones from schema digests (CASSANDRA-6862)
 * Include correct consistencyLevel in LWT timeout (CASSANDRA-6884)
 * Lower chances for losing new SSTables during nodetool refresh and
   ColumnFamilyStore.loadNewSSTables (CASSANDRA-6514)
 * Add support for DELETE ... IF EXISTS to CQL3 (CASSANDRA-5708)
 * Update hadoop_cql3_word_count example (CASSANDRA-6793)
 * Fix handling of RejectedExecution in sync Thrift server (CASSANDRA-6788)
 * Log more information when exceeding tombstone_warn_threshold (CASSANDRA-6865)
 * Fix truncate to not abort due to unreachable fat clients (CASSANDRA-6864)
 * Fix schema concurrency exceptions (CASSANDRA-6841)
 * Fix leaking validator FH in StreamWriter (CASSANDRA-6832)
 * Fix saving triggers to schema (CASSANDRA-6789)
 * Fix trigger mutations when base mutation list is immutable (CASSANDRA-6790)
 * Fix accounting in FileCacheService to allow re-using RAR (CASSANDRA-6838)
 * Fix static counter columns (CASSANDRA-6827)
 * Restore expiring->deleted (cell) compaction optimization (CASSANDRA-6844)
 * Fix CompactionManager.needsCleanup (CASSANDRA-6845)
 * Correctly compare BooleanType values other than 0 and 1 (CASSANDRA-6779)
 * Read message id as string from earlier versions (CASSANDRA-6840)
 * Properly use the Paxos consistency for (non-protocol) batch (CASSANDRA-6837)
 * Add paranoid disk failure option (CASSANDRA-6646)
 * Improve PerRowSecondaryIndex performance (CASSANDRA-6876)
 * Extend triggers to support CAS updates (CASSANDRA-6882)
 * Static columns with IF NOT EXISTS don't always work as expected (CASSANDRA-6873)
 * Fix paging with SELECT DISTINCT (CASSANDRA-6857)
 * Fix UnsupportedOperationException on CAS timeout (CASSANDRA-6923)
 * Improve MeteredFlusher handling of MF-unaffected column families
   (CASSANDRA-6867)
 * Add CqlRecordReader using native pagination (CASSANDRA-6311)
 * Add QueryHandler interface (CASSANDRA-6659)
 * Track liveRatio per-memtable, not per-CF (CASSANDRA-6945)
 * Make sure upgradesstables keeps sstable level (CASSANDRA-6958)
 * Fix LIMIT with static columns (CASSANDRA-6956)
 * Fix clash with CQL column name in thrift validation (CASSANDRA-6892)
 * Fix error with super columns in mixed 1.2-2.0 clusters (CASSANDRA-6966)
 * Fix bad skip of sstables on slice query with composite start/finish (CASSANDRA-6825)
 * Fix unintended update with conditional statement (CASSANDRA-6893)
 * Fix map element access in IF (CASSANDRA-6914)
 * Avoid costly range calculations for range queries on system keyspaces
   (CASSANDRA-6906)
 * Fix SSTable not released if stream session fails (CASSANDRA-6818)
 * Avoid build failure due to ANTLR timeout (CASSANDRA-6991)
 * Queries on compact tables can return more rows that requested (CASSANDRA-7052)
 * USING TIMESTAMP for batches does not work (CASSANDRA-7053)
 * Fix performance regression from CASSANDRA-5614 (CASSANDRA-6949)
 * Ensure that batchlog and hint timeouts do not produce hints (CASSANDRA-7058)
 * Merge groupable mutations in TriggerExecutor#execute() (CASSANDRA-7047)
 * Plug holes in resource release when wiring up StreamSession (CASSANDRA-7073)
 * Re-add parameter columns to tracing session (CASSANDRA-6942)
 * Preserves CQL metadata when updating table from thrift (CASSANDRA-6831)
Merged from 1.2:
 * Fix nodetool display with vnodes (CASSANDRA-7082)
 * Add UNLOGGED, COUNTER options to BATCH documentation (CASSANDRA-6816)
 * add extra SSL cipher suites (CASSANDRA-6613)
 * fix nodetool getsstables for blob PK (CASSANDRA-6803)
 * Fix BatchlogManager#deleteBatch() use of millisecond timestamps
   (CASSANDRA-6822)
 * Continue assassinating even if the endpoint vanishes (CASSANDRA-6787)
 * Schedule schema pulls on change (CASSANDRA-6971)
 * Non-droppable verbs shouldn't be dropped from OTC (CASSANDRA-6980)
 * Shutdown batchlog executor in SS#drain() (CASSANDRA-7025)
 * Fix batchlog to account for CF truncation records (CASSANDRA-6999)
 * Fix CQLSH parsing of functions and BLOB literals (CASSANDRA-7018)
 * Properly load trustore in the native protocol (CASSANDRA-6847)
 * Always clean up references in SerializingCache (CASSANDRA-6994)
 * Don't shut MessagingService down when replacing a node (CASSANDRA-6476)
 * fix npe when doing -Dcassandra.fd_initial_value_ms (CASSANDRA-6751)


2.1.0-beta1
 * Add flush directory distinct from compaction directories (CASSANDRA-6357)
 * Require JNA by default (CASSANDRA-6575)
 * add listsnapshots command to nodetool (CASSANDRA-5742)
 * Introduce AtomicBTreeColumns (CASSANDRA-6271, 6692)
 * Multithreaded commitlog (CASSANDRA-3578)
 * allocate fixed index summary memory pool and resample cold index summaries
   to use less memory (CASSANDRA-5519)
 * Removed multithreaded compaction (CASSANDRA-6142)
 * Parallelize fetching rows for low-cardinality indexes (CASSANDRA-1337)
 * change logging from log4j to logback (CASSANDRA-5883)
 * switch to LZ4 compression for internode communication (CASSANDRA-5887)
 * Stop using Thrift-generated Index* classes internally (CASSANDRA-5971)
 * Remove 1.2 network compatibility code (CASSANDRA-5960)
 * Remove leveled json manifest migration code (CASSANDRA-5996)
 * Remove CFDefinition (CASSANDRA-6253)
 * Use AtomicIntegerFieldUpdater in RefCountedMemory (CASSANDRA-6278)
 * User-defined types for CQL3 (CASSANDRA-5590)
 * Use of o.a.c.metrics in nodetool (CASSANDRA-5871, 6406)
 * Batch read from OTC's queue and cleanup (CASSANDRA-1632)
 * Secondary index support for collections (CASSANDRA-4511, 6383)
 * SSTable metadata(Stats.db) format change (CASSANDRA-6356)
 * Push composites support in the storage engine
   (CASSANDRA-5417, CASSANDRA-6520)
 * Add snapshot space used to cfstats (CASSANDRA-6231)
 * Add cardinality estimator for key count estimation (CASSANDRA-5906)
 * CF id is changed to be non-deterministic. Data dir/key cache are created
   uniquely for CF id (CASSANDRA-5202)
 * New counters implementation (CASSANDRA-6504)
 * Replace UnsortedColumns, EmptyColumns, TreeMapBackedSortedColumns with new
   ArrayBackedSortedColumns (CASSANDRA-6630, CASSANDRA-6662, CASSANDRA-6690)
 * Add option to use row cache with a given amount of rows (CASSANDRA-5357)
 * Avoid repairing already repaired data (CASSANDRA-5351)
 * Reject counter updates with USING TTL/TIMESTAMP (CASSANDRA-6649)
 * Replace index_interval with min/max_index_interval (CASSANDRA-6379)
 * Lift limitation that order by columns must be selected for IN queries (CASSANDRA-4911)


2.0.5
 * Reduce garbage generated by bloom filter lookups (CASSANDRA-6609)
 * Add ks.cf names to tombstone logging (CASSANDRA-6597)
 * Use LOCAL_QUORUM for LWT operations at LOCAL_SERIAL (CASSANDRA-6495)
 * Wait for gossip to settle before accepting client connections (CASSANDRA-4288)
 * Delete unfinished compaction incrementally (CASSANDRA-6086)
 * Allow specifying custom secondary index options in CQL3 (CASSANDRA-6480)
 * Improve replica pinning for cache efficiency in DES (CASSANDRA-6485)
 * Fix LOCAL_SERIAL from thrift (CASSANDRA-6584)
 * Don't special case received counts in CAS timeout exceptions (CASSANDRA-6595)
 * Add support for 2.1 global counter shards (CASSANDRA-6505)
 * Fix NPE when streaming connection is not yet established (CASSANDRA-6210)
 * Avoid rare duplicate read repair triggering (CASSANDRA-6606)
 * Fix paging discardFirst (CASSANDRA-6555)
 * Fix ArrayIndexOutOfBoundsException in 2ndary index query (CASSANDRA-6470)
 * Release sstables upon rebuilding 2i (CASSANDRA-6635)
 * Add AbstractCompactionStrategy.startup() method (CASSANDRA-6637)
 * SSTableScanner may skip rows during cleanup (CASSANDRA-6638)
 * sstables from stalled repair sessions can resurrect deleted data (CASSANDRA-6503)
 * Switch stress to use ITransportFactory (CASSANDRA-6641)
 * Fix IllegalArgumentException during prepare (CASSANDRA-6592)
 * Fix possible loss of 2ndary index entries during compaction (CASSANDRA-6517)
 * Fix direct Memory on architectures that do not support unaligned long access
   (CASSANDRA-6628)
 * Let scrub optionally skip broken counter partitions (CASSANDRA-5930)
Merged from 1.2:
 * fsync compression metadata (CASSANDRA-6531)
 * Validate CF existence on execution for prepared statement (CASSANDRA-6535)
 * Add ability to throttle batchlog replay (CASSANDRA-6550)
 * Fix executing LOCAL_QUORUM with SimpleStrategy (CASSANDRA-6545)
 * Avoid StackOverflow when using large IN queries (CASSANDRA-6567)
 * Nodetool upgradesstables includes secondary indexes (CASSANDRA-6598)
 * Paginate batchlog replay (CASSANDRA-6569)
 * skip blocking on streaming during drain (CASSANDRA-6603)
 * Improve error message when schema doesn't match loaded sstable (CASSANDRA-6262)
 * Add properties to adjust FD initial value and max interval (CASSANDRA-4375)
 * Fix preparing with batch and delete from collection (CASSANDRA-6607)
 * Fix ABSC reverse iterator's remove() method (CASSANDRA-6629)
 * Handle host ID conflicts properly (CASSANDRA-6615)
 * Move handling of migration event source to solve bootstrap race. (CASSANDRA-6648)
 * Make sure compaction throughput value doesn't overflow with int math (CASSANDRA-6647)


2.0.4
 * Allow removing snapshots of no-longer-existing CFs (CASSANDRA-6418)
 * add StorageService.stopDaemon() (CASSANDRA-4268)
 * add IRE for invalid CF supplied to get_count (CASSANDRA-5701)
 * add client encryption support to sstableloader (CASSANDRA-6378)
 * Fix accept() loop for SSL sockets post-shutdown (CASSANDRA-6468)
 * Fix size-tiered compaction in LCS L0 (CASSANDRA-6496)
 * Fix assertion failure in filterColdSSTables (CASSANDRA-6483)
 * Fix row tombstones in larger-than-memory compactions (CASSANDRA-6008)
 * Fix cleanup ClassCastException (CASSANDRA-6462)
 * Reduce gossip memory use by interning VersionedValue strings (CASSANDRA-6410)
 * Allow specifying datacenters to participate in a repair (CASSANDRA-6218)
 * Fix divide-by-zero in PCI (CASSANDRA-6403)
 * Fix setting last compacted key in the wrong level for LCS (CASSANDRA-6284)
 * Add millisecond precision formats to the timestamp parser (CASSANDRA-6395)
 * Expose a total memtable size metric for a CF (CASSANDRA-6391)
 * cqlsh: handle symlinks properly (CASSANDRA-6425)
 * Fix potential infinite loop when paging query with IN (CASSANDRA-6464)
 * Fix assertion error in AbstractQueryPager.discardFirst (CASSANDRA-6447)
 * Fix streaming older SSTable yields unnecessary tombstones (CASSANDRA-6527)
Merged from 1.2:
 * Improved error message on bad properties in DDL queries (CASSANDRA-6453)
 * Randomize batchlog candidates selection (CASSANDRA-6481)
 * Fix thundering herd on endpoint cache invalidation (CASSANDRA-6345, 6485)
 * Improve batchlog write performance with vnodes (CASSANDRA-6488)
 * cqlsh: quote single quotes in strings inside collections (CASSANDRA-6172)
 * Improve gossip performance for typical messages (CASSANDRA-6409)
 * Throw IRE if a prepared statement has more markers than supported
   (CASSANDRA-5598)
 * Expose Thread metrics for the native protocol server (CASSANDRA-6234)
 * Change snapshot response message verb to INTERNAL to avoid dropping it
   (CASSANDRA-6415)
 * Warn when collection read has > 65K elements (CASSANDRA-5428)
 * Fix cache persistence when both row and key cache are enabled
   (CASSANDRA-6413)
 * (Hadoop) add describe_local_ring (CASSANDRA-6268)
 * Fix handling of concurrent directory creation failure (CASSANDRA-6459)
 * Allow executing CREATE statements multiple times (CASSANDRA-6471)
 * Don't send confusing info with timeouts (CASSANDRA-6491)
 * Don't resubmit counter mutation runnables internally (CASSANDRA-6427)
 * Don't drop local mutations without a hint (CASSANDRA-6510)
 * Don't allow null max_hint_window_in_ms (CASSANDRA-6419)
 * Validate SliceRange start and finish lengths (CASSANDRA-6521)


2.0.3
 * Fix FD leak on slice read path (CASSANDRA-6275)
 * Cancel read meter task when closing SSTR (CASSANDRA-6358)
 * free off-heap IndexSummary during bulk (CASSANDRA-6359)
 * Recover from IOException in accept() thread (CASSANDRA-6349)
 * Improve Gossip tolerance of abnormally slow tasks (CASSANDRA-6338)
 * Fix trying to hint timed out counter writes (CASSANDRA-6322)
 * Allow restoring specific columnfamilies from archived CL (CASSANDRA-4809)
 * Avoid flushing compaction_history after each operation (CASSANDRA-6287)
 * Fix repair assertion error when tombstones expire (CASSANDRA-6277)
 * Skip loading corrupt key cache (CASSANDRA-6260)
 * Fixes for compacting larger-than-memory rows (CASSANDRA-6274)
 * Compact hottest sstables first and optionally omit coldest from
   compaction entirely (CASSANDRA-6109)
 * Fix modifying column_metadata from thrift (CASSANDRA-6182)
 * cqlsh: fix LIST USERS output (CASSANDRA-6242)
 * Add IRequestSink interface (CASSANDRA-6248)
 * Update memtable size while flushing (CASSANDRA-6249)
 * Provide hooks around CQL2/CQL3 statement execution (CASSANDRA-6252)
 * Require Permission.SELECT for CAS updates (CASSANDRA-6247)
 * New CQL-aware SSTableWriter (CASSANDRA-5894)
 * Reject CAS operation when the protocol v1 is used (CASSANDRA-6270)
 * Correctly throw error when frame too large (CASSANDRA-5981)
 * Fix serialization bug in PagedRange with 2ndary indexes (CASSANDRA-6299)
 * Fix CQL3 table validation in Thrift (CASSANDRA-6140)
 * Fix bug missing results with IN clauses (CASSANDRA-6327)
 * Fix paging with reversed slices (CASSANDRA-6343)
 * Set minTimestamp correctly to be able to drop expired sstables (CASSANDRA-6337)
 * Support NaN and Infinity as float literals (CASSANDRA-6003)
 * Remove RF from nodetool ring output (CASSANDRA-6289)
 * Fix attempting to flush empty rows (CASSANDRA-6374)
 * Fix potential out of bounds exception when paging (CASSANDRA-6333)
Merged from 1.2:
 * Optimize FD phi calculation (CASSANDRA-6386)
 * Improve initial FD phi estimate when starting up (CASSANDRA-6385)
 * Don't list CQL3 table in CLI describe even if named explicitely
   (CASSANDRA-5750)
 * Invalidate row cache when dropping CF (CASSANDRA-6351)
 * add non-jamm path for cached statements (CASSANDRA-6293)
 * add windows bat files for shell commands (CASSANDRA-6145)
 * Require logging in for Thrift CQL2/3 statement preparation (CASSANDRA-6254)
 * restrict max_num_tokens to 1536 (CASSANDRA-6267)
 * Nodetool gets default JMX port from cassandra-env.sh (CASSANDRA-6273)
 * make calculatePendingRanges asynchronous (CASSANDRA-6244)
 * Remove blocking flushes in gossip thread (CASSANDRA-6297)
 * Fix potential socket leak in connectionpool creation (CASSANDRA-6308)
 * Allow LOCAL_ONE/LOCAL_QUORUM to work with SimpleStrategy (CASSANDRA-6238)
 * cqlsh: handle 'null' as session duration (CASSANDRA-6317)
 * Fix json2sstable handling of range tombstones (CASSANDRA-6316)
 * Fix missing one row in reverse query (CASSANDRA-6330)
 * Fix reading expired row value from row cache (CASSANDRA-6325)
 * Fix AssertionError when doing set element deletion (CASSANDRA-6341)
 * Make CL code for the native protocol match the one in C* 2.0
   (CASSANDRA-6347)
 * Disallow altering CQL3 table from thrift (CASSANDRA-6370)
 * Fix size computation of prepared statement (CASSANDRA-6369)


2.0.2
 * Update FailureDetector to use nanontime (CASSANDRA-4925)
 * Fix FileCacheService regressions (CASSANDRA-6149)
 * Never return WriteTimeout for CL.ANY (CASSANDRA-6132)
 * Fix race conditions in bulk loader (CASSANDRA-6129)
 * Add configurable metrics reporting (CASSANDRA-4430)
 * drop queries exceeding a configurable number of tombstones (CASSANDRA-6117)
 * Track and persist sstable read activity (CASSANDRA-5515)
 * Fixes for speculative retry (CASSANDRA-5932, CASSANDRA-6194)
 * Improve memory usage of metadata min/max column names (CASSANDRA-6077)
 * Fix thrift validation refusing row markers on CQL3 tables (CASSANDRA-6081)
 * Fix insertion of collections with CAS (CASSANDRA-6069)
 * Correctly send metadata on SELECT COUNT (CASSANDRA-6080)
 * Track clients' remote addresses in ClientState (CASSANDRA-6070)
 * Create snapshot dir if it does not exist when migrating
   leveled manifest (CASSANDRA-6093)
 * make sequential nodetool repair the default (CASSANDRA-5950)
 * Add more hooks for compaction strategy implementations (CASSANDRA-6111)
 * Fix potential NPE on composite 2ndary indexes (CASSANDRA-6098)
 * Delete can potentially be skipped in batch (CASSANDRA-6115)
 * Allow alter keyspace on system_traces (CASSANDRA-6016)
 * Disallow empty column names in cql (CASSANDRA-6136)
 * Use Java7 file-handling APIs and fix file moving on Windows (CASSANDRA-5383)
 * Save compaction history to system keyspace (CASSANDRA-5078)
 * Fix NPE if StorageService.getOperationMode() is executed before full startup (CASSANDRA-6166)
 * CQL3: support pre-epoch longs for TimestampType (CASSANDRA-6212)
 * Add reloadtriggers command to nodetool (CASSANDRA-4949)
 * cqlsh: ignore empty 'value alias' in DESCRIBE (CASSANDRA-6139)
 * Fix sstable loader (CASSANDRA-6205)
 * Reject bootstrapping if the node already exists in gossip (CASSANDRA-5571)
 * Fix NPE while loading paxos state (CASSANDRA-6211)
 * cqlsh: add SHOW SESSION <tracing-session> command (CASSANDRA-6228)
Merged from 1.2:
 * (Hadoop) Require CFRR batchSize to be at least 2 (CASSANDRA-6114)
 * Add a warning for small LCS sstable size (CASSANDRA-6191)
 * Add ability to list specific KS/CF combinations in nodetool cfstats (CASSANDRA-4191)
 * Mark CF clean if a mutation raced the drop and got it marked dirty (CASSANDRA-5946)
 * Add a LOCAL_ONE consistency level (CASSANDRA-6202)
 * Limit CQL prepared statement cache by size instead of count (CASSANDRA-6107)
 * Tracing should log write failure rather than raw exceptions (CASSANDRA-6133)
 * lock access to TM.endpointToHostIdMap (CASSANDRA-6103)
 * Allow estimated memtable size to exceed slab allocator size (CASSANDRA-6078)
 * Start MeteredFlusher earlier to prevent OOM during CL replay (CASSANDRA-6087)
 * Avoid sending Truncate command to fat clients (CASSANDRA-6088)
 * Allow where clause conditions to be in parenthesis (CASSANDRA-6037)
 * Do not open non-ssl storage port if encryption option is all (CASSANDRA-3916)
 * Move batchlog replay to its own executor (CASSANDRA-6079)
 * Add tombstone debug threshold and histogram (CASSANDRA-6042, 6057)
 * Enable tcp keepalive on incoming connections (CASSANDRA-4053)
 * Fix fat client schema pull NPE (CASSANDRA-6089)
 * Fix memtable flushing for indexed tables (CASSANDRA-6112)
 * Fix skipping columns with multiple slices (CASSANDRA-6119)
 * Expose connected thrift + native client counts (CASSANDRA-5084)
 * Optimize auth setup (CASSANDRA-6122)
 * Trace index selection (CASSANDRA-6001)
 * Update sstablesPerReadHistogram to use biased sampling (CASSANDRA-6164)
 * Log UnknownColumnfamilyException when closing socket (CASSANDRA-5725)
 * Properly error out on CREATE INDEX for counters table (CASSANDRA-6160)
 * Handle JMX notification failure for repair (CASSANDRA-6097)
 * (Hadoop) Fetch no more than 128 splits in parallel (CASSANDRA-6169)
 * stress: add username/password authentication support (CASSANDRA-6068)
 * Fix indexed queries with row cache enabled on parent table (CASSANDRA-5732)
 * Fix compaction race during columnfamily drop (CASSANDRA-5957)
 * Fix validation of empty column names for compact tables (CASSANDRA-6152)
 * Skip replaying mutations that pass CRC but fail to deserialize (CASSANDRA-6183)
 * Rework token replacement to use replace_address (CASSANDRA-5916)
 * Fix altering column types (CASSANDRA-6185)
 * cqlsh: fix CREATE/ALTER WITH completion (CASSANDRA-6196)
 * add windows bat files for shell commands (CASSANDRA-6145)
 * Fix potential stack overflow during range tombstones insertion (CASSANDRA-6181)
 * (Hadoop) Make LOCAL_ONE the default consistency level (CASSANDRA-6214)


2.0.1
 * Fix bug that could allow reading deleted data temporarily (CASSANDRA-6025)
 * Improve memory use defaults (CASSANDRA-6059)
 * Make ThriftServer more easlly extensible (CASSANDRA-6058)
 * Remove Hadoop dependency from ITransportFactory (CASSANDRA-6062)
 * add file_cache_size_in_mb setting (CASSANDRA-5661)
 * Improve error message when yaml contains invalid properties (CASSANDRA-5958)
 * Improve leveled compaction's ability to find non-overlapping L0 compactions
   to work on concurrently (CASSANDRA-5921)
 * Notify indexer of columns shadowed by range tombstones (CASSANDRA-5614)
 * Log Merkle tree stats (CASSANDRA-2698)
 * Switch from crc32 to adler32 for compressed sstable checksums (CASSANDRA-5862)
 * Improve offheap memcpy performance (CASSANDRA-5884)
 * Use a range aware scanner for cleanup (CASSANDRA-2524)
 * Cleanup doesn't need to inspect sstables that contain only local data
   (CASSANDRA-5722)
 * Add ability for CQL3 to list partition keys (CASSANDRA-4536)
 * Improve native protocol serialization (CASSANDRA-5664)
 * Upgrade Thrift to 0.9.1 (CASSANDRA-5923)
 * Require superuser status for adding triggers (CASSANDRA-5963)
 * Make standalone scrubber handle old and new style leveled manifest
   (CASSANDRA-6005)
 * Fix paxos bugs (CASSANDRA-6012, 6013, 6023)
 * Fix paged ranges with multiple replicas (CASSANDRA-6004)
 * Fix potential AssertionError during tracing (CASSANDRA-6041)
 * Fix NPE in sstablesplit (CASSANDRA-6027)
 * Migrate pre-2.0 key/value/column aliases to system.schema_columns
   (CASSANDRA-6009)
 * Paging filter empty rows too agressively (CASSANDRA-6040)
 * Support variadic parameters for IN clauses (CASSANDRA-4210)
 * cqlsh: return the result of CAS writes (CASSANDRA-5796)
 * Fix validation of IN clauses with 2ndary indexes (CASSANDRA-6050)
 * Support named bind variables in CQL (CASSANDRA-6033)
Merged from 1.2:
 * Allow cache-keys-to-save to be set at runtime (CASSANDRA-5980)
 * Avoid second-guessing out-of-space state (CASSANDRA-5605)
 * Tuning knobs for dealing with large blobs and many CFs (CASSANDRA-5982)
 * (Hadoop) Fix CQLRW for thrift tables (CASSANDRA-6002)
 * Fix possible divide-by-zero in HHOM (CASSANDRA-5990)
 * Allow local batchlog writes for CL.ANY (CASSANDRA-5967)
 * Upgrade metrics-core to version 2.2.0 (CASSANDRA-5947)
 * Fix CqlRecordWriter with composite keys (CASSANDRA-5949)
 * Add snitch, schema version, cluster, partitioner to JMX (CASSANDRA-5881)
 * Allow disabling SlabAllocator (CASSANDRA-5935)
 * Make user-defined compaction JMX blocking (CASSANDRA-4952)
 * Fix streaming does not transfer wrapped range (CASSANDRA-5948)
 * Fix loading index summary containing empty key (CASSANDRA-5965)
 * Correctly handle limits in CompositesSearcher (CASSANDRA-5975)
 * Pig: handle CQL collections (CASSANDRA-5867)
 * Pass the updated cf to the PRSI index() method (CASSANDRA-5999)
 * Allow empty CQL3 batches (as no-op) (CASSANDRA-5994)
 * Support null in CQL3 functions (CASSANDRA-5910)
 * Replace the deprecated MapMaker with CacheLoader (CASSANDRA-6007)
 * Add SSTableDeletingNotification to DataTracker (CASSANDRA-6010)
 * Fix snapshots in use get deleted during snapshot repair (CASSANDRA-6011)
 * Move hints and exception count to o.a.c.metrics (CASSANDRA-6017)
 * Fix memory leak in snapshot repair (CASSANDRA-6047)
 * Fix sstable2sjon for CQL3 tables (CASSANDRA-5852)


2.0.0
 * Fix thrift validation when inserting into CQL3 tables (CASSANDRA-5138)
 * Fix periodic memtable flushing behavior with clean memtables (CASSANDRA-5931)
 * Fix dateOf() function for pre-2.0 timestamp columns (CASSANDRA-5928)
 * Fix SSTable unintentionally loads BF when opened for batch (CASSANDRA-5938)
 * Add stream session progress to JMX (CASSANDRA-4757)
 * Fix NPE during CAS operation (CASSANDRA-5925)
Merged from 1.2:
 * Fix getBloomFilterDiskSpaceUsed for AlwaysPresentFilter (CASSANDRA-5900)
 * Don't announce schema version until we've loaded the changes locally
   (CASSANDRA-5904)
 * Fix to support off heap bloom filters size greater than 2 GB (CASSANDRA-5903)
 * Properly handle parsing huge map and set literals (CASSANDRA-5893)


2.0.0-rc2
 * enable vnodes by default (CASSANDRA-5869)
 * fix CAS contention timeout (CASSANDRA-5830)
 * fix HsHa to respect max frame size (CASSANDRA-4573)
 * Fix (some) 2i on composite components omissions (CASSANDRA-5851)
 * cqlsh: add DESCRIBE FULL SCHEMA variant (CASSANDRA-5880)
Merged from 1.2:
 * Correctly validate sparse composite cells in scrub (CASSANDRA-5855)
 * Add KeyCacheHitRate metric to CF metrics (CASSANDRA-5868)
 * cqlsh: add support for multiline comments (CASSANDRA-5798)
 * Handle CQL3 SELECT duplicate IN restrictions on clustering columns
   (CASSANDRA-5856)


2.0.0-rc1
 * improve DecimalSerializer performance (CASSANDRA-5837)
 * fix potential spurious wakeup in AsyncOneResponse (CASSANDRA-5690)
 * fix schema-related trigger issues (CASSANDRA-5774)
 * Better validation when accessing CQL3 table from thrift (CASSANDRA-5138)
 * Fix assertion error during repair (CASSANDRA-5801)
 * Fix range tombstone bug (CASSANDRA-5805)
 * DC-local CAS (CASSANDRA-5797)
 * Add a native_protocol_version column to the system.local table (CASSANRDA-5819)
 * Use index_interval from cassandra.yaml when upgraded (CASSANDRA-5822)
 * Fix buffer underflow on socket close (CASSANDRA-5792)
Merged from 1.2:
 * Fix reading DeletionTime from 1.1-format sstables (CASSANDRA-5814)
 * cqlsh: add collections support to COPY (CASSANDRA-5698)
 * retry important messages for any IOException (CASSANDRA-5804)
 * Allow empty IN relations in SELECT/UPDATE/DELETE statements (CASSANDRA-5626)
 * cqlsh: fix crashing on Windows due to libedit detection (CASSANDRA-5812)
 * fix bulk-loading compressed sstables (CASSANDRA-5820)
 * (Hadoop) fix quoting in CqlPagingRecordReader and CqlRecordWriter
   (CASSANDRA-5824)
 * update default LCS sstable size to 160MB (CASSANDRA-5727)
 * Allow compacting 2Is via nodetool (CASSANDRA-5670)
 * Hex-encode non-String keys in OPP (CASSANDRA-5793)
 * nodetool history logging (CASSANDRA-5823)
 * (Hadoop) fix support for Thrift tables in CqlPagingRecordReader
   (CASSANDRA-5752)
 * add "all time blocked" to StatusLogger output (CASSANDRA-5825)
 * Future-proof inter-major-version schema migrations (CASSANDRA-5845)
 * (Hadoop) add CqlPagingRecordReader support for ReversedType in Thrift table
   (CASSANDRA-5718)
 * Add -no-snapshot option to scrub (CASSANDRA-5891)
 * Fix to support off heap bloom filters size greater than 2 GB (CASSANDRA-5903)
 * Properly handle parsing huge map and set literals (CASSANDRA-5893)
 * Fix LCS L0 compaction may overlap in L1 (CASSANDRA-5907)
 * New sstablesplit tool to split large sstables offline (CASSANDRA-4766)
 * Fix potential deadlock in native protocol server (CASSANDRA-5926)
 * Disallow incompatible type change in CQL3 (CASSANDRA-5882)
Merged from 1.1:
 * Correctly validate sparse composite cells in scrub (CASSANDRA-5855)


2.0.0-beta2
 * Replace countPendingHints with Hints Created metric (CASSANDRA-5746)
 * Allow nodetool with no args, and with help to run without a server (CASSANDRA-5734)
 * Cleanup AbstractType/TypeSerializer classes (CASSANDRA-5744)
 * Remove unimplemented cli option schema-mwt (CASSANDRA-5754)
 * Support range tombstones in thrift (CASSANDRA-5435)
 * Normalize table-manipulating CQL3 statements' class names (CASSANDRA-5759)
 * cqlsh: add missing table options to DESCRIBE output (CASSANDRA-5749)
 * Fix assertion error during repair (CASSANDRA-5757)
 * Fix bulkloader (CASSANDRA-5542)
 * Add LZ4 compression to the native protocol (CASSANDRA-5765)
 * Fix bugs in the native protocol v2 (CASSANDRA-5770)
 * CAS on 'primary key only' table (CASSANDRA-5715)
 * Support streaming SSTables of old versions (CASSANDRA-5772)
 * Always respect protocol version in native protocol (CASSANDRA-5778)
 * Fix ConcurrentModificationException during streaming (CASSANDRA-5782)
 * Update deletion timestamp in Commit#updatesWithPaxosTime (CASSANDRA-5787)
 * Thrift cas() method crashes if input columns are not sorted (CASSANDRA-5786)
 * Order columns names correctly when querying for CAS (CASSANDRA-5788)
 * Fix streaming retry (CASSANDRA-5775)
Merged from 1.2:
 * if no seeds can be a reached a node won't start in a ring by itself (CASSANDRA-5768)
 * add cassandra.unsafesystem property (CASSANDRA-5704)
 * (Hadoop) quote identifiers in CqlPagingRecordReader (CASSANDRA-5763)
 * Add replace_node functionality for vnodes (CASSANDRA-5337)
 * Add timeout events to query traces (CASSANDRA-5520)
 * Fix serialization of the LEFT gossip value (CASSANDRA-5696)
 * Pig: support for cql3 tables (CASSANDRA-5234)
 * Fix skipping range tombstones with reverse queries (CASSANDRA-5712)
 * Expire entries out of ThriftSessionManager (CASSANDRA-5719)
 * Don't keep ancestor information in memory (CASSANDRA-5342)
 * Expose native protocol server status in nodetool info (CASSANDRA-5735)
 * Fix pathetic performance of range tombstones (CASSANDRA-5677)
 * Fix querying with an empty (impossible) range (CASSANDRA-5573)
 * cqlsh: handle CUSTOM 2i in DESCRIBE output (CASSANDRA-5760)
 * Fix minor bug in Range.intersects(Bound) (CASSANDRA-5771)
 * cqlsh: handle disabled compression in DESCRIBE output (CASSANDRA-5766)
 * Ensure all UP events are notified on the native protocol (CASSANDRA-5769)
 * Fix formatting of sstable2json with multiple -k arguments (CASSANDRA-5781)
 * Don't rely on row marker for queries in general to hide lost markers
   after TTL expires (CASSANDRA-5762)
 * Sort nodetool help output (CASSANDRA-5776)
 * Fix column expiring during 2 phases compaction (CASSANDRA-5799)
 * now() is being rejected in INSERTs when inside collections (CASSANDRA-5795)


2.0.0-beta1
 * Add support for indexing clustered columns (CASSANDRA-5125)
 * Removed on-heap row cache (CASSANDRA-5348)
 * use nanotime consistently for node-local timeouts (CASSANDRA-5581)
 * Avoid unnecessary second pass on name-based queries (CASSANDRA-5577)
 * Experimental triggers (CASSANDRA-1311)
 * JEMalloc support for off-heap allocation (CASSANDRA-3997)
 * Single-pass compaction (CASSANDRA-4180)
 * Removed token range bisection (CASSANDRA-5518)
 * Removed compatibility with pre-1.2.5 sstables and network messages
   (CASSANDRA-5511)
 * removed PBSPredictor (CASSANDRA-5455)
 * CAS support (CASSANDRA-5062, 5441, 5442, 5443, 5619, 5667)
 * Leveled compaction performs size-tiered compactions in L0
   (CASSANDRA-5371, 5439)
 * Add yaml network topology snitch for mixed ec2/other envs (CASSANDRA-5339)
 * Log when a node is down longer than the hint window (CASSANDRA-4554)
 * Optimize tombstone creation for ExpiringColumns (CASSANDRA-4917)
 * Improve LeveledScanner work estimation (CASSANDRA-5250, 5407)
 * Replace compaction lock with runWithCompactionsDisabled (CASSANDRA-3430)
 * Change Message IDs to ints (CASSANDRA-5307)
 * Move sstable level information into the Stats component, removing the
   need for a separate Manifest file (CASSANDRA-4872)
 * avoid serializing to byte[] on commitlog append (CASSANDRA-5199)
 * make index_interval configurable per columnfamily (CASSANDRA-3961, CASSANDRA-5650)
 * add default_time_to_live (CASSANDRA-3974)
 * add memtable_flush_period_in_ms (CASSANDRA-4237)
 * replace supercolumns internally by composites (CASSANDRA-3237, 5123)
 * upgrade thrift to 0.9.0 (CASSANDRA-3719)
 * drop unnecessary keyspace parameter from user-defined compaction API
   (CASSANDRA-5139)
 * more robust solution to incomplete compactions + counters (CASSANDRA-5151)
 * Change order of directory searching for c*.in.sh (CASSANDRA-3983)
 * Add tool to reset SSTable compaction level for LCS (CASSANDRA-5271)
 * Allow custom configuration loader (CASSANDRA-5045)
 * Remove memory emergency pressure valve logic (CASSANDRA-3534)
 * Reduce request latency with eager retry (CASSANDRA-4705)
 * cqlsh: Remove ASSUME command (CASSANDRA-5331)
 * Rebuild BF when loading sstables if bloom_filter_fp_chance
   has changed since compaction (CASSANDRA-5015)
 * remove row-level bloom filters (CASSANDRA-4885)
 * Change Kernel Page Cache skipping into row preheating (disabled by default)
   (CASSANDRA-4937)
 * Improve repair by deciding on a gcBefore before sending
   out TreeRequests (CASSANDRA-4932)
 * Add an official way to disable compactions (CASSANDRA-5074)
 * Reenable ALTER TABLE DROP with new semantics (CASSANDRA-3919)
 * Add binary protocol versioning (CASSANDRA-5436)
 * Swap THshaServer for TThreadedSelectorServer (CASSANDRA-5530)
 * Add alias support to SELECT statement (CASSANDRA-5075)
 * Don't create empty RowMutations in CommitLogReplayer (CASSANDRA-5541)
 * Use range tombstones when dropping cfs/columns from schema (CASSANDRA-5579)
 * cqlsh: drop CQL2/CQL3-beta support (CASSANDRA-5585)
 * Track max/min column names in sstables to be able to optimize slice
   queries (CASSANDRA-5514, CASSANDRA-5595, CASSANDRA-5600)
 * Binary protocol: allow batching already prepared statements (CASSANDRA-4693)
 * Allow preparing timestamp, ttl and limit in CQL3 queries (CASSANDRA-4450)
 * Support native link w/o JNA in Java7 (CASSANDRA-3734)
 * Use SASL authentication in binary protocol v2 (CASSANDRA-5545)
 * Replace Thrift HsHa with LMAX Disruptor based implementation (CASSANDRA-5582)
 * cqlsh: Add row count to SELECT output (CASSANDRA-5636)
 * Include a timestamp with all read commands to determine column expiration
   (CASSANDRA-5149)
 * Streaming 2.0 (CASSANDRA-5286, 5699)
 * Conditional create/drop ks/table/index statements in CQL3 (CASSANDRA-2737)
 * more pre-table creation property validation (CASSANDRA-5693)
 * Redesign repair messages (CASSANDRA-5426)
 * Fix ALTER RENAME post-5125 (CASSANDRA-5702)
 * Disallow renaming a 2ndary indexed column (CASSANDRA-5705)
 * Rename Table to Keyspace (CASSANDRA-5613)
 * Ensure changing column_index_size_in_kb on different nodes don't corrupt the
   sstable (CASSANDRA-5454)
 * Move resultset type information into prepare, not execute (CASSANDRA-5649)
 * Auto paging in binary protocol (CASSANDRA-4415, 5714)
 * Don't tie client side use of AbstractType to JDBC (CASSANDRA-4495)
 * Adds new TimestampType to replace DateType (CASSANDRA-5723, CASSANDRA-5729)
Merged from 1.2:
 * make starting native protocol server idempotent (CASSANDRA-5728)
 * Fix loading key cache when a saved entry is no longer valid (CASSANDRA-5706)
 * Fix serialization of the LEFT gossip value (CASSANDRA-5696)
 * cqlsh: Don't show 'null' in place of empty values (CASSANDRA-5675)
 * Race condition in detecting version on a mixed 1.1/1.2 cluster
   (CASSANDRA-5692)
 * Fix skipping range tombstones with reverse queries (CASSANDRA-5712)
 * Expire entries out of ThriftSessionManager (CASSANRDA-5719)
 * Don't keep ancestor information in memory (CASSANDRA-5342)
 * cqlsh: fix handling of semicolons inside BATCH queries (CASSANDRA-5697)


1.2.6
 * Fix tracing when operation completes before all responses arrive
   (CASSANDRA-5668)
 * Fix cross-DC mutation forwarding (CASSANDRA-5632)
 * Reduce SSTableLoader memory usage (CASSANDRA-5555)
 * Scale hinted_handoff_throttle_in_kb to cluster size (CASSANDRA-5272)
 * (Hadoop) Add CQL3 input/output formats (CASSANDRA-4421, 5622)
 * (Hadoop) Fix InputKeyRange in CFIF (CASSANDRA-5536)
 * Fix dealing with ridiculously large max sstable sizes in LCS (CASSANDRA-5589)
 * Ignore pre-truncate hints (CASSANDRA-4655)
 * Move System.exit on OOM into a separate thread (CASSANDRA-5273)
 * Write row markers when serializing schema (CASSANDRA-5572)
 * Check only SSTables for the requested range when streaming (CASSANDRA-5569)
 * Improve batchlog replay behavior and hint ttl handling (CASSANDRA-5314)
 * Exclude localTimestamp from validation for tombstones (CASSANDRA-5398)
 * cqlsh: add custom prompt support (CASSANDRA-5539)
 * Reuse prepared statements in hot auth queries (CASSANDRA-5594)
 * cqlsh: add vertical output option (see EXPAND) (CASSANDRA-5597)
 * Add a rate limit option to stress (CASSANDRA-5004)
 * have BulkLoader ignore snapshots directories (CASSANDRA-5587)
 * fix SnitchProperties logging context (CASSANDRA-5602)
 * Expose whether jna is enabled and memory is locked via JMX (CASSANDRA-5508)
 * cqlsh: fix COPY FROM with ReversedType (CASSANDRA-5610)
 * Allow creating CUSTOM indexes on collections (CASSANDRA-5615)
 * Evaluate now() function at execution time (CASSANDRA-5616)
 * Expose detailed read repair metrics (CASSANDRA-5618)
 * Correct blob literal + ReversedType parsing (CASSANDRA-5629)
 * Allow GPFS to prefer the internal IP like EC2MRS (CASSANDRA-5630)
 * fix help text for -tspw cassandra-cli (CASSANDRA-5643)
 * don't throw away initial causes exceptions for internode encryption issues
   (CASSANDRA-5644)
 * Fix message spelling errors for cql select statements (CASSANDRA-5647)
 * Suppress custom exceptions thru jmx (CASSANDRA-5652)
 * Update CREATE CUSTOM INDEX syntax (CASSANDRA-5639)
 * Fix PermissionDetails.equals() method (CASSANDRA-5655)
 * Never allow partition key ranges in CQL3 without token() (CASSANDRA-5666)
 * Gossiper incorrectly drops AppState for an upgrading node (CASSANDRA-5660)
 * Connection thrashing during multi-region ec2 during upgrade, due to
   messaging version (CASSANDRA-5669)
 * Avoid over reconnecting in EC2MRS (CASSANDRA-5678)
 * Fix ReadResponseSerializer.serializedSize() for digest reads (CASSANDRA-5476)
 * allow sstable2json on 2i CFs (CASSANDRA-5694)
Merged from 1.1:
 * Remove buggy thrift max message length option (CASSANDRA-5529)
 * Fix NPE in Pig's widerow mode (CASSANDRA-5488)
 * Add split size parameter to Pig and disable split combination (CASSANDRA-5544)


1.2.5
 * make BytesToken.toString only return hex bytes (CASSANDRA-5566)
 * Ensure that submitBackground enqueues at least one task (CASSANDRA-5554)
 * fix 2i updates with identical values and timestamps (CASSANDRA-5540)
 * fix compaction throttling bursty-ness (CASSANDRA-4316)
 * reduce memory consumption of IndexSummary (CASSANDRA-5506)
 * remove per-row column name bloom filters (CASSANDRA-5492)
 * Include fatal errors in trace events (CASSANDRA-5447)
 * Ensure that PerRowSecondaryIndex is notified of row-level deletes
   (CASSANDRA-5445)
 * Allow empty blob literals in CQL3 (CASSANDRA-5452)
 * Fix streaming RangeTombstones at column index boundary (CASSANDRA-5418)
 * Fix preparing statements when current keyspace is not set (CASSANDRA-5468)
 * Fix SemanticVersion.isSupportedBy minor/patch handling (CASSANDRA-5496)
 * Don't provide oldCfId for post-1.1 system cfs (CASSANDRA-5490)
 * Fix primary range ignores replication strategy (CASSANDRA-5424)
 * Fix shutdown of binary protocol server (CASSANDRA-5507)
 * Fix repair -snapshot not working (CASSANDRA-5512)
 * Set isRunning flag later in binary protocol server (CASSANDRA-5467)
 * Fix use of CQL3 functions with descending clustering order (CASSANDRA-5472)
 * Disallow renaming columns one at a time for thrift table in CQL3
   (CASSANDRA-5531)
 * cqlsh: add CLUSTERING ORDER BY support to DESCRIBE (CASSANDRA-5528)
 * Add custom secondary index support to CQL3 (CASSANDRA-5484)
 * Fix repair hanging silently on unexpected error (CASSANDRA-5229)
 * Fix Ec2Snitch regression introduced by CASSANDRA-5171 (CASSANDRA-5432)
 * Add nodetool enablebackup/disablebackup (CASSANDRA-5556)
 * cqlsh: fix DESCRIBE after case insensitive USE (CASSANDRA-5567)
Merged from 1.1
 * Add retry mechanism to OTC for non-droppable_verbs (CASSANDRA-5393)
 * Use allocator information to improve memtable memory usage estimate
   (CASSANDRA-5497)
 * Fix trying to load deleted row into row cache on startup (CASSANDRA-4463)
 * fsync leveled manifest to avoid corruption (CASSANDRA-5535)
 * Fix Bound intersection computation (CASSANDRA-5551)
 * sstablescrub now respects max memory size in cassandra.in.sh (CASSANDRA-5562)


1.2.4
 * Ensure that PerRowSecondaryIndex updates see the most recent values
   (CASSANDRA-5397)
 * avoid duplicate index entries ind PrecompactedRow and
   ParallelCompactionIterable (CASSANDRA-5395)
 * remove the index entry on oldColumn when new column is a tombstone
   (CASSANDRA-5395)
 * Change default stream throughput from 400 to 200 mbps (CASSANDRA-5036)
 * Gossiper logs DOWN for symmetry with UP (CASSANDRA-5187)
 * Fix mixing prepared statements between keyspaces (CASSANDRA-5352)
 * Fix consistency level during bootstrap - strike 3 (CASSANDRA-5354)
 * Fix transposed arguments in AlreadyExistsException (CASSANDRA-5362)
 * Improve asynchronous hint delivery (CASSANDRA-5179)
 * Fix Guava dependency version (12.0 -> 13.0.1) for Maven (CASSANDRA-5364)
 * Validate that provided CQL3 collection value are < 64K (CASSANDRA-5355)
 * Make upgradeSSTable skip current version sstables by default (CASSANDRA-5366)
 * Optimize min/max timestamp collection (CASSANDRA-5373)
 * Invalid streamId in cql binary protocol when using invalid CL
   (CASSANDRA-5164)
 * Fix validation for IN where clauses with collections (CASSANDRA-5376)
 * Copy resultSet on count query to avoid ConcurrentModificationException
   (CASSANDRA-5382)
 * Correctly typecheck in CQL3 even with ReversedType (CASSANDRA-5386)
 * Fix streaming compressed files when using encryption (CASSANDRA-5391)
 * cassandra-all 1.2.0 pom missing netty dependency (CASSANDRA-5392)
 * Fix writetime/ttl functions on null values (CASSANDRA-5341)
 * Fix NPE during cql3 select with token() (CASSANDRA-5404)
 * IndexHelper.skipBloomFilters won't skip non-SHA filters (CASSANDRA-5385)
 * cqlsh: Print maps ordered by key, sort sets (CASSANDRA-5413)
 * Add null syntax support in CQL3 for inserts (CASSANDRA-3783)
 * Allow unauthenticated set_keyspace() calls (CASSANDRA-5423)
 * Fix potential incremental backups race (CASSANDRA-5410)
 * Fix prepared BATCH statements with batch-level timestamps (CASSANDRA-5415)
 * Allow overriding superuser setup delay (CASSANDRA-5430)
 * cassandra-shuffle with JMX usernames and passwords (CASSANDRA-5431)
Merged from 1.1:
 * cli: Quote ks and cf names in schema output when needed (CASSANDRA-5052)
 * Fix bad default for min/max timestamp in SSTableMetadata (CASSANDRA-5372)
 * Fix cf name extraction from manifest in Directories.migrateFile()
   (CASSANDRA-5242)
 * Support pluggable internode authentication (CASSANDRA-5401)


1.2.3
 * add check for sstable overlap within a level on startup (CASSANDRA-5327)
 * replace ipv6 colons in jmx object names (CASSANDRA-5298, 5328)
 * Avoid allocating SSTableBoundedScanner during repair when the range does
   not intersect the sstable (CASSANDRA-5249)
 * Don't lowercase property map keys (this breaks NTS) (CASSANDRA-5292)
 * Fix composite comparator with super columns (CASSANDRA-5287)
 * Fix insufficient validation of UPDATE queries against counter cfs
   (CASSANDRA-5300)
 * Fix PropertyFileSnitch default DC/Rack behavior (CASSANDRA-5285)
 * Handle null values when executing prepared statement (CASSANDRA-5081)
 * Add netty to pom dependencies (CASSANDRA-5181)
 * Include type arguments in Thrift CQLPreparedResult (CASSANDRA-5311)
 * Fix compaction not removing columns when bf_fp_ratio is 1 (CASSANDRA-5182)
 * cli: Warn about missing CQL3 tables in schema descriptions (CASSANDRA-5309)
 * Re-enable unknown option in replication/compaction strategies option for
   backward compatibility (CASSANDRA-4795)
 * Add binary protocol support to stress (CASSANDRA-4993)
 * cqlsh: Fix COPY FROM value quoting and null handling (CASSANDRA-5305)
 * Fix repair -pr for vnodes (CASSANDRA-5329)
 * Relax CL for auth queries for non-default users (CASSANDRA-5310)
 * Fix AssertionError during repair (CASSANDRA-5245)
 * Don't announce migrations to pre-1.2 nodes (CASSANDRA-5334)
Merged from 1.1:
 * Update offline scrub for 1.0 -> 1.1 directory structure (CASSANDRA-5195)
 * add tmp flag to Descriptor hashcode (CASSANDRA-4021)
 * fix logging of "Found table data in data directories" when only system tables
   are present (CASSANDRA-5289)
 * cli: Add JMX authentication support (CASSANDRA-5080)
 * nodetool: ability to repair specific range (CASSANDRA-5280)
 * Fix possible assertion triggered in SliceFromReadCommand (CASSANDRA-5284)
 * cqlsh: Add inet type support on Windows (ipv4-only) (CASSANDRA-4801)
 * Fix race when initializing ColumnFamilyStore (CASSANDRA-5350)
 * Add UseTLAB JVM flag (CASSANDRA-5361)


1.2.2
 * fix potential for multiple concurrent compactions of the same sstables
   (CASSANDRA-5256)
 * avoid no-op caching of byte[] on commitlog append (CASSANDRA-5199)
 * fix symlinks under data dir not working (CASSANDRA-5185)
 * fix bug in compact storage metadata handling (CASSANDRA-5189)
 * Validate login for USE queries (CASSANDRA-5207)
 * cli: remove default username and password (CASSANDRA-5208)
 * configure populate_io_cache_on_flush per-CF (CASSANDRA-4694)
 * allow configuration of internode socket buffer (CASSANDRA-3378)
 * Make sstable directory picking blacklist-aware again (CASSANDRA-5193)
 * Correctly expire gossip states for edge cases (CASSANDRA-5216)
 * Improve handling of directory creation failures (CASSANDRA-5196)
 * Expose secondary indicies to the rest of nodetool (CASSANDRA-4464)
 * Binary protocol: avoid sending notification for 0.0.0.0 (CASSANDRA-5227)
 * add UseCondCardMark XX jvm settings on jdk 1.7 (CASSANDRA-4366)
 * CQL3 refactor to allow conversion function (CASSANDRA-5226)
 * Fix drop of sstables in some circumstance (CASSANDRA-5232)
 * Implement caching of authorization results (CASSANDRA-4295)
 * Add support for LZ4 compression (CASSANDRA-5038)
 * Fix missing columns in wide rows queries (CASSANDRA-5225)
 * Simplify auth setup and make system_auth ks alterable (CASSANDRA-5112)
 * Stop compactions from hanging during bootstrap (CASSANDRA-5244)
 * fix compressed streaming sending extra chunk (CASSANDRA-5105)
 * Add CQL3-based implementations of IAuthenticator and IAuthorizer
   (CASSANDRA-4898)
 * Fix timestamp-based tomstone removal logic (CASSANDRA-5248)
 * cli: Add JMX authentication support (CASSANDRA-5080)
 * Fix forceFlush behavior (CASSANDRA-5241)
 * cqlsh: Add username autocompletion (CASSANDRA-5231)
 * Fix CQL3 composite partition key error (CASSANDRA-5240)
 * Allow IN clause on last clustering key (CASSANDRA-5230)
Merged from 1.1:
 * fix start key/end token validation for wide row iteration (CASSANDRA-5168)
 * add ConfigHelper support for Thrift frame and max message sizes (CASSANDRA-5188)
 * fix nodetool repair not fail on node down (CASSANDRA-5203)
 * always collect tombstone hints (CASSANDRA-5068)
 * Fix error when sourcing file in cqlsh (CASSANDRA-5235)


1.2.1
 * stream undelivered hints on decommission (CASSANDRA-5128)
 * GossipingPropertyFileSnitch loads saved dc/rack info if needed (CASSANDRA-5133)
 * drain should flush system CFs too (CASSANDRA-4446)
 * add inter_dc_tcp_nodelay setting (CASSANDRA-5148)
 * re-allow wrapping ranges for start_token/end_token range pairitspwng (CASSANDRA-5106)
 * fix validation compaction of empty rows (CASSANDRA-5136)
 * nodetool methods to enable/disable hint storage/delivery (CASSANDRA-4750)
 * disallow bloom filter false positive chance of 0 (CASSANDRA-5013)
 * add threadpool size adjustment methods to JMXEnabledThreadPoolExecutor and
   CompactionManagerMBean (CASSANDRA-5044)
 * fix hinting for dropped local writes (CASSANDRA-4753)
 * off-heap cache doesn't need mutable column container (CASSANDRA-5057)
 * apply disk_failure_policy to bad disks on initial directory creation
   (CASSANDRA-4847)
 * Optimize name-based queries to use ArrayBackedSortedColumns (CASSANDRA-5043)
 * Fall back to old manifest if most recent is unparseable (CASSANDRA-5041)
 * pool [Compressed]RandomAccessReader objects on the partitioned read path
   (CASSANDRA-4942)
 * Add debug logging to list filenames processed by Directories.migrateFile
   method (CASSANDRA-4939)
 * Expose black-listed directories via JMX (CASSANDRA-4848)
 * Log compaction merge counts (CASSANDRA-4894)
 * Minimize byte array allocation by AbstractData{Input,Output} (CASSANDRA-5090)
 * Add SSL support for the binary protocol (CASSANDRA-5031)
 * Allow non-schema system ks modification for shuffle to work (CASSANDRA-5097)
 * cqlsh: Add default limit to SELECT statements (CASSANDRA-4972)
 * cqlsh: fix DESCRIBE for 1.1 cfs in CQL3 (CASSANDRA-5101)
 * Correctly gossip with nodes >= 1.1.7 (CASSANDRA-5102)
 * Ensure CL guarantees on digest mismatch (CASSANDRA-5113)
 * Validate correctly selects on composite partition key (CASSANDRA-5122)
 * Fix exception when adding collection (CASSANDRA-5117)
 * Handle states for non-vnode clusters correctly (CASSANDRA-5127)
 * Refuse unrecognized replication and compaction strategy options (CASSANDRA-4795)
 * Pick the correct value validator in sstable2json for cql3 tables (CASSANDRA-5134)
 * Validate login for describe_keyspace, describe_keyspaces and set_keyspace
   (CASSANDRA-5144)
 * Fix inserting empty maps (CASSANDRA-5141)
 * Don't remove tokens from System table for node we know (CASSANDRA-5121)
 * fix streaming progress report for compresed files (CASSANDRA-5130)
 * Coverage analysis for low-CL queries (CASSANDRA-4858)
 * Stop interpreting dates as valid timeUUID value (CASSANDRA-4936)
 * Adds E notation for floating point numbers (CASSANDRA-4927)
 * Detect (and warn) unintentional use of the cql2 thrift methods when cql3 was
   intended (CASSANDRA-5172)
 * cli: Quote ks and cf names in schema output when needed (CASSANDRA-5052)
 * Fix cf name extraction from manifest in Directories.migrateFile() (CASSANDRA-5242)
 * Replace mistaken usage of commons-logging with slf4j (CASSANDRA-5464)
 * Ensure Jackson dependency matches lib (CASSANDRA-5126)
 * Expose droppable tombstone ratio stats over JMX (CASSANDRA-5159)
Merged from 1.1:
 * Simplify CompressedRandomAccessReader to work around JDK FD bug (CASSANDRA-5088)
 * Improve handling a changing target throttle rate mid-compaction (CASSANDRA-5087)
 * Pig: correctly decode row keys in widerow mode (CASSANDRA-5098)
 * nodetool repair command now prints progress (CASSANDRA-4767)
 * fix user defined compaction to run against 1.1 data directory (CASSANDRA-5118)
 * Fix CQL3 BATCH authorization caching (CASSANDRA-5145)
 * fix get_count returns incorrect value with TTL (CASSANDRA-5099)
 * better handling for mid-compaction failure (CASSANDRA-5137)
 * convert default marshallers list to map for better readability (CASSANDRA-5109)
 * fix ConcurrentModificationException in getBootstrapSource (CASSANDRA-5170)
 * fix sstable maxtimestamp for row deletes and pre-1.1.1 sstables (CASSANDRA-5153)
 * Fix thread growth on node removal (CASSANDRA-5175)
 * Make Ec2Region's datacenter name configurable (CASSANDRA-5155)


1.2.0
 * Disallow counters in collections (CASSANDRA-5082)
 * cqlsh: add unit tests (CASSANDRA-3920)
 * fix default bloom_filter_fp_chance for LeveledCompactionStrategy (CASSANDRA-5093)
Merged from 1.1:
 * add validation for get_range_slices with start_key and end_token (CASSANDRA-5089)


1.2.0-rc2
 * fix nodetool ownership display with vnodes (CASSANDRA-5065)
 * cqlsh: add DESCRIBE KEYSPACES command (CASSANDRA-5060)
 * Fix potential infinite loop when reloading CFS (CASSANDRA-5064)
 * Fix SimpleAuthorizer example (CASSANDRA-5072)
 * cqlsh: force CL.ONE for tracing and system.schema* queries (CASSANDRA-5070)
 * Includes cassandra-shuffle in the debian package (CASSANDRA-5058)
Merged from 1.1:
 * fix multithreaded compaction deadlock (CASSANDRA-4492)
 * fix temporarily missing schema after upgrade from pre-1.1.5 (CASSANDRA-5061)
 * Fix ALTER TABLE overriding compression options with defaults
   (CASSANDRA-4996, 5066)
 * fix specifying and altering crc_check_chance (CASSANDRA-5053)
 * fix Murmur3Partitioner ownership% calculation (CASSANDRA-5076)
 * Don't expire columns sooner than they should in 2ndary indexes (CASSANDRA-5079)


1.2-rc1
 * rename rpc_timeout settings to request_timeout (CASSANDRA-5027)
 * add BF with 0.1 FP to LCS by default (CASSANDRA-5029)
 * Fix preparing insert queries (CASSANDRA-5016)
 * Fix preparing queries with counter increment (CASSANDRA-5022)
 * Fix preparing updates with collections (CASSANDRA-5017)
 * Don't generate UUID based on other node address (CASSANDRA-5002)
 * Fix message when trying to alter a clustering key type (CASSANDRA-5012)
 * Update IAuthenticator to match the new IAuthorizer (CASSANDRA-5003)
 * Fix inserting only a key in CQL3 (CASSANDRA-5040)
 * Fix CQL3 token() function when used with strings (CASSANDRA-5050)
Merged from 1.1:
 * reduce log spam from invalid counter shards (CASSANDRA-5026)
 * Improve schema propagation performance (CASSANDRA-5025)
 * Fix for IndexHelper.IndexFor throws OOB Exception (CASSANDRA-5030)
 * cqlsh: make it possible to describe thrift CFs (CASSANDRA-4827)
 * cqlsh: fix timestamp formatting on some platforms (CASSANDRA-5046)


1.2-beta3
 * make consistency level configurable in cqlsh (CASSANDRA-4829)
 * fix cqlsh rendering of blob fields (CASSANDRA-4970)
 * fix cqlsh DESCRIBE command (CASSANDRA-4913)
 * save truncation position in system table (CASSANDRA-4906)
 * Move CompressionMetadata off-heap (CASSANDRA-4937)
 * allow CLI to GET cql3 columnfamily data (CASSANDRA-4924)
 * Fix rare race condition in getExpireTimeForEndpoint (CASSANDRA-4402)
 * acquire references to overlapping sstables during compaction so bloom filter
   doesn't get free'd prematurely (CASSANDRA-4934)
 * Don't share slice query filter in CQL3 SelectStatement (CASSANDRA-4928)
 * Separate tracing from Log4J (CASSANDRA-4861)
 * Exclude gcable tombstones from merkle-tree computation (CASSANDRA-4905)
 * Better printing of AbstractBounds for tracing (CASSANDRA-4931)
 * Optimize mostRecentTombstone check in CC.collectAllData (CASSANDRA-4883)
 * Change stream session ID to UUID to avoid collision from same node (CASSANDRA-4813)
 * Use Stats.db when bulk loading if present (CASSANDRA-4957)
 * Skip repair on system_trace and keyspaces with RF=1 (CASSANDRA-4956)
 * (cql3) Remove arbitrary SELECT limit (CASSANDRA-4918)
 * Correctly handle prepared operation on collections (CASSANDRA-4945)
 * Fix CQL3 LIMIT (CASSANDRA-4877)
 * Fix Stress for CQL3 (CASSANDRA-4979)
 * Remove cassandra specific exceptions from JMX interface (CASSANDRA-4893)
 * (CQL3) Force using ALLOW FILTERING on potentially inefficient queries (CASSANDRA-4915)
 * (cql3) Fix adding column when the table has collections (CASSANDRA-4982)
 * (cql3) Fix allowing collections with compact storage (CASSANDRA-4990)
 * (cql3) Refuse ttl/writetime function on collections (CASSANDRA-4992)
 * Replace IAuthority with new IAuthorizer (CASSANDRA-4874)
 * clqsh: fix KEY pseudocolumn escaping when describing Thrift tables
   in CQL3 mode (CASSANDRA-4955)
 * add basic authentication support for Pig CassandraStorage (CASSANDRA-3042)
 * fix CQL2 ALTER TABLE compaction_strategy_class altering (CASSANDRA-4965)
Merged from 1.1:
 * Fall back to old describe_splits if d_s_ex is not available (CASSANDRA-4803)
 * Improve error reporting when streaming ranges fail (CASSANDRA-5009)
 * Fix cqlsh timestamp formatting of timezone info (CASSANDRA-4746)
 * Fix assertion failure with leveled compaction (CASSANDRA-4799)
 * Check for null end_token in get_range_slice (CASSANDRA-4804)
 * Remove all remnants of removed nodes (CASSANDRA-4840)
 * Add aut-reloading of the log4j file in debian package (CASSANDRA-4855)
 * Fix estimated row cache entry size (CASSANDRA-4860)
 * reset getRangeSlice filter after finishing a row for get_paged_slice
   (CASSANDRA-4919)
 * expunge row cache post-truncate (CASSANDRA-4940)
 * Allow static CF definition with compact storage (CASSANDRA-4910)
 * Fix endless loop/compaction of schema_* CFs due to broken timestamps (CASSANDRA-4880)
 * Fix 'wrong class type' assertion in CounterColumn (CASSANDRA-4976)


1.2-beta2
 * fp rate of 1.0 disables BF entirely; LCS defaults to 1.0 (CASSANDRA-4876)
 * off-heap bloom filters for row keys (CASSANDRA_4865)
 * add extension point for sstable components (CASSANDRA-4049)
 * improve tracing output (CASSANDRA-4852, 4862)
 * make TRACE verb droppable (CASSANDRA-4672)
 * fix BulkLoader recognition of CQL3 columnfamilies (CASSANDRA-4755)
 * Sort commitlog segments for replay by id instead of mtime (CASSANDRA-4793)
 * Make hint delivery asynchronous (CASSANDRA-4761)
 * Pluggable Thrift transport factories for CLI and cqlsh (CASSANDRA-4609, 4610)
 * cassandra-cli: allow Double value type to be inserted to a column (CASSANDRA-4661)
 * Add ability to use custom TServerFactory implementations (CASSANDRA-4608)
 * optimize batchlog flushing to skip successful batches (CASSANDRA-4667)
 * include metadata for system keyspace itself in schema tables (CASSANDRA-4416)
 * add check to PropertyFileSnitch to verify presence of location for
   local node (CASSANDRA-4728)
 * add PBSPredictor consistency modeler (CASSANDRA-4261)
 * remove vestiges of Thrift unframed mode (CASSANDRA-4729)
 * optimize single-row PK lookups (CASSANDRA-4710)
 * adjust blockFor calculation to account for pending ranges due to node
   movement (CASSANDRA-833)
 * Change CQL version to 3.0.0 and stop accepting 3.0.0-beta1 (CASSANDRA-4649)
 * (CQL3) Make prepared statement global instead of per connection
   (CASSANDRA-4449)
 * Fix scrubbing of CQL3 created tables (CASSANDRA-4685)
 * (CQL3) Fix validation when using counter and regular columns in the same
   table (CASSANDRA-4706)
 * Fix bug starting Cassandra with simple authentication (CASSANDRA-4648)
 * Add support for batchlog in CQL3 (CASSANDRA-4545, 4738)
 * Add support for multiple column family outputs in CFOF (CASSANDRA-4208)
 * Support repairing only the local DC nodes (CASSANDRA-4747)
 * Use rpc_address for binary protocol and change default port (CASSANDRA-4751)
 * Fix use of collections in prepared statements (CASSANDRA-4739)
 * Store more information into peers table (CASSANDRA-4351, 4814)
 * Configurable bucket size for size tiered compaction (CASSANDRA-4704)
 * Run leveled compaction in parallel (CASSANDRA-4310)
 * Fix potential NPE during CFS reload (CASSANDRA-4786)
 * Composite indexes may miss results (CASSANDRA-4796)
 * Move consistency level to the protocol level (CASSANDRA-4734, 4824)
 * Fix Subcolumn slice ends not respected (CASSANDRA-4826)
 * Fix Assertion error in cql3 select (CASSANDRA-4783)
 * Fix list prepend logic (CQL3) (CASSANDRA-4835)
 * Add booleans as literals in CQL3 (CASSANDRA-4776)
 * Allow renaming PK columns in CQL3 (CASSANDRA-4822)
 * Fix binary protocol NEW_NODE event (CASSANDRA-4679)
 * Fix potential infinite loop in tombstone compaction (CASSANDRA-4781)
 * Remove system tables accounting from schema (CASSANDRA-4850)
 * (cql3) Force provided columns in clustering key order in
   'CLUSTERING ORDER BY' (CASSANDRA-4881)
 * Fix composite index bug (CASSANDRA-4884)
 * Fix short read protection for CQL3 (CASSANDRA-4882)
 * Add tracing support to the binary protocol (CASSANDRA-4699)
 * (cql3) Don't allow prepared marker inside collections (CASSANDRA-4890)
 * Re-allow order by on non-selected columns (CASSANDRA-4645)
 * Bug when composite index is created in a table having collections (CASSANDRA-4909)
 * log index scan subject in CompositesSearcher (CASSANDRA-4904)
Merged from 1.1:
 * add get[Row|Key]CacheEntries to CacheServiceMBean (CASSANDRA-4859)
 * fix get_paged_slice to wrap to next row correctly (CASSANDRA-4816)
 * fix indexing empty column values (CASSANDRA-4832)
 * allow JdbcDate to compose null Date objects (CASSANDRA-4830)
 * fix possible stackoverflow when compacting 1000s of sstables
   (CASSANDRA-4765)
 * fix wrong leveled compaction progress calculation (CASSANDRA-4807)
 * add a close() method to CRAR to prevent leaking file descriptors (CASSANDRA-4820)
 * fix potential infinite loop in get_count (CASSANDRA-4833)
 * fix compositeType.{get/from}String methods (CASSANDRA-4842)
 * (CQL) fix CREATE COLUMNFAMILY permissions check (CASSANDRA-4864)
 * Fix DynamicCompositeType same type comparison (CASSANDRA-4711)
 * Fix duplicate SSTable reference when stream session failed (CASSANDRA-3306)
 * Allow static CF definition with compact storage (CASSANDRA-4910)
 * Fix endless loop/compaction of schema_* CFs due to broken timestamps (CASSANDRA-4880)
 * Fix 'wrong class type' assertion in CounterColumn (CASSANDRA-4976)


1.2-beta1
 * add atomic_batch_mutate (CASSANDRA-4542, -4635)
 * increase default max_hint_window_in_ms to 3h (CASSANDRA-4632)
 * include message initiation time to replicas so they can more
   accurately drop timed-out requests (CASSANDRA-2858)
 * fix clientutil.jar dependencies (CASSANDRA-4566)
 * optimize WriteResponse (CASSANDRA-4548)
 * new metrics (CASSANDRA-4009)
 * redesign KEYS indexes to avoid read-before-write (CASSANDRA-2897)
 * debug tracing (CASSANDRA-1123)
 * parallelize row cache loading (CASSANDRA-4282)
 * Make compaction, flush JBOD-aware (CASSANDRA-4292)
 * run local range scans on the read stage (CASSANDRA-3687)
 * clean up ioexceptions (CASSANDRA-2116)
 * add disk_failure_policy (CASSANDRA-2118)
 * Introduce new json format with row level deletion (CASSANDRA-4054)
 * remove redundant "name" column from schema_keyspaces (CASSANDRA-4433)
 * improve "nodetool ring" handling of multi-dc clusters (CASSANDRA-3047)
 * update NTS calculateNaturalEndpoints to be O(N log N) (CASSANDRA-3881)
 * split up rpc timeout by operation type (CASSANDRA-2819)
 * rewrite key cache save/load to use only sequential i/o (CASSANDRA-3762)
 * update MS protocol with a version handshake + broadcast address id
   (CASSANDRA-4311)
 * multithreaded hint replay (CASSANDRA-4189)
 * add inter-node message compression (CASSANDRA-3127)
 * remove COPP (CASSANDRA-2479)
 * Track tombstone expiration and compact when tombstone content is
   higher than a configurable threshold, default 20% (CASSANDRA-3442, 4234)
 * update MurmurHash to version 3 (CASSANDRA-2975)
 * (CLI) track elapsed time for `delete' operation (CASSANDRA-4060)
 * (CLI) jline version is bumped to 1.0 to properly  support
   'delete' key function (CASSANDRA-4132)
 * Save IndexSummary into new SSTable 'Summary' component (CASSANDRA-2392, 4289)
 * Add support for range tombstones (CASSANDRA-3708)
 * Improve MessagingService efficiency (CASSANDRA-3617)
 * Avoid ID conflicts from concurrent schema changes (CASSANDRA-3794)
 * Set thrift HSHA server thread limit to unlimited by default (CASSANDRA-4277)
 * Avoids double serialization of CF id in RowMutation messages
   (CASSANDRA-4293)
 * stream compressed sstables directly with java nio (CASSANDRA-4297)
 * Support multiple ranges in SliceQueryFilter (CASSANDRA-3885)
 * Add column metadata to system column families (CASSANDRA-4018)
 * (cql3) Always use composite types by default (CASSANDRA-4329)
 * (cql3) Add support for set, map and list (CASSANDRA-3647)
 * Validate date type correctly (CASSANDRA-4441)
 * (cql3) Allow definitions with only a PK (CASSANDRA-4361)
 * (cql3) Add support for row key composites (CASSANDRA-4179)
 * improve DynamicEndpointSnitch by using reservoir sampling (CASSANDRA-4038)
 * (cql3) Add support for 2ndary indexes (CASSANDRA-3680)
 * (cql3) fix defining more than one PK to be invalid (CASSANDRA-4477)
 * remove schema agreement checking from all external APIs (Thrift, CQL and CQL3) (CASSANDRA-4487)
 * add Murmur3Partitioner and make it default for new installations (CASSANDRA-3772, 4621)
 * (cql3) update pseudo-map syntax to use map syntax (CASSANDRA-4497)
 * Finer grained exceptions hierarchy and provides error code with exceptions (CASSANDRA-3979)
 * Adds events push to binary protocol (CASSANDRA-4480)
 * Rewrite nodetool help (CASSANDRA-2293)
 * Make CQL3 the default for CQL (CASSANDRA-4640)
 * update stress tool to be able to use CQL3 (CASSANDRA-4406)
 * Accept all thrift update on CQL3 cf but don't expose their metadata (CASSANDRA-4377)
 * Replace Throttle with Guava's RateLimiter for HintedHandOff (CASSANDRA-4541)
 * fix counter add/get using CQL2 and CQL3 in stress tool (CASSANDRA-4633)
 * Add sstable count per level to cfstats (CASSANDRA-4537)
 * (cql3) Add ALTER KEYSPACE statement (CASSANDRA-4611)
 * (cql3) Allow defining default consistency levels (CASSANDRA-4448)
 * (cql3) Fix queries using LIMIT missing results (CASSANDRA-4579)
 * fix cross-version gossip messaging (CASSANDRA-4576)
 * added inet data type (CASSANDRA-4627)


1.1.6
 * Wait for writes on synchronous read digest mismatch (CASSANDRA-4792)
 * fix commitlog replay for nanotime-infected sstables (CASSANDRA-4782)
 * preflight check ttl for maximum of 20 years (CASSANDRA-4771)
 * (Pig) fix widerow input with single column rows (CASSANDRA-4789)
 * Fix HH to compact with correct gcBefore, which avoids wiping out
   undelivered hints (CASSANDRA-4772)
 * LCS will merge up to 32 L0 sstables as intended (CASSANDRA-4778)
 * NTS will default unconfigured DC replicas to zero (CASSANDRA-4675)
 * use default consistency level in counter validation if none is
   explicitly provide (CASSANDRA-4700)
 * Improve IAuthority interface by introducing fine-grained
   access permissions and grant/revoke commands (CASSANDRA-4490, 4644)
 * fix assumption error in CLI when updating/describing keyspace
   (CASSANDRA-4322)
 * Adds offline sstablescrub to debian packaging (CASSANDRA-4642)
 * Automatic fixing of overlapping leveled sstables (CASSANDRA-4644)
 * fix error when using ORDER BY with extended selections (CASSANDRA-4689)
 * (CQL3) Fix validation for IN queries for non-PK cols (CASSANDRA-4709)
 * fix re-created keyspace disappering after 1.1.5 upgrade
   (CASSANDRA-4698, 4752)
 * (CLI) display elapsed time in 2 fraction digits (CASSANDRA-3460)
 * add authentication support to sstableloader (CASSANDRA-4712)
 * Fix CQL3 'is reversed' logic (CASSANDRA-4716, 4759)
 * (CQL3) Don't return ReversedType in result set metadata (CASSANDRA-4717)
 * Backport adding AlterKeyspace statement (CASSANDRA-4611)
 * (CQL3) Correcty accept upper-case data types (CASSANDRA-4770)
 * Add binary protocol events for schema changes (CASSANDRA-4684)
Merged from 1.0:
 * Switch from NBHM to CHM in MessagingService's callback map, which
   prevents OOM in long-running instances (CASSANDRA-4708)


1.1.5
 * add SecondaryIndex.reload API (CASSANDRA-4581)
 * use millis + atomicint for commitlog segment creation instead of
   nanotime, which has issues under some hypervisors (CASSANDRA-4601)
 * fix FD leak in slice queries (CASSANDRA-4571)
 * avoid recursion in leveled compaction (CASSANDRA-4587)
 * increase stack size under Java7 to 180K
 * Log(info) schema changes (CASSANDRA-4547)
 * Change nodetool setcachecapcity to manipulate global caches (CASSANDRA-4563)
 * (cql3) fix setting compaction strategy (CASSANDRA-4597)
 * fix broken system.schema_* timestamps on system startup (CASSANDRA-4561)
 * fix wrong skip of cache saving (CASSANDRA-4533)
 * Avoid NPE when lost+found is in data dir (CASSANDRA-4572)
 * Respect five-minute flush moratorium after initial CL replay (CASSANDRA-4474)
 * Adds ntp as recommended in debian packaging (CASSANDRA-4606)
 * Configurable transport in CF Record{Reader|Writer} (CASSANDRA-4558)
 * (cql3) fix potential NPE with both equal and unequal restriction (CASSANDRA-4532)
 * (cql3) improves ORDER BY validation (CASSANDRA-4624)
 * Fix potential deadlock during counter writes (CASSANDRA-4578)
 * Fix cql error with ORDER BY when using IN (CASSANDRA-4612)
Merged from 1.0:
 * increase Xss to 160k to accomodate latest 1.6 JVMs (CASSANDRA-4602)
 * fix toString of hint destination tokens (CASSANDRA-4568)
 * Fix multiple values for CurrentLocal NodeID (CASSANDRA-4626)


1.1.4
 * fix offline scrub to catch >= out of order rows (CASSANDRA-4411)
 * fix cassandra-env.sh on RHEL and other non-dash-based systems
   (CASSANDRA-4494)
Merged from 1.0:
 * (Hadoop) fix setting key length for old-style mapred api (CASSANDRA-4534)
 * (Hadoop) fix iterating through a resultset consisting entirely
   of tombstoned rows (CASSANDRA-4466)


1.1.3
 * (cqlsh) add COPY TO (CASSANDRA-4434)
 * munmap commitlog segments before rename (CASSANDRA-4337)
 * (JMX) rename getRangeKeySample to sampleKeyRange to avoid returning
   multi-MB results as an attribute (CASSANDRA-4452)
 * flush based on data size, not throughput; overwritten columns no
   longer artificially inflate liveRatio (CASSANDRA-4399)
 * update default commitlog segment size to 32MB and total commitlog
   size to 32/1024 MB for 32/64 bit JVMs, respectively (CASSANDRA-4422)
 * avoid using global partitioner to estimate ranges in index sstables
   (CASSANDRA-4403)
 * restore pre-CASSANDRA-3862 approach to removing expired tombstones
   from row cache during compaction (CASSANDRA-4364)
 * (stress) support for CQL prepared statements (CASSANDRA-3633)
 * Correctly catch exception when Snappy cannot be loaded (CASSANDRA-4400)
 * (cql3) Support ORDER BY when IN condition is given in WHERE clause (CASSANDRA-4327)
 * (cql3) delete "component_index" column on DROP TABLE call (CASSANDRA-4420)
 * change nanoTime() to currentTimeInMillis() in schema related code (CASSANDRA-4432)
 * add a token generation tool (CASSANDRA-3709)
 * Fix LCS bug with sstable containing only 1 row (CASSANDRA-4411)
 * fix "Can't Modify Index Name" problem on CF update (CASSANDRA-4439)
 * Fix assertion error in getOverlappingSSTables during repair (CASSANDRA-4456)
 * fix nodetool's setcompactionthreshold command (CASSANDRA-4455)
 * Ensure compacted files are never used, to avoid counter overcount (CASSANDRA-4436)
Merged from 1.0:
 * Push the validation of secondary index values to the SecondaryIndexManager (CASSANDRA-4240)
 * allow dropping columns shadowed by not-yet-expired supercolumn or row
   tombstones in PrecompactedRow (CASSANDRA-4396)


1.1.2
 * Fix cleanup not deleting index entries (CASSANDRA-4379)
 * Use correct partitioner when saving + loading caches (CASSANDRA-4331)
 * Check schema before trying to export sstable (CASSANDRA-2760)
 * Raise a meaningful exception instead of NPE when PFS encounters
   an unconfigured node + no default (CASSANDRA-4349)
 * fix bug in sstable blacklisting with LCS (CASSANDRA-4343)
 * LCS no longer promotes tiny sstables out of L0 (CASSANDRA-4341)
 * skip tombstones during hint replay (CASSANDRA-4320)
 * fix NPE in compactionstats (CASSANDRA-4318)
 * enforce 1m min keycache for auto (CASSANDRA-4306)
 * Have DeletedColumn.isMFD always return true (CASSANDRA-4307)
 * (cql3) exeption message for ORDER BY constraints said primary filter can be
    an IN clause, which is misleading (CASSANDRA-4319)
 * (cql3) Reject (not yet supported) creation of 2ndardy indexes on tables with
   composite primary keys (CASSANDRA-4328)
 * Set JVM stack size to 160k for java 7 (CASSANDRA-4275)
 * cqlsh: add COPY command to load data from CSV flat files (CASSANDRA-4012)
 * CFMetaData.fromThrift to throw ConfigurationException upon error (CASSANDRA-4353)
 * Use CF comparator to sort indexed columns in SecondaryIndexManager
   (CASSANDRA-4365)
 * add strategy_options to the KSMetaData.toString() output (CASSANDRA-4248)
 * (cql3) fix range queries containing unqueried results (CASSANDRA-4372)
 * (cql3) allow updating column_alias types (CASSANDRA-4041)
 * (cql3) Fix deletion bug (CASSANDRA-4193)
 * Fix computation of overlapping sstable for leveled compaction (CASSANDRA-4321)
 * Improve scrub and allow to run it offline (CASSANDRA-4321)
 * Fix assertionError in StorageService.bulkLoad (CASSANDRA-4368)
 * (cqlsh) add option to authenticate to a keyspace at startup (CASSANDRA-4108)
 * (cqlsh) fix ASSUME functionality (CASSANDRA-4352)
 * Fix ColumnFamilyRecordReader to not return progress > 100% (CASSANDRA-3942)
Merged from 1.0:
 * Set gc_grace on index CF to 0 (CASSANDRA-4314)


1.1.1
 * add populate_io_cache_on_flush option (CASSANDRA-2635)
 * allow larger cache capacities than 2GB (CASSANDRA-4150)
 * add getsstables command to nodetool (CASSANDRA-4199)
 * apply parent CF compaction settings to secondary index CFs (CASSANDRA-4280)
 * preserve commitlog size cap when recycling segments at startup
   (CASSANDRA-4201)
 * (Hadoop) fix split generation regression (CASSANDRA-4259)
 * ignore min/max compactions settings in LCS, while preserving
   behavior that min=max=0 disables autocompaction (CASSANDRA-4233)
 * log number of rows read from saved cache (CASSANDRA-4249)
 * calculate exact size required for cleanup operations (CASSANDRA-1404)
 * avoid blocking additional writes during flush when the commitlog
   gets behind temporarily (CASSANDRA-1991)
 * enable caching on index CFs based on data CF cache setting (CASSANDRA-4197)
 * warn on invalid replication strategy creation options (CASSANDRA-4046)
 * remove [Freeable]Memory finalizers (CASSANDRA-4222)
 * include tombstone size in ColumnFamily.size, which can prevent OOM
   during sudden mass delete operations by yielding a nonzero liveRatio
   (CASSANDRA-3741)
 * Open 1 sstableScanner per level for leveled compaction (CASSANDRA-4142)
 * Optimize reads when row deletion timestamps allow us to restrict
   the set of sstables we check (CASSANDRA-4116)
 * add support for commitlog archiving and point-in-time recovery
   (CASSANDRA-3690)
 * avoid generating redundant compaction tasks during streaming
   (CASSANDRA-4174)
 * add -cf option to nodetool snapshot, and takeColumnFamilySnapshot to
   StorageService mbean (CASSANDRA-556)
 * optimize cleanup to drop entire sstables where possible (CASSANDRA-4079)
 * optimize truncate when autosnapshot is disabled (CASSANDRA-4153)
 * update caches to use byte[] keys to reduce memory overhead (CASSANDRA-3966)
 * add column limit to cli (CASSANDRA-3012, 4098)
 * clean up and optimize DataOutputBuffer, used by CQL compression and
   CompositeType (CASSANDRA-4072)
 * optimize commitlog checksumming (CASSANDRA-3610)
 * identify and blacklist corrupted SSTables from future compactions
   (CASSANDRA-2261)
 * Move CfDef and KsDef validation out of thrift (CASSANDRA-4037)
 * Expose API to repair a user provided range (CASSANDRA-3912)
 * Add way to force the cassandra-cli to refresh its schema (CASSANDRA-4052)
 * Avoid having replicate on write tasks stacking up at CL.ONE (CASSANDRA-2889)
 * (cql3) Backwards compatibility for composite comparators in non-cql3-aware
   clients (CASSANDRA-4093)
 * (cql3) Fix order by for reversed queries (CASSANDRA-4160)
 * (cql3) Add ReversedType support (CASSANDRA-4004)
 * (cql3) Add timeuuid type (CASSANDRA-4194)
 * (cql3) Minor fixes (CASSANDRA-4185)
 * (cql3) Fix prepared statement in BATCH (CASSANDRA-4202)
 * (cql3) Reduce the list of reserved keywords (CASSANDRA-4186)
 * (cql3) Move max/min compaction thresholds to compaction strategy options
   (CASSANDRA-4187)
 * Fix exception during move when localhost is the only source (CASSANDRA-4200)
 * (cql3) Allow paging through non-ordered partitioner results (CASSANDRA-3771)
 * (cql3) Fix drop index (CASSANDRA-4192)
 * (cql3) Don't return range ghosts anymore (CASSANDRA-3982)
 * fix re-creating Keyspaces/ColumnFamilies with the same name as dropped
   ones (CASSANDRA-4219)
 * fix SecondaryIndex LeveledManifest save upon snapshot (CASSANDRA-4230)
 * fix missing arrayOffset in FBUtilities.hash (CASSANDRA-4250)
 * (cql3) Add name of parameters in CqlResultSet (CASSANDRA-4242)
 * (cql3) Correctly validate order by queries (CASSANDRA-4246)
 * rename stress to cassandra-stress for saner packaging (CASSANDRA-4256)
 * Fix exception on colum metadata with non-string comparator (CASSANDRA-4269)
 * Check for unknown/invalid compression options (CASSANDRA-4266)
 * (cql3) Adds simple access to column timestamp and ttl (CASSANDRA-4217)
 * (cql3) Fix range queries with secondary indexes (CASSANDRA-4257)
 * Better error messages from improper input in cli (CASSANDRA-3865)
 * Try to stop all compaction upon Keyspace or ColumnFamily drop (CASSANDRA-4221)
 * (cql3) Allow keyspace properties to contain hyphens (CASSANDRA-4278)
 * (cql3) Correctly validate keyspace access in create table (CASSANDRA-4296)
 * Avoid deadlock in migration stage (CASSANDRA-3882)
 * Take supercolumn names and deletion info into account in memtable throughput
   (CASSANDRA-4264)
 * Add back backward compatibility for old style replication factor (CASSANDRA-4294)
 * Preserve compatibility with pre-1.1 index queries (CASSANDRA-4262)
Merged from 1.0:
 * Fix super columns bug where cache is not updated (CASSANDRA-4190)
 * fix maxTimestamp to include row tombstones (CASSANDRA-4116)
 * (CLI) properly handle quotes in create/update keyspace commands (CASSANDRA-4129)
 * Avoids possible deadlock during bootstrap (CASSANDRA-4159)
 * fix stress tool that hangs forever on timeout or error (CASSANDRA-4128)
 * stress tool to return appropriate exit code on failure (CASSANDRA-4188)
 * fix compaction NPE when out of disk space and assertions disabled
   (CASSANDRA-3985)
 * synchronize LCS getEstimatedTasks to avoid CME (CASSANDRA-4255)
 * ensure unique streaming session id's (CASSANDRA-4223)
 * kick off background compaction when min/max thresholds change
   (CASSANDRA-4279)
 * improve ability of STCS.getBuckets to deal with 100s of 1000s of
   sstables, such as when convertinb back from LCS (CASSANDRA-4287)
 * Oversize integer in CQL throws NumberFormatException (CASSANDRA-4291)
 * fix 1.0.x node join to mixed version cluster, other nodes >= 1.1 (CASSANDRA-4195)
 * Fix LCS splitting sstable base on uncompressed size (CASSANDRA-4419)
 * Push the validation of secondary index values to the SecondaryIndexManager (CASSANDRA-4240)
 * Don't purge columns during upgradesstables (CASSANDRA-4462)
 * Make cqlsh work with piping (CASSANDRA-4113)
 * Validate arguments for nodetool decommission (CASSANDRA-4061)
 * Report thrift status in nodetool info (CASSANDRA-4010)


1.1.0-final
 * average a reduced liveRatio estimate with the previous one (CASSANDRA-4065)
 * Allow KS and CF names up to 48 characters (CASSANDRA-4157)
 * fix stress build (CASSANDRA-4140)
 * add time remaining estimate to nodetool compactionstats (CASSANDRA-4167)
 * (cql) fix NPE in cql3 ALTER TABLE (CASSANDRA-4163)
 * (cql) Add support for CL.TWO and CL.THREE in CQL (CASSANDRA-4156)
 * (cql) Fix type in CQL3 ALTER TABLE preventing update (CASSANDRA-4170)
 * (cql) Throw invalid exception from CQL3 on obsolete options (CASSANDRA-4171)
 * (cqlsh) fix recognizing uppercase SELECT keyword (CASSANDRA-4161)
 * Pig: wide row support (CASSANDRA-3909)
Merged from 1.0:
 * avoid streaming empty files with bulk loader if sstablewriter errors out
   (CASSANDRA-3946)


1.1-rc1
 * Include stress tool in binary builds (CASSANDRA-4103)
 * (Hadoop) fix wide row iteration when last row read was deleted
   (CASSANDRA-4154)
 * fix read_repair_chance to really default to 0.1 in the cli (CASSANDRA-4114)
 * Adds caching and bloomFilterFpChange to CQL options (CASSANDRA-4042)
 * Adds posibility to autoconfigure size of the KeyCache (CASSANDRA-4087)
 * fix KEYS index from skipping results (CASSANDRA-3996)
 * Remove sliced_buffer_size_in_kb dead option (CASSANDRA-4076)
 * make loadNewSStable preserve sstable version (CASSANDRA-4077)
 * Respect 1.0 cache settings as much as possible when upgrading
   (CASSANDRA-4088)
 * relax path length requirement for sstable files when upgrading on
   non-Windows platforms (CASSANDRA-4110)
 * fix terminination of the stress.java when errors were encountered
   (CASSANDRA-4128)
 * Move CfDef and KsDef validation out of thrift (CASSANDRA-4037)
 * Fix get_paged_slice (CASSANDRA-4136)
 * CQL3: Support slice with exclusive start and stop (CASSANDRA-3785)
Merged from 1.0:
 * support PropertyFileSnitch in bulk loader (CASSANDRA-4145)
 * add auto_snapshot option allowing disabling snapshot before drop/truncate
   (CASSANDRA-3710)
 * allow short snitch names (CASSANDRA-4130)


1.1-beta2
 * rename loaded sstables to avoid conflicts with local snapshots
   (CASSANDRA-3967)
 * start hint replay as soon as FD notifies that the target is back up
   (CASSANDRA-3958)
 * avoid unproductive deserializing of cached rows during compaction
   (CASSANDRA-3921)
 * fix concurrency issues with CQL keyspace creation (CASSANDRA-3903)
 * Show Effective Owership via Nodetool ring <keyspace> (CASSANDRA-3412)
 * Update ORDER BY syntax for CQL3 (CASSANDRA-3925)
 * Fix BulkRecordWriter to not throw NPE if reducer gets no map data from Hadoop (CASSANDRA-3944)
 * Fix bug with counters in super columns (CASSANDRA-3821)
 * Remove deprecated merge_shard_chance (CASSANDRA-3940)
 * add a convenient way to reset a node's schema (CASSANDRA-2963)
 * fix for intermittent SchemaDisagreementException (CASSANDRA-3884)
 * CLI `list <CF>` to limit number of columns and their order (CASSANDRA-3012)
 * ignore deprecated KsDef/CfDef/ColumnDef fields in native schema (CASSANDRA-3963)
 * CLI to report when unsupported column_metadata pair was given (CASSANDRA-3959)
 * reincarnate removed and deprecated KsDef/CfDef attributes (CASSANDRA-3953)
 * Fix race between writes and read for cache (CASSANDRA-3862)
 * perform static initialization of StorageProxy on start-up (CASSANDRA-3797)
 * support trickling fsync() on writes (CASSANDRA-3950)
 * expose counters for unavailable/timeout exceptions given to thrift clients (CASSANDRA-3671)
 * avoid quadratic startup time in LeveledManifest (CASSANDRA-3952)
 * Add type information to new schema_ columnfamilies and remove thrift
   serialization for schema (CASSANDRA-3792)
 * add missing column validator options to the CLI help (CASSANDRA-3926)
 * skip reading saved key cache if CF's caching strategy is NONE or ROWS_ONLY (CASSANDRA-3954)
 * Unify migration code (CASSANDRA-4017)
Merged from 1.0:
 * cqlsh: guess correct version of Python for Arch Linux (CASSANDRA-4090)
 * (CLI) properly handle quotes in create/update keyspace commands (CASSANDRA-4129)
 * Avoids possible deadlock during bootstrap (CASSANDRA-4159)
 * fix stress tool that hangs forever on timeout or error (CASSANDRA-4128)
 * Fix super columns bug where cache is not updated (CASSANDRA-4190)
 * stress tool to return appropriate exit code on failure (CASSANDRA-4188)


1.0.9
 * improve index sampling performance (CASSANDRA-4023)
 * always compact away deleted hints immediately after handoff (CASSANDRA-3955)
 * delete hints from dropped ColumnFamilies on handoff instead of
   erroring out (CASSANDRA-3975)
 * add CompositeType ref to the CLI doc for create/update column family (CASSANDRA-3980)
 * Pig: support Counter ColumnFamilies (CASSANDRA-3973)
 * Pig: Composite column support (CASSANDRA-3684)
 * Avoid NPE during repair when a keyspace has no CFs (CASSANDRA-3988)
 * Fix division-by-zero error on get_slice (CASSANDRA-4000)
 * don't change manifest level for cleanup, scrub, and upgradesstables
   operations under LeveledCompactionStrategy (CASSANDRA-3989, 4112)
 * fix race leading to super columns assertion failure (CASSANDRA-3957)
 * fix NPE on invalid CQL delete command (CASSANDRA-3755)
 * allow custom types in CLI's assume command (CASSANDRA-4081)
 * fix totalBytes count for parallel compactions (CASSANDRA-3758)
 * fix intermittent NPE in get_slice (CASSANDRA-4095)
 * remove unnecessary asserts in native code interfaces (CASSANDRA-4096)
 * Validate blank keys in CQL to avoid assertion errors (CASSANDRA-3612)
 * cqlsh: fix bad decoding of some column names (CASSANDRA-4003)
 * cqlsh: fix incorrect padding with unicode chars (CASSANDRA-4033)
 * Fix EC2 snitch incorrectly reporting region (CASSANDRA-4026)
 * Shut down thrift during decommission (CASSANDRA-4086)
 * Expose nodetool cfhistograms for 2ndary indexes (CASSANDRA-4063)
Merged from 0.8:
 * Fix ConcurrentModificationException in gossiper (CASSANDRA-4019)


1.1-beta1
 * (cqlsh)
   + add SOURCE and CAPTURE commands, and --file option (CASSANDRA-3479)
   + add ALTER COLUMNFAMILY WITH (CASSANDRA-3523)
   + bundle Python dependencies with Cassandra (CASSANDRA-3507)
   + added to Debian package (CASSANDRA-3458)
   + display byte data instead of erroring out on decode failure
     (CASSANDRA-3874)
 * add nodetool rebuild_index (CASSANDRA-3583)
 * add nodetool rangekeysample (CASSANDRA-2917)
 * Fix streaming too much data during move operations (CASSANDRA-3639)
 * Nodetool and CLI connect to localhost by default (CASSANDRA-3568)
 * Reduce memory used by primary index sample (CASSANDRA-3743)
 * (Hadoop) separate input/output configurations (CASSANDRA-3197, 3765)
 * avoid returning internal Cassandra classes over JMX (CASSANDRA-2805)
 * add row-level isolation via SnapTree (CASSANDRA-2893)
 * Optimize key count estimation when opening sstable on startup
   (CASSANDRA-2988)
 * multi-dc replication optimization supporting CL > ONE (CASSANDRA-3577)
 * add command to stop compactions (CASSANDRA-1740, 3566, 3582)
 * multithreaded streaming (CASSANDRA-3494)
 * removed in-tree redhat spec (CASSANDRA-3567)
 * "defragment" rows for name-based queries under STCS, again (CASSANDRA-2503)
 * Recycle commitlog segments for improved performance
   (CASSANDRA-3411, 3543, 3557, 3615)
 * update size-tiered compaction to prioritize small tiers (CASSANDRA-2407)
 * add message expiration logic to OutboundTcpConnection (CASSANDRA-3005)
 * off-heap cache to use sun.misc.Unsafe instead of JNA (CASSANDRA-3271)
 * EACH_QUORUM is only supported for writes (CASSANDRA-3272)
 * replace compactionlock use in schema migration by checking CFS.isValid
   (CASSANDRA-3116)
 * recognize that "SELECT first ... *" isn't really "SELECT *" (CASSANDRA-3445)
 * Use faster bytes comparison (CASSANDRA-3434)
 * Bulk loader is no longer a fat client, (HADOOP) bulk load output format
   (CASSANDRA-3045)
 * (Hadoop) add support for KeyRange.filter
 * remove assumption that keys and token are in bijection
   (CASSANDRA-1034, 3574, 3604)
 * always remove endpoints from delevery queue in HH (CASSANDRA-3546)
 * fix race between cf flush and its 2ndary indexes flush (CASSANDRA-3547)
 * fix potential race in AES when a repair fails (CASSANDRA-3548)
 * Remove columns shadowed by a deleted container even when we cannot purge
   (CASSANDRA-3538)
 * Improve memtable slice iteration performance (CASSANDRA-3545)
 * more efficient allocation of small bloom filters (CASSANDRA-3618)
 * Use separate writer thread in SSTableSimpleUnsortedWriter (CASSANDRA-3619)
 * fsync the directory after new sstable or commitlog segment are created (CASSANDRA-3250)
 * fix minor issues reported by FindBugs (CASSANDRA-3658)
 * global key/row caches (CASSANDRA-3143, 3849)
 * optimize memtable iteration during range scan (CASSANDRA-3638)
 * introduce 'crc_check_chance' in CompressionParameters to support
   a checksum percentage checking chance similarly to read-repair (CASSANDRA-3611)
 * a way to deactivate global key/row cache on per-CF basis (CASSANDRA-3667)
 * fix LeveledCompactionStrategy broken because of generation pre-allocation
   in LeveledManifest (CASSANDRA-3691)
 * finer-grained control over data directories (CASSANDRA-2749)
 * Fix ClassCastException during hinted handoff (CASSANDRA-3694)
 * Upgrade Thrift to 0.7 (CASSANDRA-3213)
 * Make stress.java insert operation to use microseconds (CASSANDRA-3725)
 * Allows (internally) doing a range query with a limit of columns instead of
   rows (CASSANDRA-3742)
 * Allow rangeSlice queries to be start/end inclusive/exclusive (CASSANDRA-3749)
 * Fix BulkLoader to support new SSTable layout and add stream
   throttling to prevent an NPE when there is no yaml config (CASSANDRA-3752)
 * Allow concurrent schema migrations (CASSANDRA-1391, 3832)
 * Add SnapshotCommand to trigger snapshot on remote node (CASSANDRA-3721)
 * Make CFMetaData conversions to/from thrift/native schema inverses
   (CASSANDRA_3559)
 * Add initial code for CQL 3.0-beta (CASSANDRA-2474, 3781, 3753)
 * Add wide row support for ColumnFamilyInputFormat (CASSANDRA-3264)
 * Allow extending CompositeType comparator (CASSANDRA-3657)
 * Avoids over-paging during get_count (CASSANDRA-3798)
 * Add new command to rebuild a node without (repair) merkle tree calculations
   (CASSANDRA-3483, 3922)
 * respect not only row cache capacity but caching mode when
   trying to read data (CASSANDRA-3812)
 * fix system tests (CASSANDRA-3827)
 * CQL support for altering row key type in ALTER TABLE (CASSANDRA-3781)
 * turn compression on by default (CASSANDRA-3871)
 * make hexToBytes refuse invalid input (CASSANDRA-2851)
 * Make secondary indexes CF inherit compression and compaction from their
   parent CF (CASSANDRA-3877)
 * Finish cleanup up tombstone purge code (CASSANDRA-3872)
 * Avoid NPE on aboarted stream-out sessions (CASSANDRA-3904)
 * BulkRecordWriter throws NPE for counter columns (CASSANDRA-3906)
 * Support compression using BulkWriter (CASSANDRA-3907)


1.0.8
 * fix race between cleanup and flush on secondary index CFSes (CASSANDRA-3712)
 * avoid including non-queried nodes in rangeslice read repair
   (CASSANDRA-3843)
 * Only snapshot CF being compacted for snapshot_before_compaction
   (CASSANDRA-3803)
 * Log active compactions in StatusLogger (CASSANDRA-3703)
 * Compute more accurate compaction score per level (CASSANDRA-3790)
 * Return InvalidRequest when using a keyspace that doesn't exist
   (CASSANDRA-3764)
 * disallow user modification of System keyspace (CASSANDRA-3738)
 * allow using sstable2json on secondary index data (CASSANDRA-3738)
 * (cqlsh) add DESCRIBE COLUMNFAMILIES (CASSANDRA-3586)
 * (cqlsh) format blobs correctly and use colors to improve output
   readability (CASSANDRA-3726)
 * synchronize BiMap of bootstrapping tokens (CASSANDRA-3417)
 * show index options in CLI (CASSANDRA-3809)
 * add optional socket timeout for streaming (CASSANDRA-3838)
 * fix truncate not to leave behind non-CFS backed secondary indexes
   (CASSANDRA-3844)
 * make CLI `show schema` to use output stream directly instead
   of StringBuilder (CASSANDRA-3842)
 * remove the wait on hint future during write (CASSANDRA-3870)
 * (cqlsh) ignore missing CfDef opts (CASSANDRA-3933)
 * (cqlsh) look for cqlshlib relative to realpath (CASSANDRA-3767)
 * Fix short read protection (CASSANDRA-3934)
 * Make sure infered and actual schema match (CASSANDRA-3371)
 * Fix NPE during HH delivery (CASSANDRA-3677)
 * Don't put boostrapping node in 'hibernate' status (CASSANDRA-3737)
 * Fix double quotes in windows bat files (CASSANDRA-3744)
 * Fix bad validator lookup (CASSANDRA-3789)
 * Fix soft reset in EC2MultiRegionSnitch (CASSANDRA-3835)
 * Don't leave zombie connections with THSHA thrift server (CASSANDRA-3867)
 * (cqlsh) fix deserialization of data (CASSANDRA-3874)
 * Fix removetoken force causing an inconsistent state (CASSANDRA-3876)
 * Fix ahndling of some types with Pig (CASSANDRA-3886)
 * Don't allow to drop the system keyspace (CASSANDRA-3759)
 * Make Pig deletes disabled by default and configurable (CASSANDRA-3628)
Merged from 0.8:
 * (Pig) fix CassandraStorage to use correct comparator in Super ColumnFamily
   case (CASSANDRA-3251)
 * fix thread safety issues in commitlog replay, primarily affecting
   systems with many (100s) of CF definitions (CASSANDRA-3751)
 * Fix relevant tombstone ignored with super columns (CASSANDRA-3875)


1.0.7
 * fix regression in HH page size calculation (CASSANDRA-3624)
 * retry failed stream on IOException (CASSANDRA-3686)
 * allow configuring bloom_filter_fp_chance (CASSANDRA-3497)
 * attempt hint delivery every ten minutes, or when failure detector
   notifies us that a node is back up, whichever comes first.  hint
   handoff throttle delay default changed to 1ms, from 50 (CASSANDRA-3554)
 * add nodetool setstreamthroughput (CASSANDRA-3571)
 * fix assertion when dropping a columnfamily with no sstables (CASSANDRA-3614)
 * more efficient allocation of small bloom filters (CASSANDRA-3618)
 * CLibrary.createHardLinkWithExec() to check for errors (CASSANDRA-3101)
 * Avoid creating empty and non cleaned writer during compaction (CASSANDRA-3616)
 * stop thrift service in shutdown hook so we can quiesce MessagingService
   (CASSANDRA-3335)
 * (CQL) compaction_strategy_options and compression_parameters for
   CREATE COLUMNFAMILY statement (CASSANDRA-3374)
 * Reset min/max compaction threshold when creating size tiered compaction
   strategy (CASSANDRA-3666)
 * Don't ignore IOException during compaction (CASSANDRA-3655)
 * Fix assertion error for CF with gc_grace=0 (CASSANDRA-3579)
 * Shutdown ParallelCompaction reducer executor after use (CASSANDRA-3711)
 * Avoid < 0 value for pending tasks in leveled compaction (CASSANDRA-3693)
 * (Hadoop) Support TimeUUID in Pig CassandraStorage (CASSANDRA-3327)
 * Check schema is ready before continuing boostrapping (CASSANDRA-3629)
 * Catch overflows during parsing of chunk_length_kb (CASSANDRA-3644)
 * Improve stream protocol mismatch errors (CASSANDRA-3652)
 * Avoid multiple thread doing HH to the same target (CASSANDRA-3681)
 * Add JMX property for rp_timeout_in_ms (CASSANDRA-2940)
 * Allow DynamicCompositeType to compare component of different types
   (CASSANDRA-3625)
 * Flush non-cfs backed secondary indexes (CASSANDRA-3659)
 * Secondary Indexes should report memory consumption (CASSANDRA-3155)
 * fix for SelectStatement start/end key are not set correctly
   when a key alias is involved (CASSANDRA-3700)
 * fix CLI `show schema` command insert of an extra comma in
   column_metadata (CASSANDRA-3714)
Merged from 0.8:
 * avoid logging (harmless) exception when GC takes < 1ms (CASSANDRA-3656)
 * prevent new nodes from thinking down nodes are up forever (CASSANDRA-3626)
 * use correct list of replicas for LOCAL_QUORUM reads when read repair
   is disabled (CASSANDRA-3696)
 * block on flush before compacting hints (may prevent OOM) (CASSANDRA-3733)


1.0.6
 * (CQL) fix cqlsh support for replicate_on_write (CASSANDRA-3596)
 * fix adding to leveled manifest after streaming (CASSANDRA-3536)
 * filter out unavailable cipher suites when using encryption (CASSANDRA-3178)
 * (HADOOP) add old-style api support for CFIF and CFRR (CASSANDRA-2799)
 * Support TimeUUIDType column names in Stress.java tool (CASSANDRA-3541)
 * (CQL) INSERT/UPDATE/DELETE/TRUNCATE commands should allow CF names to
   be qualified by keyspace (CASSANDRA-3419)
 * always remove endpoints from delevery queue in HH (CASSANDRA-3546)
 * fix race between cf flush and its 2ndary indexes flush (CASSANDRA-3547)
 * fix potential race in AES when a repair fails (CASSANDRA-3548)
 * fix default value validation usage in CLI SET command (CASSANDRA-3553)
 * Optimize componentsFor method for compaction and startup time
   (CASSANDRA-3532)
 * (CQL) Proper ColumnFamily metadata validation on CREATE COLUMNFAMILY
   (CASSANDRA-3565)
 * fix compression "chunk_length_kb" option to set correct kb value for
   thrift/avro (CASSANDRA-3558)
 * fix missing response during range slice repair (CASSANDRA-3551)
 * 'describe ring' moved from CLI to nodetool and available through JMX (CASSANDRA-3220)
 * add back partitioner to sstable metadata (CASSANDRA-3540)
 * fix NPE in get_count for counters (CASSANDRA-3601)
Merged from 0.8:
 * remove invalid assertion that table was opened before dropping it
   (CASSANDRA-3580)
 * range and index scans now only send requests to enough replicas to
   satisfy requested CL + RR (CASSANDRA-3598)
 * use cannonical host for local node in nodetool info (CASSANDRA-3556)
 * remove nonlocal DC write optimization since it only worked with
   CL.ONE or CL.LOCAL_QUORUM (CASSANDRA-3577, 3585)
 * detect misuses of CounterColumnType (CASSANDRA-3422)
 * turn off string interning in json2sstable, take 2 (CASSANDRA-2189)
 * validate compression parameters on add/update of the ColumnFamily
   (CASSANDRA-3573)
 * Check for 0.0.0.0 is incorrect in CFIF (CASSANDRA-3584)
 * Increase vm.max_map_count in debian packaging (CASSANDRA-3563)
 * gossiper will never add itself to saved endpoints (CASSANDRA-3485)


1.0.5
 * revert CASSANDRA-3407 (see CASSANDRA-3540)
 * fix assertion error while forwarding writes to local nodes (CASSANDRA-3539)


1.0.4
 * fix self-hinting of timed out read repair updates and make hinted handoff
   less prone to OOMing a coordinator (CASSANDRA-3440)
 * expose bloom filter sizes via JMX (CASSANDRA-3495)
 * enforce RP tokens 0..2**127 (CASSANDRA-3501)
 * canonicalize paths exposed through JMX (CASSANDRA-3504)
 * fix "liveSize" stat when sstables are removed (CASSANDRA-3496)
 * add bloom filter FP rates to nodetool cfstats (CASSANDRA-3347)
 * record partitioner in sstable metadata component (CASSANDRA-3407)
 * add new upgradesstables nodetool command (CASSANDRA-3406)
 * skip --debug requirement to see common exceptions in CLI (CASSANDRA-3508)
 * fix incorrect query results due to invalid max timestamp (CASSANDRA-3510)
 * make sstableloader recognize compressed sstables (CASSANDRA-3521)
 * avoids race in OutboundTcpConnection in multi-DC setups (CASSANDRA-3530)
 * use SETLOCAL in cassandra.bat (CASSANDRA-3506)
 * fix ConcurrentModificationException in Table.all() (CASSANDRA-3529)
Merged from 0.8:
 * fix concurrence issue in the FailureDetector (CASSANDRA-3519)
 * fix array out of bounds error in counter shard removal (CASSANDRA-3514)
 * avoid dropping tombstones when they might still be needed to shadow
   data in a different sstable (CASSANDRA-2786)


1.0.3
 * revert name-based query defragmentation aka CASSANDRA-2503 (CASSANDRA-3491)
 * fix invalidate-related test failures (CASSANDRA-3437)
 * add next-gen cqlsh to bin/ (CASSANDRA-3188, 3131, 3493)
 * (CQL) fix handling of rows with no columns (CASSANDRA-3424, 3473)
 * fix querying supercolumns by name returning only a subset of
   subcolumns or old subcolumn versions (CASSANDRA-3446)
 * automatically compute sha1 sum for uncompressed data files (CASSANDRA-3456)
 * fix reading metadata/statistics component for version < h (CASSANDRA-3474)
 * add sstable forward-compatibility (CASSANDRA-3478)
 * report compression ratio in CFSMBean (CASSANDRA-3393)
 * fix incorrect size exception during streaming of counters (CASSANDRA-3481)
 * (CQL) fix for counter decrement syntax (CASSANDRA-3418)
 * Fix race introduced by CASSANDRA-2503 (CASSANDRA-3482)
 * Fix incomplete deletion of delivered hints (CASSANDRA-3466)
 * Avoid rescheduling compactions when no compaction was executed
   (CASSANDRA-3484)
 * fix handling of the chunk_length_kb compression options (CASSANDRA-3492)
Merged from 0.8:
 * fix updating CF row_cache_provider (CASSANDRA-3414)
 * CFMetaData.convertToThrift method to set RowCacheProvider (CASSANDRA-3405)
 * acquire compactionlock during truncate (CASSANDRA-3399)
 * fix displaying cfdef entries for super columnfamilies (CASSANDRA-3415)
 * Make counter shard merging thread safe (CASSANDRA-3178)
 * Revert CASSANDRA-2855
 * Fix bug preventing the use of efficient cross-DC writes (CASSANDRA-3472)
 * `describe ring` command for CLI (CASSANDRA-3220)
 * (Hadoop) skip empty rows when entire row is requested, redux (CASSANDRA-2855)


1.0.2
 * "defragment" rows for name-based queries under STCS (CASSANDRA-2503)
 * Add timing information to cassandra-cli GET/SET/LIST queries (CASSANDRA-3326)
 * Only create one CompressionMetadata object per sstable (CASSANDRA-3427)
 * cleanup usage of StorageService.setMode() (CASSANDRA-3388)
 * Avoid large array allocation for compressed chunk offsets (CASSANDRA-3432)
 * fix DecimalType bytebuffer marshalling (CASSANDRA-3421)
 * fix bug that caused first column in per row indexes to be ignored
   (CASSANDRA-3441)
 * add JMX call to clean (failed) repair sessions (CASSANDRA-3316)
 * fix sstableloader reference acquisition bug (CASSANDRA-3438)
 * fix estimated row size regression (CASSANDRA-3451)
 * make sure we don't return more columns than asked (CASSANDRA-3303, 3395)
Merged from 0.8:
 * acquire compactionlock during truncate (CASSANDRA-3399)
 * fix displaying cfdef entries for super columnfamilies (CASSANDRA-3415)


1.0.1
 * acquire references during index build to prevent delete problems
   on Windows (CASSANDRA-3314)
 * describe_ring should include datacenter/topology information (CASSANDRA-2882)
 * Thrift sockets are not properly buffered (CASSANDRA-3261)
 * performance improvement for bytebufferutil compare function (CASSANDRA-3286)
 * add system.versions ColumnFamily (CASSANDRA-3140)
 * reduce network copies (CASSANDRA-3333, 3373)
 * limit nodetool to 32MB of heap (CASSANDRA-3124)
 * (CQL) update parser to accept "timestamp" instead of "date" (CASSANDRA-3149)
 * Fix CLI `show schema` to include "compression_options" (CASSANDRA-3368)
 * Snapshot to include manifest under LeveledCompactionStrategy (CASSANDRA-3359)
 * (CQL) SELECT query should allow CF name to be qualified by keyspace (CASSANDRA-3130)
 * (CQL) Fix internal application error specifying 'using consistency ...'
   in lower case (CASSANDRA-3366)
 * fix Deflate compression when compression actually makes the data bigger
   (CASSANDRA-3370)
 * optimize UUIDGen to avoid lock contention on InetAddress.getLocalHost
   (CASSANDRA-3387)
 * tolerate index being dropped mid-mutation (CASSANDRA-3334, 3313)
 * CompactionManager is now responsible for checking for new candidates
   post-task execution, enabling more consistent leveled compaction
   (CASSANDRA-3391)
 * Cache HSHA threads (CASSANDRA-3372)
 * use CF/KS names as snapshot prefix for drop + truncate operations
   (CASSANDRA-2997)
 * Break bloom filters up to avoid heap fragmentation (CASSANDRA-2466)
 * fix cassandra hanging on jsvc stop (CASSANDRA-3302)
 * Avoid leveled compaction getting blocked on errors (CASSANDRA-3408)
 * Make reloading the compaction strategy safe (CASSANDRA-3409)
 * ignore 0.8 hints even if compaction begins before we try to purge
   them (CASSANDRA-3385)
 * remove procrun (bin\daemon) from Cassandra source tree and
   artifacts (CASSANDRA-3331)
 * make cassandra compile under JDK7 (CASSANDRA-3275)
 * remove dependency of clientutil.jar to FBUtilities (CASSANDRA-3299)
 * avoid truncation errors by using long math on long values (CASSANDRA-3364)
 * avoid clock drift on some Windows machine (CASSANDRA-3375)
 * display cache provider in cli 'describe keyspace' command (CASSANDRA-3384)
 * fix incomplete topology information in describe_ring (CASSANDRA-3403)
 * expire dead gossip states based on time (CASSANDRA-2961)
 * improve CompactionTask extensibility (CASSANDRA-3330)
 * Allow one leveled compaction task to kick off another (CASSANDRA-3363)
 * allow encryption only between datacenters (CASSANDRA-2802)
Merged from 0.8:
 * fix truncate allowing data to be replayed post-restart (CASSANDRA-3297)
 * make iwriter final in IndexWriter to avoid NPE (CASSANDRA-2863)
 * (CQL) update grammar to require key clause in DELETE statement
   (CASSANDRA-3349)
 * (CQL) allow numeric keyspace names in USE statement (CASSANDRA-3350)
 * (Hadoop) skip empty rows when slicing the entire row (CASSANDRA-2855)
 * Fix handling of tombstone by SSTableExport/Import (CASSANDRA-3357)
 * fix ColumnIndexer to use long offsets (CASSANDRA-3358)
 * Improved CLI exceptions (CASSANDRA-3312)
 * Fix handling of tombstone by SSTableExport/Import (CASSANDRA-3357)
 * Only count compaction as active (for throttling) when they have
   successfully acquired the compaction lock (CASSANDRA-3344)
 * Display CLI version string on startup (CASSANDRA-3196)
 * (Hadoop) make CFIF try rpc_address or fallback to listen_address
   (CASSANDRA-3214)
 * (Hadoop) accept comma delimited lists of initial thrift connections
   (CASSANDRA-3185)
 * ColumnFamily min_compaction_threshold should be >= 2 (CASSANDRA-3342)
 * (Pig) add 0.8+ types and key validation type in schema (CASSANDRA-3280)
 * Fix completely removing column metadata using CLI (CASSANDRA-3126)
 * CLI `describe cluster;` output should be on separate lines for separate versions
   (CASSANDRA-3170)
 * fix changing durable_writes keyspace option during CF creation
   (CASSANDRA-3292)
 * avoid locking on update when no indexes are involved (CASSANDRA-3386)
 * fix assertionError during repair with ordered partitioners (CASSANDRA-3369)
 * correctly serialize key_validation_class for avro (CASSANDRA-3391)
 * don't expire counter tombstone after streaming (CASSANDRA-3394)
 * prevent nodes that failed to join from hanging around forever
   (CASSANDRA-3351)
 * remove incorrect optimization from slice read path (CASSANDRA-3390)
 * Fix race in AntiEntropyService (CASSANDRA-3400)


1.0.0-final
 * close scrubbed sstable fd before deleting it (CASSANDRA-3318)
 * fix bug preventing obsolete commitlog segments from being removed
   (CASSANDRA-3269)
 * tolerate whitespace in seed CDL (CASSANDRA-3263)
 * Change default heap thresholds to max(min(1/2 ram, 1G), min(1/4 ram, 8GB))
   (CASSANDRA-3295)
 * Fix broken CompressedRandomAccessReaderTest (CASSANDRA-3298)
 * (CQL) fix type information returned for wildcard queries (CASSANDRA-3311)
 * add estimated tasks to LeveledCompactionStrategy (CASSANDRA-3322)
 * avoid including compaction cache-warming in keycache stats (CASSANDRA-3325)
 * run compaction and hinted handoff threads at MIN_PRIORITY (CASSANDRA-3308)
 * default hsha thrift server to cpu core count in rpc pool (CASSANDRA-3329)
 * add bin\daemon to binary tarball for Windows service (CASSANDRA-3331)
 * Fix places where uncompressed size of sstables was use in place of the
   compressed one (CASSANDRA-3338)
 * Fix hsha thrift server (CASSANDRA-3346)
 * Make sure repair only stream needed sstables (CASSANDRA-3345)


1.0.0-rc2
 * Log a meaningful warning when a node receives a message for a repair session
   that doesn't exist anymore (CASSANDRA-3256)
 * test for NUMA policy support as well as numactl presence (CASSANDRA-3245)
 * Fix FD leak when internode encryption is enabled (CASSANDRA-3257)
 * Remove incorrect assertion in mergeIterator (CASSANDRA-3260)
 * FBUtilities.hexToBytes(String) to throw NumberFormatException when string
   contains non-hex characters (CASSANDRA-3231)
 * Keep SimpleSnitch proximity ordering unchanged from what the Strategy
   generates, as intended (CASSANDRA-3262)
 * remove Scrub from compactionstats when finished (CASSANDRA-3255)
 * fix counter entry in jdbc TypesMap (CASSANDRA-3268)
 * fix full queue scenario for ParallelCompactionIterator (CASSANDRA-3270)
 * fix bootstrap process (CASSANDRA-3285)
 * don't try delivering hints if when there isn't any (CASSANDRA-3176)
 * CLI documentation change for ColumnFamily `compression_options` (CASSANDRA-3282)
 * ignore any CF ids sent by client for adding CF/KS (CASSANDRA-3288)
 * remove obsolete hints on first startup (CASSANDRA-3291)
 * use correct ISortedColumns for time-optimized reads (CASSANDRA-3289)
 * Evict gossip state immediately when a token is taken over by a new IP
   (CASSANDRA-3259)


1.0.0-rc1
 * Update CQL to generate microsecond timestamps by default (CASSANDRA-3227)
 * Fix counting CFMetadata towards Memtable liveRatio (CASSANDRA-3023)
 * Kill server on wrapped OOME such as from FileChannel.map (CASSANDRA-3201)
 * remove unnecessary copy when adding to row cache (CASSANDRA-3223)
 * Log message when a full repair operation completes (CASSANDRA-3207)
 * Fix streamOutSession keeping sstables references forever if the remote end
   dies (CASSANDRA-3216)
 * Remove dynamic_snitch boolean from example configuration (defaulting to
   true) and set default badness threshold to 0.1 (CASSANDRA-3229)
 * Base choice of random or "balanced" token on bootstrap on whether
   schema definitions were found (CASSANDRA-3219)
 * Fixes for LeveledCompactionStrategy score computation, prioritization,
   scheduling, and performance (CASSANDRA-3224, 3234)
 * parallelize sstable open at server startup (CASSANDRA-2988)
 * fix handling of exceptions writing to OutboundTcpConnection (CASSANDRA-3235)
 * Allow using quotes in "USE <keyspace>;" CLI command (CASSANDRA-3208)
 * Don't allow any cache loading exceptions to halt startup (CASSANDRA-3218)
 * Fix sstableloader --ignores option (CASSANDRA-3247)
 * File descriptor limit increased in packaging (CASSANDRA-3206)
 * Fix deadlock in commit log during flush (CASSANDRA-3253)


1.0.0-beta1
 * removed binarymemtable (CASSANDRA-2692)
 * add commitlog_total_space_in_mb to prevent fragmented logs (CASSANDRA-2427)
 * removed commitlog_rotation_threshold_in_mb configuration (CASSANDRA-2771)
 * make AbstractBounds.normalize de-overlapp overlapping ranges (CASSANDRA-2641)
 * replace CollatingIterator, ReducingIterator with MergeIterator
   (CASSANDRA-2062)
 * Fixed the ability to set compaction strategy in cli using create column
   family command (CASSANDRA-2778)
 * clean up tmp files after failed compaction (CASSANDRA-2468)
 * restrict repair streaming to specific columnfamilies (CASSANDRA-2280)
 * don't bother persisting columns shadowed by a row tombstone (CASSANDRA-2589)
 * reset CF and SC deletion times after gc_grace (CASSANDRA-2317)
 * optimize away seek when compacting wide rows (CASSANDRA-2879)
 * single-pass streaming (CASSANDRA-2677, 2906, 2916, 3003)
 * use reference counting for deleting sstables instead of relying on GC
   (CASSANDRA-2521, 3179)
 * store hints as serialized mutations instead of pointers to data row
   (CASSANDRA-2045)
 * store hints in the coordinator node instead of in the closest replica
   (CASSANDRA-2914)
 * add row_cache_keys_to_save CF option (CASSANDRA-1966)
 * check column family validity in nodetool repair (CASSANDRA-2933)
 * use lazy initialization instead of class initialization in NodeId
   (CASSANDRA-2953)
 * add paging to get_count (CASSANDRA-2894)
 * fix "short reads" in [multi]get (CASSANDRA-2643, 3157, 3192)
 * add optional compression for sstables (CASSANDRA-47, 2994, 3001, 3128)
 * add scheduler JMX metrics (CASSANDRA-2962)
 * add block level checksum for compressed data (CASSANDRA-1717)
 * make column family backed column map pluggable and introduce unsynchronized
   ArrayList backed one to speedup reads (CASSANDRA-2843, 3165, 3205)
 * refactoring of the secondary index api (CASSANDRA-2982)
 * make CL > ONE reads wait for digest reconciliation before returning
   (CASSANDRA-2494)
 * fix missing logging for some exceptions (CASSANDRA-2061)
 * refactor and optimize ColumnFamilyStore.files(...) and Descriptor.fromFilename(String)
   and few other places responsible for work with SSTable files (CASSANDRA-3040)
 * Stop reading from sstables once we know we have the most recent columns,
   for query-by-name requests (CASSANDRA-2498)
 * Add query-by-column mode to stress.java (CASSANDRA-3064)
 * Add "install" command to cassandra.bat (CASSANDRA-292)
 * clean up KSMetadata, CFMetadata from unnecessary
   Thrift<->Avro conversion methods (CASSANDRA-3032)
 * Add timeouts to client request schedulers (CASSANDRA-3079, 3096)
 * Cli to use hashes rather than array of hashes for strategy options (CASSANDRA-3081)
 * LeveledCompactionStrategy (CASSANDRA-1608, 3085, 3110, 3087, 3145, 3154, 3182)
 * Improvements of the CLI `describe` command (CASSANDRA-2630)
 * reduce window where dropped CF sstables may not be deleted (CASSANDRA-2942)
 * Expose gossip/FD info to JMX (CASSANDRA-2806)
 * Fix streaming over SSL when compressed SSTable involved (CASSANDRA-3051)
 * Add support for pluggable secondary index implementations (CASSANDRA-3078)
 * remove compaction_thread_priority setting (CASSANDRA-3104)
 * generate hints for replicas that timeout, not just replicas that are known
   to be down before starting (CASSANDRA-2034)
 * Add throttling for internode streaming (CASSANDRA-3080)
 * make the repair of a range repair all replica (CASSANDRA-2610, 3194)
 * expose the ability to repair the first range (as returned by the
   partitioner) of a node (CASSANDRA-2606)
 * Streams Compression (CASSANDRA-3015)
 * add ability to use multiple threads during a single compaction
   (CASSANDRA-2901)
 * make AbstractBounds.normalize support overlapping ranges (CASSANDRA-2641)
 * fix of the CQL count() behavior (CASSANDRA-3068)
 * use TreeMap backed column families for the SSTable simple writers
   (CASSANDRA-3148)
 * fix inconsistency of the CLI syntax when {} should be used instead of [{}]
   (CASSANDRA-3119)
 * rename CQL type names to match expected SQL behavior (CASSANDRA-3149, 3031)
 * Arena-based allocation for memtables (CASSANDRA-2252, 3162, 3163, 3168)
 * Default RR chance to 0.1 (CASSANDRA-3169)
 * Add RowLevel support to secondary index API (CASSANDRA-3147)
 * Make SerializingCacheProvider the default if JNA is available (CASSANDRA-3183)
 * Fix backwards compatibilty for CQL memtable properties (CASSANDRA-3190)
 * Add five-minute delay before starting compactions on a restarted server
   (CASSANDRA-3181)
 * Reduce copies done for intra-host messages (CASSANDRA-1788, 3144)
 * support of compaction strategy option for stress.java (CASSANDRA-3204)
 * make memtable throughput and column count thresholds no-ops (CASSANDRA-2449)
 * Return schema information along with the resultSet in CQL (CASSANDRA-2734)
 * Add new DecimalType (CASSANDRA-2883)
 * Fix assertion error in RowRepairResolver (CASSANDRA-3156)
 * Reduce unnecessary high buffer sizes (CASSANDRA-3171)
 * Pluggable compaction strategy (CASSANDRA-1610)
 * Add new broadcast_address config option (CASSANDRA-2491)


0.8.7
 * Kill server on wrapped OOME such as from FileChannel.map (CASSANDRA-3201)
 * Allow using quotes in "USE <keyspace>;" CLI command (CASSANDRA-3208)
 * Log message when a full repair operation completes (CASSANDRA-3207)
 * Don't allow any cache loading exceptions to halt startup (CASSANDRA-3218)
 * Fix sstableloader --ignores option (CASSANDRA-3247)
 * File descriptor limit increased in packaging (CASSANDRA-3206)
 * Log a meaningfull warning when a node receive a message for a repair session
   that doesn't exist anymore (CASSANDRA-3256)
 * Fix FD leak when internode encryption is enabled (CASSANDRA-3257)
 * FBUtilities.hexToBytes(String) to throw NumberFormatException when string
   contains non-hex characters (CASSANDRA-3231)
 * Keep SimpleSnitch proximity ordering unchanged from what the Strategy
   generates, as intended (CASSANDRA-3262)
 * remove Scrub from compactionstats when finished (CASSANDRA-3255)
 * Fix tool .bat files when CASSANDRA_HOME contains spaces (CASSANDRA-3258)
 * Force flush of status table when removing/updating token (CASSANDRA-3243)
 * Evict gossip state immediately when a token is taken over by a new IP (CASSANDRA-3259)
 * Fix bug where the failure detector can take too long to mark a host
   down (CASSANDRA-3273)
 * (Hadoop) allow wrapping ranges in queries (CASSANDRA-3137)
 * (Hadoop) check all interfaces for a match with split location
   before falling back to random replica (CASSANDRA-3211)
 * (Hadoop) Make Pig storage handle implements LoadMetadata (CASSANDRA-2777)
 * (Hadoop) Fix exception during PIG 'dump' (CASSANDRA-2810)
 * Fix stress COUNTER_GET option (CASSANDRA-3301)
 * Fix missing fields in CLI `show schema` output (CASSANDRA-3304)
 * Nodetool no longer leaks threads and closes JMX connections (CASSANDRA-3309)
 * fix truncate allowing data to be replayed post-restart (CASSANDRA-3297)
 * Move SimpleAuthority and SimpleAuthenticator to examples (CASSANDRA-2922)
 * Fix handling of tombstone by SSTableExport/Import (CASSANDRA-3357)
 * Fix transposition in cfHistograms (CASSANDRA-3222)
 * Allow using number as DC name when creating keyspace in CQL (CASSANDRA-3239)
 * Force flush of system table after updating/removing a token (CASSANDRA-3243)


0.8.6
 * revert CASSANDRA-2388
 * change TokenRange.endpoints back to listen/broadcast address to match
   pre-1777 behavior, and add TokenRange.rpc_endpoints instead (CASSANDRA-3187)
 * avoid trying to watch cassandra-topology.properties when loaded from jar
   (CASSANDRA-3138)
 * prevent users from creating keyspaces with LocalStrategy replication
   (CASSANDRA-3139)
 * fix CLI `show schema;` to output correct keyspace definition statement
   (CASSANDRA-3129)
 * CustomTThreadPoolServer to log TTransportException at DEBUG level
   (CASSANDRA-3142)
 * allow topology sort to work with non-unique rack names between
   datacenters (CASSANDRA-3152)
 * Improve caching of same-version Messages on digest and repair paths
   (CASSANDRA-3158)
 * Randomize choice of first replica for counter increment (CASSANDRA-2890)
 * Fix using read_repair_chance instead of merge_shard_change (CASSANDRA-3202)
 * Avoid streaming data to nodes that already have it, on move as well as
   decommission (CASSANDRA-3041)
 * Fix divide by zero error in GCInspector (CASSANDRA-3164)
 * allow quoting of the ColumnFamily name in CLI `create column family`
   statement (CASSANDRA-3195)
 * Fix rolling upgrade from 0.7 to 0.8 problem (CASSANDRA-3166)
 * Accomodate missing encryption_options in IncomingTcpConnection.stream
   (CASSANDRA-3212)


0.8.5
 * fix NPE when encryption_options is unspecified (CASSANDRA-3007)
 * include column name in validation failure exceptions (CASSANDRA-2849)
 * make sure truncate clears out the commitlog so replay won't re-
   populate with truncated data (CASSANDRA-2950)
 * fix NPE when debug logging is enabled and dropped CF is present
   in a commitlog segment (CASSANDRA-3021)
 * fix cassandra.bat when CASSANDRA_HOME contains spaces (CASSANDRA-2952)
 * fix to SSTableSimpleUnsortedWriter bufferSize calculation (CASSANDRA-3027)
 * make cleanup and normal compaction able to skip empty rows
   (rows containing nothing but expired tombstones) (CASSANDRA-3039)
 * work around native memory leak in com.sun.management.GarbageCollectorMXBean
   (CASSANDRA-2868)
 * validate that column names in column_metadata are not equal to key_alias
   on create/update of the ColumnFamily and CQL 'ALTER' statement (CASSANDRA-3036)
 * return an InvalidRequestException if an indexed column is assigned
   a value larger than 64KB (CASSANDRA-3057)
 * fix of numeric-only and string column names handling in CLI "drop index"
   (CASSANDRA-3054)
 * prune index scan resultset back to original request for lazy
   resultset expansion case (CASSANDRA-2964)
 * (Hadoop) fail jobs when Cassandra node has failed but TaskTracker
   has not (CASSANDRA-2388)
 * fix dynamic snitch ignoring nodes when read_repair_chance is zero
   (CASSANDRA-2662)
 * avoid retaining references to dropped CFS objects in
   CompactionManager.estimatedCompactions (CASSANDRA-2708)
 * expose rpc timeouts per host in MessagingServiceMBean (CASSANDRA-2941)
 * avoid including cwd in classpath for deb and rpm packages (CASSANDRA-2881)
 * remove gossip state when a new IP takes over a token (CASSANDRA-3071)
 * allow sstable2json to work on index sstable files (CASSANDRA-3059)
 * always hint counters (CASSANDRA-3099)
 * fix log4j initialization in EmbeddedCassandraService (CASSANDRA-2857)
 * remove gossip state when a new IP takes over a token (CASSANDRA-3071)
 * work around native memory leak in com.sun.management.GarbageCollectorMXBean
    (CASSANDRA-2868)
 * fix UnavailableException with writes at CL.EACH_QUORM (CASSANDRA-3084)
 * fix parsing of the Keyspace and ColumnFamily names in numeric
   and string representations in CLI (CASSANDRA-3075)
 * fix corner cases in Range.differenceToFetch (CASSANDRA-3084)
 * fix ip address String representation in the ring cache (CASSANDRA-3044)
 * fix ring cache compatibility when mixing pre-0.8.4 nodes with post-
   in the same cluster (CASSANDRA-3023)
 * make repair report failure when a node participating dies (instead of
   hanging forever) (CASSANDRA-2433)
 * fix handling of the empty byte buffer by ReversedType (CASSANDRA-3111)
 * Add validation that Keyspace names are case-insensitively unique (CASSANDRA-3066)
 * catch invalid key_validation_class before instantiating UpdateColumnFamily (CASSANDRA-3102)
 * make Range and Bounds objects client-safe (CASSANDRA-3108)
 * optionally skip log4j configuration (CASSANDRA-3061)
 * bundle sstableloader with the debian package (CASSANDRA-3113)
 * don't try to build secondary indexes when there is none (CASSANDRA-3123)
 * improve SSTableSimpleUnsortedWriter speed for large rows (CASSANDRA-3122)
 * handle keyspace arguments correctly in nodetool snapshot (CASSANDRA-3038)
 * Fix SSTableImportTest on windows (CASSANDRA-3043)
 * expose compactionThroughputMbPerSec through JMX (CASSANDRA-3117)
 * log keyspace and CF of large rows being compacted


0.8.4
 * change TokenRing.endpoints to be a list of rpc addresses instead of
   listen/broadcast addresses (CASSANDRA-1777)
 * include files-to-be-streamed in StreamInSession.getSources (CASSANDRA-2972)
 * use JAVA env var in cassandra-env.sh (CASSANDRA-2785, 2992)
 * avoid doing read for no-op replicate-on-write at CL=1 (CASSANDRA-2892)
 * refuse counter write for CL.ANY (CASSANDRA-2990)
 * switch back to only logging recent dropped messages (CASSANDRA-3004)
 * always deserialize RowMutation for counters (CASSANDRA-3006)
 * ignore saved replication_factor strategy_option for NTS (CASSANDRA-3011)
 * make sure pre-truncate CL segments are discarded (CASSANDRA-2950)


0.8.3
 * add ability to drop local reads/writes that are going to timeout
   (CASSANDRA-2943)
 * revamp token removal process, keep gossip states for 3 days (CASSANDRA-2496)
 * don't accept extra args for 0-arg nodetool commands (CASSANDRA-2740)
 * log unavailableexception details at debug level (CASSANDRA-2856)
 * expose data_dir though jmx (CASSANDRA-2770)
 * don't include tmp files as sstable when create cfs (CASSANDRA-2929)
 * log Java classpath on startup (CASSANDRA-2895)
 * keep gossipped version in sync with actual on migration coordinator
   (CASSANDRA-2946)
 * use lazy initialization instead of class initialization in NodeId
   (CASSANDRA-2953)
 * check column family validity in nodetool repair (CASSANDRA-2933)
 * speedup bytes to hex conversions dramatically (CASSANDRA-2850)
 * Flush memtables on shutdown when durable writes are disabled
   (CASSANDRA-2958)
 * improved POSIX compatibility of start scripts (CASsANDRA-2965)
 * add counter support to Hadoop InputFormat (CASSANDRA-2981)
 * fix bug where dirty commitlog segments were removed (and avoid keeping
   segments with no post-flush activity permanently dirty) (CASSANDRA-2829)
 * fix throwing exception with batch mutation of counter super columns
   (CASSANDRA-2949)
 * ignore system tables during repair (CASSANDRA-2979)
 * throw exception when NTS is given replication_factor as an option
   (CASSANDRA-2960)
 * fix assertion error during compaction of counter CFs (CASSANDRA-2968)
 * avoid trying to create index names, when no index exists (CASSANDRA-2867)
 * don't sample the system table when choosing a bootstrap token
   (CASSANDRA-2825)
 * gossiper notifies of local state changes (CASSANDRA-2948)
 * add asynchronous and half-sync/half-async (hsha) thrift servers
   (CASSANDRA-1405)
 * fix potential use of free'd native memory in SerializingCache
   (CASSANDRA-2951)
 * prune index scan resultset back to original request for lazy
   resultset expansion case (CASSANDRA-2964)
 * (Hadoop) fail jobs when Cassandra node has failed but TaskTracker
    has not (CASSANDRA-2388)


0.8.2
 * CQL:
   - include only one row per unique key for IN queries (CASSANDRA-2717)
   - respect client timestamp on full row deletions (CASSANDRA-2912)
 * improve thread-safety in StreamOutSession (CASSANDRA-2792)
 * allow deleting a row and updating indexed columns in it in the
   same mutation (CASSANDRA-2773)
 * Expose number of threads blocked on submitting memtable to flush
   in JMX (CASSANDRA-2817)
 * add ability to return "endpoints" to nodetool (CASSANDRA-2776)
 * Add support for multiple (comma-delimited) coordinator addresses
   to ColumnFamilyInputFormat (CASSANDRA-2807)
 * fix potential NPE while scheduling read repair for range slice
   (CASSANDRA-2823)
 * Fix race in SystemTable.getCurrentLocalNodeId (CASSANDRA-2824)
 * Correctly set default for replicate_on_write (CASSANDRA-2835)
 * improve nodetool compactionstats formatting (CASSANDRA-2844)
 * fix index-building status display (CASSANDRA-2853)
 * fix CLI perpetuating obsolete KsDef.replication_factor (CASSANDRA-2846)
 * improve cli treatment of multiline comments (CASSANDRA-2852)
 * handle row tombstones correctly in EchoedRow (CASSANDRA-2786)
 * add MessagingService.get[Recently]DroppedMessages and
   StorageService.getExceptionCount (CASSANDRA-2804)
 * fix possibility of spurious UnavailableException for LOCAL_QUORUM
   reads with dynamic snitch + read repair disabled (CASSANDRA-2870)
 * add ant-optional as dependence for the debian package (CASSANDRA-2164)
 * add option to specify limit for get_slice in the CLI (CASSANDRA-2646)
 * decrease HH page size (CASSANDRA-2832)
 * reset cli keyspace after dropping the current one (CASSANDRA-2763)
 * add KeyRange option to Hadoop inputformat (CASSANDRA-1125)
 * fix protocol versioning (CASSANDRA-2818, 2860)
 * support spaces in path to log4j configuration (CASSANDRA-2383)
 * avoid including inferred types in CF update (CASSANDRA-2809)
 * fix JMX bulkload call (CASSANDRA-2908)
 * fix updating KS with durable_writes=false (CASSANDRA-2907)
 * add simplified facade to SSTableWriter for bulk loading use
   (CASSANDRA-2911)
 * fix re-using index CF sstable names after drop/recreate (CASSANDRA-2872)
 * prepend CF to default index names (CASSANDRA-2903)
 * fix hint replay (CASSANDRA-2928)
 * Properly synchronize repair's merkle tree computation (CASSANDRA-2816)


0.8.1
 * CQL:
   - support for insert, delete in BATCH (CASSANDRA-2537)
   - support for IN to SELECT, UPDATE (CASSANDRA-2553)
   - timestamp support for INSERT, UPDATE, and BATCH (CASSANDRA-2555)
   - TTL support (CASSANDRA-2476)
   - counter support (CASSANDRA-2473)
   - ALTER COLUMNFAMILY (CASSANDRA-1709)
   - DROP INDEX (CASSANDRA-2617)
   - add SCHEMA/TABLE as aliases for KS/CF (CASSANDRA-2743)
   - server handles wait-for-schema-agreement (CASSANDRA-2756)
   - key alias support (CASSANDRA-2480)
 * add support for comparator parameters and a generic ReverseType
   (CASSANDRA-2355)
 * add CompositeType and DynamicCompositeType (CASSANDRA-2231)
 * optimize batches containing multiple updates to the same row
   (CASSANDRA-2583)
 * adjust hinted handoff page size to avoid OOM with large columns
   (CASSANDRA-2652)
 * mark BRAF buffer invalid post-flush so we don't re-flush partial
   buffers again, especially on CL writes (CASSANDRA-2660)
 * add DROP INDEX support to CLI (CASSANDRA-2616)
 * don't perform HH to client-mode [storageproxy] nodes (CASSANDRA-2668)
 * Improve forceDeserialize/getCompactedRow encapsulation (CASSANDRA-2659)
 * Don't write CounterUpdateColumn to disk in tests (CASSANDRA-2650)
 * Add sstable bulk loading utility (CASSANDRA-1278)
 * avoid replaying hints to dropped columnfamilies (CASSANDRA-2685)
 * add placeholders for missing rows in range query pseudo-RR (CASSANDRA-2680)
 * remove no-op HHOM.renameHints (CASSANDRA-2693)
 * clone super columns to avoid modifying them during flush (CASSANDRA-2675)
 * allow writes to bypass the commitlog for certain keyspaces (CASSANDRA-2683)
 * avoid NPE when bypassing commitlog during memtable flush (CASSANDRA-2781)
 * Added support for making bootstrap retry if nodes flap (CASSANDRA-2644)
 * Added statusthrift to nodetool to report if thrift server is running (CASSANDRA-2722)
 * Fixed rows being cached if they do not exist (CASSANDRA-2723)
 * Support passing tableName and cfName to RowCacheProviders (CASSANDRA-2702)
 * close scrub file handles (CASSANDRA-2669)
 * throttle migration replay (CASSANDRA-2714)
 * optimize column serializer creation (CASSANDRA-2716)
 * Added support for making bootstrap retry if nodes flap (CASSANDRA-2644)
 * Added statusthrift to nodetool to report if thrift server is running
   (CASSANDRA-2722)
 * Fixed rows being cached if they do not exist (CASSANDRA-2723)
 * fix truncate/compaction race (CASSANDRA-2673)
 * workaround large resultsets causing large allocation retention
   by nio sockets (CASSANDRA-2654)
 * fix nodetool ring use with Ec2Snitch (CASSANDRA-2733)
 * fix removing columns and subcolumns that are supressed by a row or
   supercolumn tombstone during replica resolution (CASSANDRA-2590)
 * support sstable2json against snapshot sstables (CASSANDRA-2386)
 * remove active-pull schema requests (CASSANDRA-2715)
 * avoid marking entire list of sstables as actively being compacted
   in multithreaded compaction (CASSANDRA-2765)
 * seek back after deserializing a row to update cache with (CASSANDRA-2752)
 * avoid skipping rows in scrub for counter column family (CASSANDRA-2759)
 * fix ConcurrentModificationException in repair when dealing with 0.7 node
   (CASSANDRA-2767)
 * use threadsafe collections for StreamInSession (CASSANDRA-2766)
 * avoid infinite loop when creating merkle tree (CASSANDRA-2758)
 * avoids unmarking compacting sstable prematurely in cleanup (CASSANDRA-2769)
 * fix NPE when the commit log is bypassed (CASSANDRA-2718)
 * don't throw an exception in SS.isRPCServerRunning (CASSANDRA-2721)
 * make stress.jar executable (CASSANDRA-2744)
 * add daemon mode to java stress (CASSANDRA-2267)
 * expose the DC and rack of a node through JMX and nodetool ring (CASSANDRA-2531)
 * fix cache mbean getSize (CASSANDRA-2781)
 * Add Date, Float, Double, and Boolean types (CASSANDRA-2530)
 * Add startup flag to renew counter node id (CASSANDRA-2788)
 * add jamm agent to cassandra.bat (CASSANDRA-2787)
 * fix repair hanging if a neighbor has nothing to send (CASSANDRA-2797)
 * purge tombstone even if row is in only one sstable (CASSANDRA-2801)
 * Fix wrong purge of deleted cf during compaction (CASSANDRA-2786)
 * fix race that could result in Hadoop writer failing to throw an
   exception encountered after close() (CASSANDRA-2755)
 * fix scan wrongly throwing assertion error (CASSANDRA-2653)
 * Always use even distribution for merkle tree with RandomPartitionner
   (CASSANDRA-2841)
 * fix describeOwnership for OPP (CASSANDRA-2800)
 * ensure that string tokens do not contain commas (CASSANDRA-2762)


0.8.0-final
 * fix CQL grammar warning and cqlsh regression from CASSANDRA-2622
 * add ant generate-cql-html target (CASSANDRA-2526)
 * update CQL consistency levels (CASSANDRA-2566)
 * debian packaging fixes (CASSANDRA-2481, 2647)
 * fix UUIDType, IntegerType for direct buffers (CASSANDRA-2682, 2684)
 * switch to native Thrift for Hadoop map/reduce (CASSANDRA-2667)
 * fix StackOverflowError when building from eclipse (CASSANDRA-2687)
 * only provide replication_factor to strategy_options "help" for
   SimpleStrategy, OldNetworkTopologyStrategy (CASSANDRA-2678, 2713)
 * fix exception adding validators to non-string columns (CASSANDRA-2696)
 * avoid instantiating DatabaseDescriptor in JDBC (CASSANDRA-2694)
 * fix potential stack overflow during compaction (CASSANDRA-2626)
 * clone super columns to avoid modifying them during flush (CASSANDRA-2675)
 * reset underlying iterator in EchoedRow constructor (CASSANDRA-2653)


0.8.0-rc1
 * faster flushes and compaction from fixing excessively pessimistic
   rebuffering in BRAF (CASSANDRA-2581)
 * fix returning null column values in the python cql driver (CASSANDRA-2593)
 * fix merkle tree splitting exiting early (CASSANDRA-2605)
 * snapshot_before_compaction directory name fix (CASSANDRA-2598)
 * Disable compaction throttling during bootstrap (CASSANDRA-2612)
 * fix CQL treatment of > and < operators in range slices (CASSANDRA-2592)
 * fix potential double-application of counter updates on commitlog replay
   by moving replay position from header to sstable metadata (CASSANDRA-2419)
 * JDBC CQL driver exposes getColumn for access to timestamp
 * JDBC ResultSetMetadata properties added to AbstractType
 * r/m clustertool (CASSANDRA-2607)
 * add support for presenting row key as a column in CQL result sets
   (CASSANDRA-2622)
 * Don't allow {LOCAL|EACH}_QUORUM unless strategy is NTS (CASSANDRA-2627)
 * validate keyspace strategy_options during CQL create (CASSANDRA-2624)
 * fix empty Result with secondary index when limit=1 (CASSANDRA-2628)
 * Fix regression where bootstrapping a node with no schema fails
   (CASSANDRA-2625)
 * Allow removing LocationInfo sstables (CASSANDRA-2632)
 * avoid attempting to replay mutations from dropped keyspaces (CASSANDRA-2631)
 * avoid using cached position of a key when GT is requested (CASSANDRA-2633)
 * fix counting bloom filter true positives (CASSANDRA-2637)
 * initialize local ep state prior to gossip startup if needed (CASSANDRA-2638)
 * fix counter increment lost after restart (CASSANDRA-2642)
 * add quote-escaping via backslash to CLI (CASSANDRA-2623)
 * fix pig example script (CASSANDRA-2487)
 * fix dynamic snitch race in adding latencies (CASSANDRA-2618)
 * Start/stop cassandra after more important services such as mdadm in
   debian packaging (CASSANDRA-2481)


0.8.0-beta2
 * fix NPE compacting index CFs (CASSANDRA-2528)
 * Remove checking all column families on startup for compaction candidates
   (CASSANDRA-2444)
 * validate CQL create keyspace options (CASSANDRA-2525)
 * fix nodetool setcompactionthroughput (CASSANDRA-2550)
 * move	gossip heartbeat back to its own thread (CASSANDRA-2554)
 * validate cql TRUNCATE columnfamily before truncating (CASSANDRA-2570)
 * fix batch_mutate for mixed standard-counter mutations (CASSANDRA-2457)
 * disallow making schema changes to system keyspace (CASSANDRA-2563)
 * fix sending mutation messages multiple times (CASSANDRA-2557)
 * fix incorrect use of NBHM.size in ReadCallback that could cause
   reads to time out even when responses were received (CASSANDRA-2552)
 * trigger read repair correctly for LOCAL_QUORUM reads (CASSANDRA-2556)
 * Allow configuring the number of compaction thread (CASSANDRA-2558)
 * forceUserDefinedCompaction will attempt to compact what it is given
   even if the pessimistic estimate is that there is not enough disk space;
   automatic compactions will only compact 2 or more sstables (CASSANDRA-2575)
 * refuse to apply migrations with older timestamps than the current
   schema (CASSANDRA-2536)
 * remove unframed Thrift transport option
 * include indexes in snapshots (CASSANDRA-2596)
 * improve ignoring of obsolete mutations in index maintenance (CASSANDRA-2401)
 * recognize attempt to drop just the index while leaving the column
   definition alone (CASSANDRA-2619)


0.8.0-beta1
 * remove Avro RPC support (CASSANDRA-926)
 * support for columns that act as incr/decr counters
   (CASSANDRA-1072, 1937, 1944, 1936, 2101, 2093, 2288, 2105, 2384, 2236, 2342,
   2454)
 * CQL (CASSANDRA-1703, 1704, 1705, 1706, 1707, 1708, 1710, 1711, 1940,
   2124, 2302, 2277, 2493)
 * avoid double RowMutation serialization on write path (CASSANDRA-1800)
 * make NetworkTopologyStrategy the default (CASSANDRA-1960)
 * configurable internode encryption (CASSANDRA-1567, 2152)
 * human readable column names in sstable2json output (CASSANDRA-1933)
 * change default JMX port to 7199 (CASSANDRA-2027)
 * backwards compatible internal messaging (CASSANDRA-1015)
 * atomic switch of memtables and sstables (CASSANDRA-2284)
 * add pluggable SeedProvider (CASSANDRA-1669)
 * Fix clustertool to not throw exception when calling get_endpoints (CASSANDRA-2437)
 * upgrade to thrift 0.6 (CASSANDRA-2412)
 * repair works on a token range instead of full ring (CASSANDRA-2324)
 * purge tombstones from row cache (CASSANDRA-2305)
 * push replication_factor into strategy_options (CASSANDRA-1263)
 * give snapshots the same name on each node (CASSANDRA-1791)
 * remove "nodetool loadbalance" (CASSANDRA-2448)
 * multithreaded compaction (CASSANDRA-2191)
 * compaction throttling (CASSANDRA-2156)
 * add key type information and alias (CASSANDRA-2311, 2396)
 * cli no longer divides read_repair_chance by 100 (CASSANDRA-2458)
 * made CompactionInfo.getTaskType return an enum (CASSANDRA-2482)
 * add a server-wide cap on measured memtable memory usage and aggressively
   flush to keep under that threshold (CASSANDRA-2006)
 * add unified UUIDType (CASSANDRA-2233)
 * add off-heap row cache support (CASSANDRA-1969)


0.7.5
 * improvements/fixes to PIG driver (CASSANDRA-1618, CASSANDRA-2387,
   CASSANDRA-2465, CASSANDRA-2484)
 * validate index names (CASSANDRA-1761)
 * reduce contention on Table.flusherLock (CASSANDRA-1954)
 * try harder to detect failures during streaming, cleaning up temporary
   files more reliably (CASSANDRA-2088)
 * shut down server for OOM on a Thrift thread (CASSANDRA-2269)
 * fix tombstone handling in repair and sstable2json (CASSANDRA-2279)
 * preserve version when streaming data from old sstables (CASSANDRA-2283)
 * don't start repair if a neighboring node is marked as dead (CASSANDRA-2290)
 * purge tombstones from row cache (CASSANDRA-2305)
 * Avoid seeking when sstable2json exports the entire file (CASSANDRA-2318)
 * clear Built flag in system table when dropping an index (CASSANDRA-2320)
 * don't allow arbitrary argument for stress.java (CASSANDRA-2323)
 * validate values for index predicates in get_indexed_slice (CASSANDRA-2328)
 * queue secondary indexes for flush before the parent (CASSANDRA-2330)
 * allow job configuration to set the CL used in Hadoop jobs (CASSANDRA-2331)
 * add memtable_flush_queue_size defaulting to 4 (CASSANDRA-2333)
 * Allow overriding of initial_token, storage_port and rpc_port from system
   properties (CASSANDRA-2343)
 * fix comparator used for non-indexed secondary expressions in index scan
   (CASSANDRA-2347)
 * ensure size calculation and write phase of large-row compaction use
   the same threshold for TTL expiration (CASSANDRA-2349)
 * fix race when iterating CFs during add/drop (CASSANDRA-2350)
 * add ConsistencyLevel command to CLI (CASSANDRA-2354)
 * allow negative numbers in the cli (CASSANDRA-2358)
 * hard code serialVersionUID for tokens class (CASSANDRA-2361)
 * fix potential infinite loop in ByteBufferUtil.inputStream (CASSANDRA-2365)
 * fix encoding bugs in HintedHandoffManager, SystemTable when default
   charset is not UTF8 (CASSANDRA-2367)
 * avoids having removed node reappearing in Gossip (CASSANDRA-2371)
 * fix incorrect truncation of long to int when reading columns via block
   index (CASSANDRA-2376)
 * fix NPE during stream session (CASSANDRA-2377)
 * fix race condition that could leave orphaned data files when dropping CF or
   KS (CASSANDRA-2381)
 * fsync statistics component on write (CASSANDRA-2382)
 * fix duplicate results from CFS.scan (CASSANDRA-2406)
 * add IntegerType to CLI help (CASSANDRA-2414)
 * avoid caching token-only decoratedkeys (CASSANDRA-2416)
 * convert mmap assertion to if/throw so scrub can catch it (CASSANDRA-2417)
 * don't overwrite gc log (CASSANDR-2418)
 * invalidate row cache for streamed row to avoid inconsitencies
   (CASSANDRA-2420)
 * avoid copies in range/index scans (CASSANDRA-2425)
 * make sure we don't wipe data during cleanup if the node has not join
   the ring (CASSANDRA-2428)
 * Try harder to close files after compaction (CASSANDRA-2431)
 * re-set bootstrapped flag after move finishes (CASSANDRA-2435)
 * display validation_class in CLI 'describe keyspace' (CASSANDRA-2442)
 * make cleanup compactions cleanup the row cache (CASSANDRA-2451)
 * add column fields validation to scrub (CASSANDRA-2460)
 * use 64KB flush buffer instead of in_memory_compaction_limit (CASSANDRA-2463)
 * fix backslash substitutions in CLI (CASSANDRA-2492)
 * disable cache saving for system CFS (CASSANDRA-2502)
 * fixes for verifying destination availability under hinted conditions
   so UE can be thrown intead of timing out (CASSANDRA-2514)
 * fix update of validation class in column metadata (CASSANDRA-2512)
 * support LOCAL_QUORUM, EACH_QUORUM CLs outside of NTS (CASSANDRA-2516)
 * preserve version when streaming data from old sstables (CASSANDRA-2283)
 * fix backslash substitutions in CLI (CASSANDRA-2492)
 * count a row deletion as one operation towards memtable threshold
   (CASSANDRA-2519)
 * support LOCAL_QUORUM, EACH_QUORUM CLs outside of NTS (CASSANDRA-2516)


0.7.4
 * add nodetool join command (CASSANDRA-2160)
 * fix secondary indexes on pre-existing or streamed data (CASSANDRA-2244)
 * initialize endpoint in gossiper earlier (CASSANDRA-2228)
 * add ability to write to Cassandra from Pig (CASSANDRA-1828)
 * add rpc_[min|max]_threads (CASSANDRA-2176)
 * add CL.TWO, CL.THREE (CASSANDRA-2013)
 * avoid exporting an un-requested row in sstable2json, when exporting
   a key that does not exist (CASSANDRA-2168)
 * add incremental_backups option (CASSANDRA-1872)
 * add configurable row limit to Pig loadfunc (CASSANDRA-2276)
 * validate column values in batches as well as single-Column inserts
   (CASSANDRA-2259)
 * move sample schema from cassandra.yaml to schema-sample.txt,
   a cli scripts (CASSANDRA-2007)
 * avoid writing empty rows when scrubbing tombstoned rows (CASSANDRA-2296)
 * fix assertion error in range and index scans for CL < ALL
   (CASSANDRA-2282)
 * fix commitlog replay when flush position refers to data that didn't
   get synced before server died (CASSANDRA-2285)
 * fix fd leak in sstable2json with non-mmap'd i/o (CASSANDRA-2304)
 * reduce memory use during streaming of multiple sstables (CASSANDRA-2301)
 * purge tombstoned rows from cache after GCGraceSeconds (CASSANDRA-2305)
 * allow zero replicas in a NTS datacenter (CASSANDRA-1924)
 * make range queries respect snitch for local replicas (CASSANDRA-2286)
 * fix HH delivery when column index is larger than 2GB (CASSANDRA-2297)
 * make 2ary indexes use parent CF flush thresholds during initial build
   (CASSANDRA-2294)
 * update memtable_throughput to be a long (CASSANDRA-2158)


0.7.3
 * Keep endpoint state until aVeryLongTime (CASSANDRA-2115)
 * lower-latency read repair (CASSANDRA-2069)
 * add hinted_handoff_throttle_delay_in_ms option (CASSANDRA-2161)
 * fixes for cache save/load (CASSANDRA-2172, -2174)
 * Handle whole-row deletions in CFOutputFormat (CASSANDRA-2014)
 * Make memtable_flush_writers flush in parallel (CASSANDRA-2178)
 * Add compaction_preheat_key_cache option (CASSANDRA-2175)
 * refactor stress.py to have only one copy of the format string
   used for creating row keys (CASSANDRA-2108)
 * validate index names for \w+ (CASSANDRA-2196)
 * Fix Cassandra cli to respect timeout if schema does not settle
   (CASSANDRA-2187)
 * fix for compaction and cleanup writing old-format data into new-version
   sstable (CASSANDRA-2211, -2216)
 * add nodetool scrub (CASSANDRA-2217, -2240)
 * fix sstable2json large-row pagination (CASSANDRA-2188)
 * fix EOFing on requests for the last bytes in a file (CASSANDRA-2213)
 * fix BufferedRandomAccessFile bugs (CASSANDRA-2218, -2241)
 * check for memtable flush_after_mins exceeded every 10s (CASSANDRA-2183)
 * fix cache saving on Windows (CASSANDRA-2207)
 * add validateSchemaAgreement call + synchronization to schema
   modification operations (CASSANDRA-2222)
 * fix for reversed slice queries on large rows (CASSANDRA-2212)
 * fat clients were writing local data (CASSANDRA-2223)
 * set DEFAULT_MEMTABLE_LIFETIME_IN_MINS to 24h
 * improve detection and cleanup of partially-written sstables
   (CASSANDRA-2206)
 * fix supercolumn de/serialization when subcolumn comparator is different
   from supercolumn's (CASSANDRA-2104)
 * fix starting up on Windows when CASSANDRA_HOME contains whitespace
   (CASSANDRA-2237)
 * add [get|set][row|key]cacheSavePeriod to JMX (CASSANDRA-2100)
 * fix Hadoop ColumnFamilyOutputFormat dropping of mutations
   when batch fills up (CASSANDRA-2255)
 * move file deletions off of scheduledtasks executor (CASSANDRA-2253)


0.7.2
 * copy DecoratedKey.key when inserting into caches to avoid retaining
   a reference to the underlying buffer (CASSANDRA-2102)
 * format subcolumn names with subcomparator (CASSANDRA-2136)
 * fix column bloom filter deserialization (CASSANDRA-2165)


0.7.1
 * refactor MessageDigest creation code. (CASSANDRA-2107)
 * buffer network stack to avoid inefficient small TCP messages while avoiding
   the nagle/delayed ack problem (CASSANDRA-1896)
 * check log4j configuration for changes every 10s (CASSANDRA-1525, 1907)
 * more-efficient cross-DC replication (CASSANDRA-1530, -2051, -2138)
 * avoid polluting page cache with commitlog or sstable writes
   and seq scan operations (CASSANDRA-1470)
 * add RMI authentication options to nodetool (CASSANDRA-1921)
 * make snitches configurable at runtime (CASSANDRA-1374)
 * retry hadoop split requests on connection failure (CASSANDRA-1927)
 * implement describeOwnership for BOP, COPP (CASSANDRA-1928)
 * make read repair behave as expected for ConsistencyLevel > ONE
   (CASSANDRA-982, 2038)
 * distributed test harness (CASSANDRA-1859, 1964)
 * reduce flush lock contention (CASSANDRA-1930)
 * optimize supercolumn deserialization (CASSANDRA-1891)
 * fix CFMetaData.apply to only compare objects of the same class
   (CASSANDRA-1962)
 * allow specifying specific SSTables to compact from JMX (CASSANDRA-1963)
 * fix race condition in MessagingService.targets (CASSANDRA-1959, 2094, 2081)
 * refuse to open sstables from a future version (CASSANDRA-1935)
 * zero-copy reads (CASSANDRA-1714)
 * fix copy bounds for word Text in wordcount demo (CASSANDRA-1993)
 * fixes for contrib/javautils (CASSANDRA-1979)
 * check more frequently for memtable expiration (CASSANDRA-2000)
 * fix writing SSTable column count statistics (CASSANDRA-1976)
 * fix streaming of multiple CFs during bootstrap (CASSANDRA-1992)
 * explicitly set JVM GC new generation size with -Xmn (CASSANDRA-1968)
 * add short options for CLI flags (CASSANDRA-1565)
 * make keyspace argument to "describe keyspace" in CLI optional
   when authenticated to keyspace already (CASSANDRA-2029)
 * added option to specify -Dcassandra.join_ring=false on startup
   to allow "warm spare" nodes or performing JMX maintenance before
   joining the ring (CASSANDRA-526)
 * log migrations at INFO (CASSANDRA-2028)
 * add CLI verbose option in file mode (CASSANDRA-2030)
 * add single-line "--" comments to CLI (CASSANDRA-2032)
 * message serialization tests (CASSANDRA-1923)
 * switch from ivy to maven-ant-tasks (CASSANDRA-2017)
 * CLI attempts to block for new schema to propagate (CASSANDRA-2044)
 * fix potential overflow in nodetool cfstats (CASSANDRA-2057)
 * add JVM shutdownhook to sync commitlog (CASSANDRA-1919)
 * allow nodes to be up without being part of  normal traffic (CASSANDRA-1951)
 * fix CLI "show keyspaces" with null options on NTS (CASSANDRA-2049)
 * fix possible ByteBuffer race conditions (CASSANDRA-2066)
 * reduce garbage generated by MessagingService to prevent load spikes
   (CASSANDRA-2058)
 * fix math in RandomPartitioner.describeOwnership (CASSANDRA-2071)
 * fix deletion of sstable non-data components (CASSANDRA-2059)
 * avoid blocking gossip while deleting handoff hints (CASSANDRA-2073)
 * ignore messages from newer versions, keep track of nodes in gossip
   regardless of version (CASSANDRA-1970)
 * cache writing moved to CompactionManager to reduce i/o contention and
   updated to use non-cache-polluting writes (CASSANDRA-2053)
 * page through large rows when exporting to JSON (CASSANDRA-2041)
 * add flush_largest_memtables_at and reduce_cache_sizes_at options
   (CASSANDRA-2142)
 * add cli 'describe cluster' command (CASSANDRA-2127)
 * add cli support for setting username/password at 'connect' command
   (CASSANDRA-2111)
 * add -D option to Stress.java to allow reading hosts from a file
   (CASSANDRA-2149)
 * bound hints CF throughput between 32M and 256M (CASSANDRA-2148)
 * continue starting when invalid saved cache entries are encountered
   (CASSANDRA-2076)
 * add max_hint_window_in_ms option (CASSANDRA-1459)


0.7.0-final
 * fix offsets to ByteBuffer.get (CASSANDRA-1939)


0.7.0-rc4
 * fix cli crash after backgrounding (CASSANDRA-1875)
 * count timeouts in storageproxy latencies, and include latency
   histograms in StorageProxyMBean (CASSANDRA-1893)
 * fix CLI get recognition of supercolumns (CASSANDRA-1899)
 * enable keepalive on intra-cluster sockets (CASSANDRA-1766)
 * count timeouts towards dynamicsnitch latencies (CASSANDRA-1905)
 * Expose index-building status in JMX + cli schema description
   (CASSANDRA-1871)
 * allow [LOCAL|EACH]_QUORUM to be used with non-NetworkTopology
   replication Strategies
 * increased amount of index locks for faster commitlog replay
 * collect secondary index tombstones immediately (CASSANDRA-1914)
 * revert commitlog changes from #1780 (CASSANDRA-1917)
 * change RandomPartitioner min token to -1 to avoid collision w/
   tokens on actual nodes (CASSANDRA-1901)
 * examine the right nibble when validating TimeUUID (CASSANDRA-1910)
 * include secondary indexes in cleanup (CASSANDRA-1916)
 * CFS.scrubDataDirectories should also cleanup invalid secondary indexes
   (CASSANDRA-1904)
 * ability to disable/enable gossip on nodes to force them down
   (CASSANDRA-1108)


0.7.0-rc3
 * expose getNaturalEndpoints in StorageServiceMBean taking byte[]
   key; RMI cannot serialize ByteBuffer (CASSANDRA-1833)
 * infer org.apache.cassandra.locator for replication strategy classes
   when not otherwise specified
 * validation that generates less garbage (CASSANDRA-1814)
 * add TTL support to CLI (CASSANDRA-1838)
 * cli defaults to bytestype for subcomparator when creating
   column families (CASSANDRA-1835)
 * unregister index MBeans when index is dropped (CASSANDRA-1843)
 * make ByteBufferUtil.clone thread-safe (CASSANDRA-1847)
 * change exception for read requests during bootstrap from
   InvalidRequest to Unavailable (CASSANDRA-1862)
 * respect row-level tombstones post-flush in range scans
   (CASSANDRA-1837)
 * ReadResponseResolver check digests against each other (CASSANDRA-1830)
 * return InvalidRequest when remove of subcolumn without supercolumn
   is requested (CASSANDRA-1866)
 * flush before repair (CASSANDRA-1748)
 * SSTableExport validates key order (CASSANDRA-1884)
 * large row support for SSTableExport (CASSANDRA-1867)
 * Re-cache hot keys post-compaction without hitting disk (CASSANDRA-1878)
 * manage read repair in coordinator instead of data source, to
   provide latency information to dynamic snitch (CASSANDRA-1873)


0.7.0-rc2
 * fix live-column-count of slice ranges including tombstoned supercolumn
   with live subcolumn (CASSANDRA-1591)
 * rename o.a.c.internal.AntientropyStage -> AntiEntropyStage,
   o.a.c.request.Request_responseStage -> RequestResponseStage,
   o.a.c.internal.Internal_responseStage -> InternalResponseStage
 * add AbstractType.fromString (CASSANDRA-1767)
 * require index_type to be present when specifying index_name
   on ColumnDef (CASSANDRA-1759)
 * fix add/remove index bugs in CFMetadata (CASSANDRA-1768)
 * rebuild Strategy during system_update_keyspace (CASSANDRA-1762)
 * cli updates prompt to ... in continuation lines (CASSANDRA-1770)
 * support multiple Mutations per key in hadoop ColumnFamilyOutputFormat
   (CASSANDRA-1774)
 * improvements to Debian init script (CASSANDRA-1772)
 * use local classloader to check for version.properties (CASSANDRA-1778)
 * Validate that column names in column_metadata are valid for the
   defined comparator, and decode properly in cli (CASSANDRA-1773)
 * use cross-platform newlines in cli (CASSANDRA-1786)
 * add ExpiringColumn support to sstable import/export (CASSANDRA-1754)
 * add flush for each append to periodic commitlog mode; added
   periodic_without_flush option to disable this (CASSANDRA-1780)
 * close file handle used for post-flush truncate (CASSANDRA-1790)
 * various code cleanup (CASSANDRA-1793, -1794, -1795)
 * fix range queries against wrapped range (CASSANDRA-1781)
 * fix consistencylevel calculations for NetworkTopologyStrategy
   (CASSANDRA-1804)
 * cli support index type enum names (CASSANDRA-1810)
 * improved validation of column_metadata (CASSANDRA-1813)
 * reads at ConsistencyLevel > 1 throw UnavailableException
   immediately if insufficient live nodes exist (CASSANDRA-1803)
 * copy bytebuffers for local writes to avoid retaining the entire
   Thrift frame (CASSANDRA-1801)
 * fix NPE adding index to column w/o prior metadata (CASSANDRA-1764)
 * reduce fat client timeout (CASSANDRA-1730)
 * fix botched merge of CASSANDRA-1316


0.7.0-rc1
 * fix compaction and flush races with schema updates (CASSANDRA-1715)
 * add clustertool, config-converter, sstablekeys, and schematool
   Windows .bat files (CASSANDRA-1723)
 * reject range queries received during bootstrap (CASSANDRA-1739)
 * fix wrapping-range queries on non-minimum token (CASSANDRA-1700)
 * add nodetool cfhistogram (CASSANDRA-1698)
 * limit repaired ranges to what the nodes have in common (CASSANDRA-1674)
 * index scan treats missing columns as not matching secondary
   expressions (CASSANDRA-1745)
 * Fix misuse of DataOutputBuffer.getData in AntiEntropyService
   (CASSANDRA-1729)
 * detect and warn when obsolete version of JNA is present (CASSANDRA-1760)
 * reduce fat client timeout (CASSANDRA-1730)
 * cleanup smallest CFs first to increase free temp space for larger ones
   (CASSANDRA-1811)
 * Update windows .bat files to work outside of main Cassandra
   directory (CASSANDRA-1713)
 * fix read repair regression from 0.6.7 (CASSANDRA-1727)
 * more-efficient read repair (CASSANDRA-1719)
 * fix hinted handoff replay (CASSANDRA-1656)
 * log type of dropped messages (CASSANDRA-1677)
 * upgrade to SLF4J 1.6.1
 * fix ByteBuffer bug in ExpiringColumn.updateDigest (CASSANDRA-1679)
 * fix IntegerType.getString (CASSANDRA-1681)
 * make -Djava.net.preferIPv4Stack=true the default (CASSANDRA-628)
 * add INTERNAL_RESPONSE verb to differentiate from responses related
   to client requests (CASSANDRA-1685)
 * log tpstats when dropping messages (CASSANDRA-1660)
 * include unreachable nodes in describeSchemaVersions (CASSANDRA-1678)
 * Avoid dropping messages off the client request path (CASSANDRA-1676)
 * fix jna errno reporting (CASSANDRA-1694)
 * add friendlier error for UnknownHostException on startup (CASSANDRA-1697)
 * include jna dependency in RPM package (CASSANDRA-1690)
 * add --skip-keys option to stress.py (CASSANDRA-1696)
 * improve cli handling of non-string keys and column names
   (CASSANDRA-1701, -1693)
 * r/m extra subcomparator line in cli keyspaces output (CASSANDRA-1712)
 * add read repair chance to cli "show keyspaces"
 * upgrade to ConcurrentLinkedHashMap 1.1 (CASSANDRA-975)
 * fix index scan routing (CASSANDRA-1722)
 * fix tombstoning of supercolumns in range queries (CASSANDRA-1734)
 * clear endpoint cache after updating keyspace metadata (CASSANDRA-1741)
 * fix wrapping-range queries on non-minimum token (CASSANDRA-1700)
 * truncate includes secondary indexes (CASSANDRA-1747)
 * retain reference to PendingFile sstables (CASSANDRA-1749)
 * fix sstableimport regression (CASSANDRA-1753)
 * fix for bootstrap when no non-system tables are defined (CASSANDRA-1732)
 * handle replica unavailability in index scan (CASSANDRA-1755)
 * fix service initialization order deadlock (CASSANDRA-1756)
 * multi-line cli commands (CASSANDRA-1742)
 * fix race between snapshot and compaction (CASSANDRA-1736)
 * add listEndpointsPendingHints, deleteHintsForEndpoint JMX methods
   (CASSANDRA-1551)


0.7.0-beta3
 * add strategy options to describe_keyspace output (CASSANDRA-1560)
 * log warning when using randomly generated token (CASSANDRA-1552)
 * re-organize JMX into .db, .net, .internal, .request (CASSANDRA-1217)
 * allow nodes to change IPs between restarts (CASSANDRA-1518)
 * remember ring state between restarts by default (CASSANDRA-1518)
 * flush index built flag so we can read it before log replay (CASSANDRA-1541)
 * lock row cache updates to prevent race condition (CASSANDRA-1293)
 * remove assertion causing rare (and harmless) error messages in
   commitlog (CASSANDRA-1330)
 * fix moving nodes with no keyspaces defined (CASSANDRA-1574)
 * fix unbootstrap when no data is present in a transfer range (CASSANDRA-1573)
 * take advantage of AVRO-495 to simplify our avro IDL (CASSANDRA-1436)
 * extend authorization hierarchy to column family (CASSANDRA-1554)
 * deletion support in secondary indexes (CASSANDRA-1571)
 * meaningful error message for invalid replication strategy class
   (CASSANDRA-1566)
 * allow keyspace creation with RF > N (CASSANDRA-1428)
 * improve cli error handling (CASSANDRA-1580)
 * add cache save/load ability (CASSANDRA-1417, 1606, 1647)
 * add StorageService.getDrainProgress (CASSANDRA-1588)
 * Disallow bootstrap to an in-use token (CASSANDRA-1561)
 * Allow dynamic secondary index creation and destruction (CASSANDRA-1532)
 * log auto-guessed memtable thresholds (CASSANDRA-1595)
 * add ColumnDef support to cli (CASSANDRA-1583)
 * reduce index sample time by 75% (CASSANDRA-1572)
 * add cli support for column, strategy metadata (CASSANDRA-1578, 1612)
 * add cli support for schema modification (CASSANDRA-1584)
 * delete temp files on failed compactions (CASSANDRA-1596)
 * avoid blocking for dead nodes during removetoken (CASSANDRA-1605)
 * remove ConsistencyLevel.ZERO (CASSANDRA-1607)
 * expose in-progress compaction type in jmx (CASSANDRA-1586)
 * removed IClock & related classes from internals (CASSANDRA-1502)
 * fix removing tokens from SystemTable on decommission and removetoken
   (CASSANDRA-1609)
 * include CF metadata in cli 'show keyspaces' (CASSANDRA-1613)
 * switch from Properties to HashMap in PropertyFileSnitch to
   avoid synchronization bottleneck (CASSANDRA-1481)
 * PropertyFileSnitch configuration file renamed to
   cassandra-topology.properties
 * add cli support for get_range_slices (CASSANDRA-1088, CASSANDRA-1619)
 * Make memtable flush thresholds per-CF instead of global
   (CASSANDRA-1007, 1637)
 * add cli support for binary data without CfDef hints (CASSANDRA-1603)
 * fix building SSTable statistics post-stream (CASSANDRA-1620)
 * fix potential infinite loop in 2ary index queries (CASSANDRA-1623)
 * allow creating NTS keyspaces with no replicas configured (CASSANDRA-1626)
 * add jmx histogram of sstables accessed per read (CASSANDRA-1624)
 * remove system_rename_column_family and system_rename_keyspace from the
   client API until races can be fixed (CASSANDRA-1630, CASSANDRA-1585)
 * add cli sanity tests (CASSANDRA-1582)
 * update GC settings in cassandra.bat (CASSANDRA-1636)
 * cli support for index queries (CASSANDRA-1635)
 * cli support for updating schema memtable settings (CASSANDRA-1634)
 * cli --file option (CASSANDRA-1616)
 * reduce automatically chosen memtable sizes by 50% (CASSANDRA-1641)
 * move endpoint cache from snitch to strategy (CASSANDRA-1643)
 * fix commitlog recovery deleting the newly-created segment as well as
   the old ones (CASSANDRA-1644)
 * upgrade to Thrift 0.5 (CASSANDRA-1367)
 * renamed CL.DCQUORUM to LOCAL_QUORUM and DCQUORUMSYNC to EACH_QUORUM
 * cli truncate support (CASSANDRA-1653)
 * update GC settings in cassandra.bat (CASSANDRA-1636)
 * avoid logging when a node's ip/token is gossipped back to it (CASSANDRA-1666)


0.7-beta2
 * always use UTF-8 for hint keys (CASSANDRA-1439)
 * remove cassandra.yaml dependency from Hadoop and Pig (CASSADRA-1322)
 * expose CfDef metadata in describe_keyspaces (CASSANDRA-1363)
 * restore use of mmap_index_only option (CASSANDRA-1241)
 * dropping a keyspace with no column families generated an error
   (CASSANDRA-1378)
 * rename RackAwareStrategy to OldNetworkTopologyStrategy, RackUnawareStrategy
   to SimpleStrategy, DatacenterShardStrategy to NetworkTopologyStrategy,
   AbstractRackAwareSnitch to AbstractNetworkTopologySnitch (CASSANDRA-1392)
 * merge StorageProxy.mutate, mutateBlocking (CASSANDRA-1396)
 * faster UUIDType, LongType comparisons (CASSANDRA-1386, 1393)
 * fix setting read_repair_chance from CLI addColumnFamily (CASSANDRA-1399)
 * fix updates to indexed columns (CASSANDRA-1373)
 * fix race condition leaving to FileNotFoundException (CASSANDRA-1382)
 * fix sharded lock hash on index write path (CASSANDRA-1402)
 * add support for GT/E, LT/E in subordinate index clauses (CASSANDRA-1401)
 * cfId counter got out of sync when CFs were added (CASSANDRA-1403)
 * less chatty schema updates (CASSANDRA-1389)
 * rename column family mbeans. 'type' will now include either
   'IndexColumnFamilies' or 'ColumnFamilies' depending on the CFS type.
   (CASSANDRA-1385)
 * disallow invalid keyspace and column family names. This includes name that
   matches a '^\w+' regex. (CASSANDRA-1377)
 * use JNA, if present, to take snapshots (CASSANDRA-1371)
 * truncate hints if starting 0.7 for the first time (CASSANDRA-1414)
 * fix FD leak in single-row slicepredicate queries (CASSANDRA-1416)
 * allow index expressions against columns that are not part of the
   SlicePredicate (CASSANDRA-1410)
 * config-converter properly handles snitches and framed support
   (CASSANDRA-1420)
 * remove keyspace argument from multiget_count (CASSANDRA-1422)
 * allow specifying cassandra.yaml location as (local or remote) URL
   (CASSANDRA-1126)
 * fix using DynamicEndpointSnitch with NetworkTopologyStrategy
   (CASSANDRA-1429)
 * Add CfDef.default_validation_class (CASSANDRA-891)
 * fix EstimatedHistogram.max (CASSANDRA-1413)
 * quorum read optimization (CASSANDRA-1622)
 * handle zero-length (or missing) rows during HH paging (CASSANDRA-1432)
 * include secondary indexes during schema migrations (CASSANDRA-1406)
 * fix commitlog header race during schema change (CASSANDRA-1435)
 * fix ColumnFamilyStoreMBeanIterator to use new type name (CASSANDRA-1433)
 * correct filename generated by xml->yaml converter (CASSANDRA-1419)
 * add CMSInitiatingOccupancyFraction=75 and UseCMSInitiatingOccupancyOnly
   to default JVM options
 * decrease jvm heap for cassandra-cli (CASSANDRA-1446)
 * ability to modify keyspaces and column family definitions on a live cluster
   (CASSANDRA-1285)
 * support for Hadoop Streaming [non-jvm map/reduce via stdin/out]
   (CASSANDRA-1368)
 * Move persistent sstable stats from the system table to an sstable component
   (CASSANDRA-1430)
 * remove failed bootstrap attempt from pending ranges when gossip times
   it out after 1h (CASSANDRA-1463)
 * eager-create tcp connections to other cluster members (CASSANDRA-1465)
 * enumerate stages and derive stage from message type instead of
   transmitting separately (CASSANDRA-1465)
 * apply reversed flag during collation from different data sources
   (CASSANDRA-1450)
 * make failure to remove commitlog segment non-fatal (CASSANDRA-1348)
 * correct ordering of drain operations so CL.recover is no longer
   necessary (CASSANDRA-1408)
 * removed keyspace from describe_splits method (CASSANDRA-1425)
 * rename check_schema_agreement to describe_schema_versions
   (CASSANDRA-1478)
 * fix QUORUM calculation for RF > 3 (CASSANDRA-1487)
 * remove tombstones during non-major compactions when bloom filter
   verifies that row does not exist in other sstables (CASSANDRA-1074)
 * nodes that coordinated a loadbalance in the past could not be seen by
   newly added nodes (CASSANDRA-1467)
 * exposed endpoint states (gossip details) via jmx (CASSANDRA-1467)
 * ensure that compacted sstables are not included when new readers are
   instantiated (CASSANDRA-1477)
 * by default, calculate heap size and memtable thresholds at runtime (CASSANDRA-1469)
 * fix races dealing with adding/dropping keyspaces and column families in
   rapid succession (CASSANDRA-1477)
 * clean up of Streaming system (CASSANDRA-1503, 1504, 1506)
 * add options to configure Thrift socket keepalive and buffer sizes (CASSANDRA-1426)
 * make contrib CassandraServiceDataCleaner recursive (CASSANDRA-1509)
 * min, max compaction threshold are configurable and persistent
   per-ColumnFamily (CASSANDRA-1468)
 * fix replaying the last mutation in a commitlog unnecessarily
   (CASSANDRA-1512)
 * invoke getDefaultUncaughtExceptionHandler from DTPE with the original
   exception rather than the ExecutionException wrapper (CASSANDRA-1226)
 * remove Clock from the Thrift (and Avro) API (CASSANDRA-1501)
 * Close intra-node sockets when connection is broken (CASSANDRA-1528)
 * RPM packaging spec file (CASSANDRA-786)
 * weighted request scheduler (CASSANDRA-1485)
 * treat expired columns as deleted (CASSANDRA-1539)
 * make IndexInterval configurable (CASSANDRA-1488)
 * add describe_snitch to Thrift API (CASSANDRA-1490)
 * MD5 authenticator compares plain text submitted password with MD5'd
   saved property, instead of vice versa (CASSANDRA-1447)
 * JMX MessagingService pending and completed counts (CASSANDRA-1533)
 * fix race condition processing repair responses (CASSANDRA-1511)
 * make repair blocking (CASSANDRA-1511)
 * create EndpointSnitchInfo and MBean to expose rack and DC (CASSANDRA-1491)
 * added option to contrib/word_count to output results back to Cassandra
   (CASSANDRA-1342)
 * rewrite Hadoop ColumnFamilyRecordWriter to pool connections, retry to
   multiple Cassandra nodes, and smooth impact on the Cassandra cluster
   by using smaller batch sizes (CASSANDRA-1434)
 * fix setting gc_grace_seconds via CLI (CASSANDRA-1549)
 * support TTL'd index values (CASSANDRA-1536)
 * make removetoken work like decommission (CASSANDRA-1216)
 * make cli comparator-aware and improve quote rules (CASSANDRA-1523,-1524)
 * make nodetool compact and cleanup blocking (CASSANDRA-1449)
 * add memtable, cache information to GCInspector logs (CASSANDRA-1558)
 * enable/disable HintedHandoff via JMX (CASSANDRA-1550)
 * Ignore stray files in the commit log directory (CASSANDRA-1547)
 * Disallow bootstrap to an in-use token (CASSANDRA-1561)


0.7-beta1
 * sstable versioning (CASSANDRA-389)
 * switched to slf4j logging (CASSANDRA-625)
 * add (optional) expiration time for column (CASSANDRA-699)
 * access levels for authentication/authorization (CASSANDRA-900)
 * add ReadRepairChance to CF definition (CASSANDRA-930)
 * fix heisenbug in system tests, especially common on OS X (CASSANDRA-944)
 * convert to byte[] keys internally and all public APIs (CASSANDRA-767)
 * ability to alter schema definitions on a live cluster (CASSANDRA-44)
 * renamed configuration file to cassandra.xml, and log4j.properties to
   log4j-server.properties, which must now be loaded from
   the classpath (which is how our scripts in bin/ have always done it)
   (CASSANDRA-971)
 * change get_count to require a SlicePredicate. create multi_get_count
   (CASSANDRA-744)
 * re-organized endpointsnitch implementations and added SimpleSnitch
   (CASSANDRA-994)
 * Added preload_row_cache option (CASSANDRA-946)
 * add CRC to commitlog header (CASSANDRA-999)
 * removed deprecated batch_insert and get_range_slice methods (CASSANDRA-1065)
 * add truncate thrift method (CASSANDRA-531)
 * http mini-interface using mx4j (CASSANDRA-1068)
 * optimize away copy of sliced row on memtable read path (CASSANDRA-1046)
 * replace constant-size 2GB mmaped segments and special casing for index
   entries spanning segment boundaries, with SegmentedFile that computes
   segments that always contain entire entries/rows (CASSANDRA-1117)
 * avoid reading large rows into memory during compaction (CASSANDRA-16)
 * added hadoop OutputFormat (CASSANDRA-1101)
 * efficient Streaming (no more anticompaction) (CASSANDRA-579)
 * split commitlog header into separate file and add size checksum to
   mutations (CASSANDRA-1179)
 * avoid allocating a new byte[] for each mutation on replay (CASSANDRA-1219)
 * revise HH schema to be per-endpoint (CASSANDRA-1142)
 * add joining/leaving status to nodetool ring (CASSANDRA-1115)
 * allow multiple repair sessions per node (CASSANDRA-1190)
 * optimize away MessagingService for local range queries (CASSANDRA-1261)
 * make framed transport the default so malformed requests can't OOM the
   server (CASSANDRA-475)
 * significantly faster reads from row cache (CASSANDRA-1267)
 * take advantage of row cache during range queries (CASSANDRA-1302)
 * make GCGraceSeconds a per-ColumnFamily value (CASSANDRA-1276)
 * keep persistent row size and column count statistics (CASSANDRA-1155)
 * add IntegerType (CASSANDRA-1282)
 * page within a single row during hinted handoff (CASSANDRA-1327)
 * push DatacenterShardStrategy configuration into keyspace definition,
   eliminating datacenter.properties. (CASSANDRA-1066)
 * optimize forward slices starting with '' and single-index-block name
   queries by skipping the column index (CASSANDRA-1338)
 * streaming refactor (CASSANDRA-1189)
 * faster comparison for UUID types (CASSANDRA-1043)
 * secondary index support (CASSANDRA-749 and subtasks)
 * make compaction buckets deterministic (CASSANDRA-1265)


0.6.6
 * Allow using DynamicEndpointSnitch with RackAwareStrategy (CASSANDRA-1429)
 * remove the remaining vestiges of the unfinished DatacenterShardStrategy
   (replaced by NetworkTopologyStrategy in 0.7)


0.6.5
 * fix key ordering in range query results with RandomPartitioner
   and ConsistencyLevel > ONE (CASSANDRA-1145)
 * fix for range query starting with the wrong token range (CASSANDRA-1042)
 * page within a single row during hinted handoff (CASSANDRA-1327)
 * fix compilation on non-sun JDKs (CASSANDRA-1061)
 * remove String.trim() call on row keys in batch mutations (CASSANDRA-1235)
 * Log summary of dropped messages instead of spamming log (CASSANDRA-1284)
 * add dynamic endpoint snitch (CASSANDRA-981)
 * fix streaming for keyspaces with hyphens in their name (CASSANDRA-1377)
 * fix errors in hard-coded bloom filter optKPerBucket by computing it
   algorithmically (CASSANDRA-1220
 * remove message deserialization stage, and uncap read/write stages
   so slow reads/writes don't block gossip processing (CASSANDRA-1358)
 * add jmx port configuration to Debian package (CASSANDRA-1202)
 * use mlockall via JNA, if present, to prevent Linux from swapping
   out parts of the JVM (CASSANDRA-1214)


0.6.4
 * avoid queuing multiple hint deliveries for the same endpoint
   (CASSANDRA-1229)
 * better performance for and stricter checking of UTF8 column names
   (CASSANDRA-1232)
 * extend option to lower compaction priority to hinted handoff
   as well (CASSANDRA-1260)
 * log errors in gossip instead of re-throwing (CASSANDRA-1289)
 * avoid aborting commitlog replay prematurely if a flushed-but-
   not-removed commitlog segment is encountered (CASSANDRA-1297)
 * fix duplicate rows being read during mapreduce (CASSANDRA-1142)
 * failure detection wasn't closing command sockets (CASSANDRA-1221)
 * cassandra-cli.bat works on windows (CASSANDRA-1236)
 * pre-emptively drop requests that cannot be processed within RPCTimeout
   (CASSANDRA-685)
 * add ack to Binary write verb and update CassandraBulkLoader
   to wait for acks for each row (CASSANDRA-1093)
 * added describe_partitioner Thrift method (CASSANDRA-1047)
 * Hadoop jobs no longer require the Cassandra storage-conf.xml
   (CASSANDRA-1280, CASSANDRA-1047)
 * log thread pool stats when GC is excessive (CASSANDRA-1275)
 * remove gossip message size limit (CASSANDRA-1138)
 * parallelize local and remote reads during multiget, and respect snitch
   when determining whether to do local read for CL.ONE (CASSANDRA-1317)
 * fix read repair to use requested consistency level on digest mismatch,
   rather than assuming QUORUM (CASSANDRA-1316)
 * process digest mismatch re-reads in parallel (CASSANDRA-1323)
 * switch hints CF comparator to BytesType (CASSANDRA-1274)


0.6.3
 * retry to make streaming connections up to 8 times. (CASSANDRA-1019)
 * reject describe_ring() calls on invalid keyspaces (CASSANDRA-1111)
 * fix cache size calculation for size of 100% (CASSANDRA-1129)
 * fix cache capacity only being recalculated once (CASSANDRA-1129)
 * remove hourly scan of all hints on the off chance that the gossiper
   missed a status change; instead, expose deliverHintsToEndpoint to JMX
   so it can be done manually, if necessary (CASSANDRA-1141)
 * don't reject reads at CL.ALL (CASSANDRA-1152)
 * reject deletions to supercolumns in CFs containing only standard
   columns (CASSANDRA-1139)
 * avoid preserving login information after client disconnects
   (CASSANDRA-1057)
 * prefer sun jdk to openjdk in debian init script (CASSANDRA-1174)
 * detect partioner config changes between restarts and fail fast
   (CASSANDRA-1146)
 * use generation time to resolve node token reassignment disagreements
   (CASSANDRA-1118)
 * restructure the startup ordering of Gossiper and MessageService to avoid
   timing anomalies (CASSANDRA-1160)
 * detect incomplete commit log hearders (CASSANDRA-1119)
 * force anti-entropy service to stream files on the stream stage to avoid
   sending streams out of order (CASSANDRA-1169)
 * remove inactive stream managers after AES streams files (CASSANDRA-1169)
 * allow removing entire row through batch_mutate Deletion (CASSANDRA-1027)
 * add JMX metrics for row-level bloom filter false positives (CASSANDRA-1212)
 * added a redhat init script to contrib (CASSANDRA-1201)
 * use midpoint when bootstrapping a new machine into range with not
   much data yet instead of random token (CASSANDRA-1112)
 * kill server on OOM in executor stage as well as Thrift (CASSANDRA-1226)
 * remove opportunistic repairs, when two machines with overlapping replica
   responsibilities happen to finish major compactions of the same CF near
   the same time.  repairs are now fully manual (CASSANDRA-1190)
 * add ability to lower compaction priority (default is no change from 0.6.2)
   (CASSANDRA-1181)


0.6.2
 * fix contrib/word_count build. (CASSANDRA-992)
 * split CommitLogExecutorService into BatchCommitLogExecutorService and
   PeriodicCommitLogExecutorService (CASSANDRA-1014)
 * add latency histograms to CFSMBean (CASSANDRA-1024)
 * make resolving timestamp ties deterministic by using value bytes
   as a tiebreaker (CASSANDRA-1039)
 * Add option to turn off Hinted Handoff (CASSANDRA-894)
 * fix windows startup (CASSANDRA-948)
 * make concurrent_reads, concurrent_writes configurable at runtime via JMX
   (CASSANDRA-1060)
 * disable GCInspector on non-Sun JVMs (CASSANDRA-1061)
 * fix tombstone handling in sstable rows with no other data (CASSANDRA-1063)
 * fix size of row in spanned index entries (CASSANDRA-1056)
 * install json2sstable, sstable2json, and sstablekeys to Debian package
 * StreamingService.StreamDestinations wouldn't empty itself after streaming
   finished (CASSANDRA-1076)
 * added Collections.shuffle(splits) before returning the splits in
   ColumnFamilyInputFormat (CASSANDRA-1096)
 * do not recalculate cache capacity post-compaction if it's been manually
   modified (CASSANDRA-1079)
 * better defaults for flush sorter + writer executor queue sizes
   (CASSANDRA-1100)
 * windows scripts for SSTableImport/Export (CASSANDRA-1051)
 * windows script for nodetool (CASSANDRA-1113)
 * expose PhiConvictThreshold (CASSANDRA-1053)
 * make repair of RF==1 a no-op (CASSANDRA-1090)
 * improve default JVM GC options (CASSANDRA-1014)
 * fix SlicePredicate serialization inside Hadoop jobs (CASSANDRA-1049)
 * close Thrift sockets in Hadoop ColumnFamilyRecordReader (CASSANDRA-1081)


0.6.1
 * fix NPE in sstable2json when no excluded keys are given (CASSANDRA-934)
 * keep the replica set constant throughout the read repair process
   (CASSANDRA-937)
 * allow querying getAllRanges with empty token list (CASSANDRA-933)
 * fix command line arguments inversion in clustertool (CASSANDRA-942)
 * fix race condition that could trigger a false-positive assertion
   during post-flush discard of old commitlog segments (CASSANDRA-936)
 * fix neighbor calculation for anti-entropy repair (CASSANDRA-924)
 * perform repair even for small entropy differences (CASSANDRA-924)
 * Use hostnames in CFInputFormat to allow Hadoop's naive string-based
   locality comparisons to work (CASSANDRA-955)
 * cache read-only BufferedRandomAccessFile length to avoid
   3 system calls per invocation (CASSANDRA-950)
 * nodes with IPv6 (and no IPv4) addresses could not join cluster
   (CASSANDRA-969)
 * Retrieve the correct number of undeleted columns, if any, from
   a supercolumn in a row that had been deleted previously (CASSANDRA-920)
 * fix index scans that cross the 2GB mmap boundaries for both mmap
   and standard i/o modes (CASSANDRA-866)
 * expose drain via nodetool (CASSANDRA-978)


0.6.0-RC1
 * JMX drain to flush memtables and run through commit log (CASSANDRA-880)
 * Bootstrapping can skip ranges under the right conditions (CASSANDRA-902)
 * fix merging row versions in range_slice for CL > ONE (CASSANDRA-884)
 * default write ConsistencyLeven chaned from ZERO to ONE
 * fix for index entries spanning mmap buffer boundaries (CASSANDRA-857)
 * use lexical comparison if time part of TimeUUIDs are the same
   (CASSANDRA-907)
 * bound read, mutation, and response stages to fix possible OOM
   during log replay (CASSANDRA-885)
 * Use microseconds-since-epoch (UTC) in cli, instead of milliseconds
 * Treat batch_mutate Deletion with null supercolumn as "apply this predicate
   to top level supercolumns" (CASSANDRA-834)
 * Streaming destination nodes do not update their JMX status (CASSANDRA-916)
 * Fix internal RPC timeout calculation (CASSANDRA-911)
 * Added Pig loadfunc to contrib/pig (CASSANDRA-910)


0.6.0-beta3
 * fix compaction bucketing bug (CASSANDRA-814)
 * update windows batch file (CASSANDRA-824)
 * deprecate KeysCachedFraction configuration directive in favor
   of KeysCached; move to unified-per-CF key cache (CASSANDRA-801)
 * add invalidateRowCache to ColumnFamilyStoreMBean (CASSANDRA-761)
 * send Handoff hints to natural locations to reduce load on
   remaining nodes in a failure scenario (CASSANDRA-822)
 * Add RowWarningThresholdInMB configuration option to warn before very
   large rows get big enough to threaten node stability, and -x option to
   be able to remove them with sstable2json if the warning is unheeded
   until it's too late (CASSANDRA-843)
 * Add logging of GC activity (CASSANDRA-813)
 * fix ConcurrentModificationException in commitlog discard (CASSANDRA-853)
 * Fix hardcoded row count in Hadoop RecordReader (CASSANDRA-837)
 * Add a jmx status to the streaming service and change several DEBUG
   messages to INFO (CASSANDRA-845)
 * fix classpath in cassandra-cli.bat for Windows (CASSANDRA-858)
 * allow re-specifying host, port to cassandra-cli if invalid ones
   are first tried (CASSANDRA-867)
 * fix race condition handling rpc timeout in the coordinator
   (CASSANDRA-864)
 * Remove CalloutLocation and StagingFileDirectory from storage-conf files
   since those settings are no longer used (CASSANDRA-878)
 * Parse a long from RowWarningThresholdInMB instead of an int (CASSANDRA-882)
 * Remove obsolete ControlPort code from DatabaseDescriptor (CASSANDRA-886)
 * move skipBytes side effect out of assert (CASSANDRA-899)
 * add "double getLoad" to StorageServiceMBean (CASSANDRA-898)
 * track row stats per CF at compaction time (CASSANDRA-870)
 * disallow CommitLogDirectory matching a DataFileDirectory (CASSANDRA-888)
 * default key cache size is 200k entries, changed from 10% (CASSANDRA-863)
 * add -Dcassandra-foreground=yes to cassandra.bat
 * exit if cluster name is changed unexpectedly (CASSANDRA-769)


0.6.0-beta1/beta2
 * add batch_mutate thrift command, deprecating batch_insert (CASSANDRA-336)
 * remove get_key_range Thrift API, deprecated in 0.5 (CASSANDRA-710)
 * add optional login() Thrift call for authentication (CASSANDRA-547)
 * support fat clients using gossiper and StorageProxy to perform
   replication in-process [jvm-only] (CASSANDRA-535)
 * support mmapped I/O for reads, on by default on 64bit JVMs
   (CASSANDRA-408, CASSANDRA-669)
 * improve insert concurrency, particularly during Hinted Handoff
   (CASSANDRA-658)
 * faster network code (CASSANDRA-675)
 * stress.py moved to contrib (CASSANDRA-635)
 * row caching [must be explicitly enabled per-CF in config] (CASSANDRA-678)
 * present a useful measure of compaction progress in JMX (CASSANDRA-599)
 * add bin/sstablekeys (CASSNADRA-679)
 * add ConsistencyLevel.ANY (CASSANDRA-687)
 * make removetoken remove nodes from gossip entirely (CASSANDRA-644)
 * add ability to set cache sizes at runtime (CASSANDRA-708)
 * report latency and cache hit rate statistics with lifetime totals
   instead of average over the last minute (CASSANDRA-702)
 * support get_range_slice for RandomPartitioner (CASSANDRA-745)
 * per-keyspace replication factory and replication strategy (CASSANDRA-620)
 * track latency in microseconds (CASSANDRA-733)
 * add describe_ Thrift methods, deprecating get_string_property and
   get_string_list_property
 * jmx interface for tracking operation mode and streams in general.
   (CASSANDRA-709)
 * keep memtables in sorted order to improve range query performance
   (CASSANDRA-799)
 * use while loop instead of recursion when trimming sstables compaction list
   to avoid blowing stack in pathological cases (CASSANDRA-804)
 * basic Hadoop map/reduce support (CASSANDRA-342)


0.5.1
 * ensure all files for an sstable are streamed to the same directory.
   (CASSANDRA-716)
 * more accurate load estimate for bootstrapping (CASSANDRA-762)
 * tolerate dead or unavailable bootstrap target on write (CASSANDRA-731)
 * allow larger numbers of keys (> 140M) in a sstable bloom filter
   (CASSANDRA-790)
 * include jvm argument improvements from CASSANDRA-504 in debian package
 * change streaming chunk size to 32MB to accomodate Windows XP limitations
   (was 64MB) (CASSANDRA-795)
 * fix get_range_slice returning results in the wrong order (CASSANDRA-781)


0.5.0 final
 * avoid attempting to delete temporary bootstrap files twice (CASSANDRA-681)
 * fix bogus NaN in nodeprobe cfstats output (CASSANDRA-646)
 * provide a policy for dealing with single thread executors w/ a full queue
   (CASSANDRA-694)
 * optimize inner read in MessagingService, vastly improving multiple-node
   performance (CASSANDRA-675)
 * wait for table flush before streaming data back to a bootstrapping node.
   (CASSANDRA-696)
 * keep track of bootstrapping sources by table so that bootstrapping doesn't
   give the indication of finishing early (CASSANDRA-673)


0.5.0 RC3
 * commit the correct version of the patch for CASSANDRA-663


0.5.0 RC2 (unreleased)
 * fix bugs in converting get_range_slice results to Thrift
   (CASSANDRA-647, CASSANDRA-649)
 * expose java.util.concurrent.TimeoutException in StorageProxy methods
   (CASSANDRA-600)
 * TcpConnectionManager was holding on to disconnected connections,
   giving the false indication they were being used. (CASSANDRA-651)
 * Remove duplicated write. (CASSANDRA-662)
 * Abort bootstrap if IP is already in the token ring (CASSANDRA-663)
 * increase default commitlog sync period, and wait for last sync to
   finish before submitting another (CASSANDRA-668)


0.5.0 RC1
 * Fix potential NPE in get_range_slice (CASSANDRA-623)
 * add CRC32 to commitlog entries (CASSANDRA-605)
 * fix data streaming on windows (CASSANDRA-630)
 * GC compacted sstables after cleanup and compaction (CASSANDRA-621)
 * Speed up anti-entropy validation (CASSANDRA-629)
 * Fix anti-entropy assertion error (CASSANDRA-639)
 * Fix pending range conflicts when bootstapping or moving
   multiple nodes at once (CASSANDRA-603)
 * Handle obsolete gossip related to node movement in the case where
   one or more nodes is down when the movement occurs (CASSANDRA-572)
 * Include dead nodes in gossip to avoid a variety of problems
   and fix HH to removed nodes (CASSANDRA-634)
 * return an InvalidRequestException for mal-formed SlicePredicates
   (CASSANDRA-643)
 * fix bug determining closest neighbor for use in multiple datacenters
   (CASSANDRA-648)
 * Vast improvements in anticompaction speed (CASSANDRA-607)
 * Speed up log replay and writes by avoiding redundant serializations
   (CASSANDRA-652)


0.5.0 beta 2
 * Bootstrap improvements (several tickets)
 * add nodeprobe repair anti-entropy feature (CASSANDRA-193, CASSANDRA-520)
 * fix possibility of partition when many nodes restart at once
   in clusters with multiple seeds (CASSANDRA-150)
 * fix NPE in get_range_slice when no data is found (CASSANDRA-578)
 * fix potential NPE in hinted handoff (CASSANDRA-585)
 * fix cleanup of local "system" keyspace (CASSANDRA-576)
 * improve computation of cluster load balance (CASSANDRA-554)
 * added super column read/write, column count, and column/row delete to
   cassandra-cli (CASSANDRA-567, CASSANDRA-594)
 * fix returning live subcolumns of deleted supercolumns (CASSANDRA-583)
 * respect JAVA_HOME in bin/ scripts (several tickets)
 * add StorageService.initClient for fat clients on the JVM (CASSANDRA-535)
   (see contrib/client_only for an example of use)
 * make consistency_level functional in get_range_slice (CASSANDRA-568)
 * optimize key deserialization for RandomPartitioner (CASSANDRA-581)
 * avoid GCing tombstones except on major compaction (CASSANDRA-604)
 * increase failure conviction threshold, resulting in less nodes
   incorrectly (and temporarily) marked as down (CASSANDRA-610)
 * respect memtable thresholds during log replay (CASSANDRA-609)
 * support ConsistencyLevel.ALL on read (CASSANDRA-584)
 * add nodeprobe removetoken command (CASSANDRA-564)


0.5.0 beta
 * Allow multiple simultaneous flushes, improving flush throughput
   on multicore systems (CASSANDRA-401)
 * Split up locks to improve write and read throughput on multicore systems
   (CASSANDRA-444, CASSANDRA-414)
 * More efficient use of memory during compaction (CASSANDRA-436)
 * autobootstrap option: when enabled, all non-seed nodes will attempt
   to bootstrap when started, until bootstrap successfully
   completes. -b option is removed.  (CASSANDRA-438)
 * Unless a token is manually specified in the configuration xml,
   a bootstraping node will use a token that gives it half the
   keys from the most-heavily-loaded node in the cluster,
   instead of generating a random token.
   (CASSANDRA-385, CASSANDRA-517)
 * Miscellaneous bootstrap fixes (several tickets)
 * Ability to change a node's token even after it has data on it
   (CASSANDRA-541)
 * Ability to decommission a live node from the ring (CASSANDRA-435)
 * Semi-automatic loadbalancing via nodeprobe (CASSANDRA-192)
 * Add ability to set compaction thresholds at runtime via
   JMX / nodeprobe.  (CASSANDRA-465)
 * Add "comment" field to ColumnFamily definition. (CASSANDRA-481)
 * Additional JMX metrics (CASSANDRA-482)
 * JSON based export and import tools (several tickets)
 * Hinted Handoff fixes (several tickets)
 * Add key cache to improve read performance (CASSANDRA-423)
 * Simplified construction of custom ReplicationStrategy classes
   (CASSANDRA-497)
 * Graphical application (Swing) for ring integrity verification and
   visualization was added to contrib (CASSANDRA-252)
 * Add DCQUORUM, DCQUORUMSYNC consistency levels and corresponding
   ReplicationStrategy / EndpointSnitch classes.  Experimental.
   (CASSANDRA-492)
 * Web client interface added to contrib (CASSANDRA-457)
 * More-efficient flush for Random, CollatedOPP partitioners
   for normal writes (CASSANDRA-446) and bulk load (CASSANDRA-420)
 * Add MemtableFlushAfterMinutes, a global replacement for the old
   per-CF FlushPeriodInMinutes setting (CASSANDRA-463)
 * optimizations to slice reading (CASSANDRA-350) and supercolumn
   queries (CASSANDRA-510)
 * force binding to given listenaddress for nodes with multiple
   interfaces (CASSANDRA-546)
 * stress.py benchmarking tool improvements (several tickets)
 * optimized replica placement code (CASSANDRA-525)
 * faster log replay on restart (CASSANDRA-539, CASSANDRA-540)
 * optimized local-node writes (CASSANDRA-558)
 * added get_range_slice, deprecating get_key_range (CASSANDRA-344)
 * expose TimedOutException to thrift (CASSANDRA-563)


0.4.2
 * Add validation disallowing null keys (CASSANDRA-486)
 * Fix race conditions in TCPConnectionManager (CASSANDRA-487)
 * Fix using non-utf8-aware comparison as a sanity check.
   (CASSANDRA-493)
 * Improve default garbage collector options (CASSANDRA-504)
 * Add "nodeprobe flush" (CASSANDRA-505)
 * remove NotFoundException from get_slice throws list (CASSANDRA-518)
 * fix get (not get_slice) of entire supercolumn (CASSANDRA-508)
 * fix null token during bootstrap (CASSANDRA-501)


0.4.1
 * Fix FlushPeriod columnfamily configuration regression
   (CASSANDRA-455)
 * Fix long column name support (CASSANDRA-460)
 * Fix for serializing a row that only contains tombstones
   (CASSANDRA-458)
 * Fix for discarding unneeded commitlog segments (CASSANDRA-459)
 * Add SnapshotBeforeCompaction configuration option (CASSANDRA-426)
 * Fix compaction abort under insufficient disk space (CASSANDRA-473)
 * Fix reading subcolumn slice from tombstoned CF (CASSANDRA-484)
 * Fix race condition in RVH causing occasional NPE (CASSANDRA-478)


0.4.0
 * fix get_key_range problems when a node is down (CASSANDRA-440)
   and add UnavailableException to more Thrift methods
 * Add example EndPointSnitch contrib code (several tickets)


0.4.0 RC2
 * fix SSTable generation clash during compaction (CASSANDRA-418)
 * reject method calls with null parameters (CASSANDRA-308)
 * properly order ranges in nodeprobe output (CASSANDRA-421)
 * fix logging of certain errors on executor threads (CASSANDRA-425)


0.4.0 RC1
 * Bootstrap feature is live; use -b on startup (several tickets)
 * Added multiget api (CASSANDRA-70)
 * fix Deadlock with SelectorManager.doProcess and TcpConnection.write
   (CASSANDRA-392)
 * remove key cache b/c of concurrency bugs in third-party
   CLHM library (CASSANDRA-405)
 * update non-major compaction logic to use two threshold values
   (CASSANDRA-407)
 * add periodic / batch commitlog sync modes (several tickets)
 * inline BatchMutation into batch_insert params (CASSANDRA-403)
 * allow setting the logging level at runtime via mbean (CASSANDRA-402)
 * change default comparator to BytesType (CASSANDRA-400)
 * add forwards-compatible ConsistencyLevel parameter to get_key_range
   (CASSANDRA-322)
 * r/m special case of blocking for local destination when writing with
   ConsistencyLevel.ZERO (CASSANDRA-399)
 * Fixes to make BinaryMemtable [bulk load interface] useful (CASSANDRA-337);
   see contrib/bmt_example for an example of using it.
 * More JMX properties added (several tickets)
 * Thrift changes (several tickets)
    - Merged _super get methods with the normal ones; return values
      are now of ColumnOrSuperColumn.
    - Similarly, merged batch_insert_super into batch_insert.



0.4.0 beta
 * On-disk data format has changed to allow billions of keys/rows per
   node instead of only millions
 * Multi-keyspace support
 * Scan all sstables for all queries to avoid situations where
   different types of operation on the same ColumnFamily could
   disagree on what data was present
 * Snapshot support via JMX
 * Thrift API has changed a _lot_:
    - removed time-sorted CFs; instead, user-defined comparators
      may be defined on the column names, which are now byte arrays.
      Default comparators are provided for UTF8, Bytes, Ascii, Long (i64),
      and UUID types.
    - removed colon-delimited strings in thrift api in favor of explicit
      structs such as ColumnPath, ColumnParent, etc.  Also normalized
      thrift struct and argument naming.
    - Added columnFamily argument to get_key_range.
    - Change signature of get_slice to accept starting and ending
      columns as well as an offset.  (This allows use of indexes.)
      Added "ascending" flag to allow reasonably-efficient reverse
      scans as well.  Removed get_slice_by_range as redundant.
    - get_key_range operates on one CF at a time
    - changed `block` boolean on insert methods to ConsistencyLevel enum,
      with options of NONE, ONE, QUORUM, and ALL.
    - added similar consistency_level parameter to read methods
    - column-name-set slice with no names given now returns zero columns
      instead of all of them.  ("all" can run your server out of memory.
      use a range-based slice with a high max column count instead.)
 * Removed the web interface. Node information can now be obtained by
   using the newly introduced nodeprobe utility.
 * More JMX stats
 * Remove magic values from internals (e.g. special key to indicate
   when to flush memtables)
 * Rename configuration "table" to "keyspace"
 * Moved to crash-only design; no more shutdown (just kill the process)
 * Lots of bug fixes

Full list of issues resolved in 0.4 is at https://issues.apache.org/jira/secure/IssueNavigator.jspa?reset=true&&pid=12310865&fixfor=12313862&resolution=1&sorter/field=issuekey&sorter/order=DESC


0.3.0 RC3
 * Fix potential deadlock under load in TCPConnection.
   (CASSANDRA-220)


0.3.0 RC2
 * Fix possible data loss when server is stopped after replaying
   log but before new inserts force memtable flush.
   (CASSANDRA-204)
 * Added BUGS file


0.3.0 RC1
 * Range queries on keys, including user-defined key collation
 * Remove support
 * Workarounds for a weird bug in JDK select/register that seems
   particularly common on VM environments. Cassandra should deploy
   fine on EC2 now
 * Much improved infrastructure: the beginnings of a decent test suite
   ("ant test" for unit tests; "nosetests" for system tests), code
   coverage reporting, etc.
 * Expanded node status reporting via JMX
 * Improved error reporting/logging on both server and client
 * Reduced memory footprint in default configuration
 * Combined blocking and non-blocking versions of insert APIs
 * Added FlushPeriodInMinutes configuration parameter to force
   flushing of infrequently-updated ColumnFamilies<|MERGE_RESOLUTION|>--- conflicted
+++ resolved
@@ -1,4 +1,3 @@
-<<<<<<< HEAD
 3.11.12
  * Add key validation to ssstablescrub (CASSANDRA-16969)
  * Update Jackson from 2.9.10 to 2.12.5 (CASSANDRA-16851)
@@ -11,10 +10,7 @@
  * Reduce thread contention in CommitLogSegment and HintsBuffer (CASSANDRA-16072)
  * Avoid sending CDC column if not enabled (CASSANDRA-16770)
 Merged from 3.0:
-=======
-3.0.26:
  * Immediately apply stream throughput, considering negative values as unthrottled (CASSANDRA-16959)
->>>>>>> 4f8afe85
  * Do not release new SSTables in offline transactions (CASSANDRA-16975)
  * ArrayIndexOutOfBoundsException in FunctionResource#fromName (CASSANDRA-16977, CASSANDRA-16995)
  * CVE-2015-0886 Security vulnerability in jbcrypt is addressed (CASSANDRA-9384)
