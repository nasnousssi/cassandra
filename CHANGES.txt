<<<<<<< HEAD
2.1.6
 * Add support for top-k custom 2i queries (CASSANDRA-8717)
 * Fix error when dropping table during compaction (CASSANDRA-9251)
 * cassandra-stress supports validation operations over user profiles (CASSANDRA-8773)
 * Add support for rate limiting log messages (CASSANDRA-9029)
 * Log the partition key with tombstone warnings (CASSANDRA-8561)
 * Reduce runWithCompactionsDisabled poll interval to 1ms (CASSANDRA-9271)
 * Fix PITR commitlog replay (CASSANDRA-9195)
 * GCInspector logs very different times (CASSANDRA-9124)
 * Fix deleting from an empty list (CASSANDRA-9198)
 * Update tuple and collection types that use a user-defined type when that UDT
   is modified (CASSANDRA-9148, CASSANDRA-9192)
 * Use higher timeout for prepair and snapshot in repair (CASSANDRA-9261)
 * Fix anticompaction blocking ANTI_ENTROPY stage (CASSANDRA-9151)
Merged from 2.0:
=======
2.0.15:
 * (cqlsh) Add SERIAL and LOCAL_SERIAL consistency levels (CASSANDRA-8051)
>>>>>>> afe541a4
 * Fix index selection during rebuild with certain table layouts (CASSANDRA-9281)
 * Fix partition-level-delete-only workload accounting (CASSANDRA-9194)
 * Allow scrub to handle corrupted compressed chunks (CASSANDRA-9140)
 * Fix assertion error when resetlocalschema is run during repair (CASSANDRA-9249)
 * Disable single sstable tombstone compactions for DTCS by default (CASSANDRA-9234)
 * IncomingTcpConnection thread is not named (CASSANDRA-9262)
 * Close incoming connections when MessagingService is stopped (CASSANDRA-9238)
 * Fix streaming hang when retrying (CASSANDRA-9132)


2.1.5
 * Re-add deprecated cold_reads_to_omit param for backwards compat (CASSANDRA-9203)
 * Make anticompaction visible in compactionstats (CASSANDRA-9098)
 * Improve nodetool getendpoints documentation about the partition
   key parameter (CASSANDRA-6458)
 * Don't check other keyspaces for schema changes when an user-defined
   type is altered (CASSANDRA-9187)
 * Allow takeColumnFamilySnapshot to take a list of tables (CASSANDRA-8348)
 * Limit major sstable operations to their canonical representation (CASSANDRA-8669)
 * cqlsh: Add tests for INSERT and UPDATE tab completion (CASSANDRA-9125)
 * cqlsh: quote column names when needed in COPY FROM inserts (CASSANDRA-9080)
 * Add generate-idea-files target to build.xml (CASSANDRA-9123)
 * Do not load read meter for offline operations (CASSANDRA-9082)
 * cqlsh: Make CompositeType data readable (CASSANDRA-8919)
 * cqlsh: Fix display of triggers (CASSANDRA-9081)
 * Fix NullPointerException when deleting or setting an element by index on
   a null list collection (CASSANDRA-9077)
 * Buffer bloom filter serialization (CASSANDRA-9066)
 * Fix anti-compaction target bloom filter size (CASSANDRA-9060)
 * Make FROZEN and TUPLE unreserved keywords in CQL (CASSANDRA-9047)
 * Prevent AssertionError from SizeEstimatesRecorder (CASSANDRA-9034)
 * Avoid overwriting index summaries for sstables with an older format that
   does not support downsampling; rebuild summaries on startup when this
   is detected (CASSANDRA-8993)
 * Fix potential data loss in CompressedSequentialWriter (CASSANDRA-8949)
 * Make PasswordAuthenticator number of hashing rounds configurable (CASSANDRA-8085)
 * Fix AssertionError when binding nested collections in DELETE (CASSANDRA-8900)
 * Check for overlap with non-early sstables in LCS (CASSANDRA-8739)
 * Only calculate max purgable timestamp if we have to (CASSANDRA-8914)
 * (cqlsh) Greatly improve performance of COPY FROM (CASSANDRA-8225)
 * IndexSummary effectiveIndexInterval is now a guideline, not a rule (CASSANDRA-8993)
 * Use correct bounds for page cache eviction of compressed files (CASSANDRA-8746)
 * SSTableScanner enforces its bounds (CASSANDRA-8946)
 * Cleanup cell equality (CASSANDRA-8947)
 * Introduce intra-cluster message coalescing (CASSANDRA-8692)
 * DatabaseDescriptor throws NPE when rpc_interface is used (CASSANDRA-8839)
 * Don't check if an sstable is live for offline compactions (CASSANDRA-8841)
 * Don't set clientMode in SSTableLoader (CASSANDRA-8238)
 * Fix SSTableRewriter with disabled early open (CASSANDRA-8535)
 * Allow invalidating permissions and cache time (CASSANDRA-8722)
 * Log warning when queries that will require ALLOW FILTERING in Cassandra 3.0
   are executed (CASSANDRA-8418)
 * Fix cassandra-stress so it respects the CL passed in user mode (CASSANDRA-8948)
 * Fix rare NPE in ColumnDefinition#hasIndexOption() (CASSANDRA-8786)
 * cassandra-stress reports per-operation statistics, plus misc (CASSANDRA-8769)
 * Use long for key count in cfstats (CASSANDRA-8913)
 * Make SSTableRewriter.abort() more robust to failure (CASSANDRA-8832)
 * Remove cold_reads_to_omit from STCS (CASSANDRA-8860)
 * Make EstimatedHistogram#percentile() use ceil instead of floor (CASSANDRA-8883)
 * Fix top partitions reporting wrong cardinality (CASSANDRA-8834)
 * Fix rare NPE in KeyCacheSerializer (CASSANDRA-8067)
 * Pick sstables for validation as late as possible inc repairs (CASSANDRA-8366)
 * Fix commitlog getPendingTasks to not increment (CASSANDRA-8856)
 * Fix parallelism adjustment in range and secondary index queries
   when the first fetch does not satisfy the limit (CASSANDRA-8856)
 * Check if the filtered sstables is non-empty in STCS (CASSANDRA-8843)
 * Upgrade java-driver used for cassandra-stress (CASSANDRA-8842)
 * Fix CommitLog.forceRecycleAllSegments() memory access error (CASSANDRA-8812)
 * Improve assertions in Memory (CASSANDRA-8792)
 * Fix SSTableRewriter cleanup (CASSANDRA-8802)
 * Introduce SafeMemory for CompressionMetadata.Writer (CASSANDRA-8758)
 * 'nodetool info' prints exception against older node (CASSANDRA-8796)
 * Ensure SSTableReader.last corresponds exactly with the file end (CASSANDRA-8750)
 * Make SSTableWriter.openEarly more robust and obvious (CASSANDRA-8747)
 * Enforce SSTableReader.first/last (CASSANDRA-8744)
 * Cleanup SegmentedFile API (CASSANDRA-8749)
 * Avoid overlap with early compaction replacement (CASSANDRA-8683)
 * Safer Resource Management++ (CASSANDRA-8707)
 * Write partition size estimates into a system table (CASSANDRA-7688)
 * cqlsh: Fix keys() and full() collection indexes in DESCRIBE output
   (CASSANDRA-8154)
 * Show progress of streaming in nodetool netstats (CASSANDRA-8886)
 * IndexSummaryBuilder utilises offheap memory, and shares data between
   each IndexSummary opened from it (CASSANDRA-8757)
 * markCompacting only succeeds if the exact SSTableReader instances being 
   marked are in the live set (CASSANDRA-8689)
 * cassandra-stress support for varint (CASSANDRA-8882)
 * Fix Adler32 digest for compressed sstables (CASSANDRA-8778)
 * Add nodetool statushandoff/statusbackup (CASSANDRA-8912)
 * Use stdout for progress and stats in sstableloader (CASSANDRA-8982)
 * Correctly identify 2i datadir from older versions (CASSANDRA-9116)
Merged from 2.0:
 * Ignore gossip SYNs after shutdown (CASSANDRA-9238)
 * Avoid overflow when calculating max sstable size in LCS (CASSANDRA-9235)
 * Make sstable blacklisting work with compression (CASSANDRA-9138)
 * Do not attempt to rebuild indexes if no index accepts any column (CASSANDRA-9196)
 * Don't initiate snitch reconnection for dead states (CASSANDRA-7292)
 * Fix ArrayIndexOutOfBoundsException in CQLSSTableWriter (CASSANDRA-8978)
 * Add shutdown gossip state to prevent timeouts during rolling restarts (CASSANDRA-8336)
 * Fix running with java.net.preferIPv6Addresses=true (CASSANDRA-9137)
 * Fix failed bootstrap/replace attempts being persisted in system.peers (CASSANDRA-9180)
 * Flush system.IndexInfo after marking index built (CASSANDRA-9128)
 * Fix updates to min/max_compaction_threshold through cassandra-cli
   (CASSANDRA-8102)
 * Don't include tmp files when doing offline relevel (CASSANDRA-9088)
 * Use the proper CAS WriteType when finishing a previous round during Paxos
   preparation (CASSANDRA-8672)
 * Avoid race in cancelling compactions (CASSANDRA-9070)
 * More aggressive check for expired sstables in DTCS (CASSANDRA-8359)
 * Fix ignored index_interval change in ALTER TABLE statements (CASSANDRA-7976)
 * Do more aggressive compaction in old time windows in DTCS (CASSANDRA-8360)
 * java.lang.AssertionError when reading saved cache (CASSANDRA-8740)
 * "disk full" when running cleanup (CASSANDRA-9036)
 * Lower logging level from ERROR to DEBUG when a scheduled schema pull
   cannot be completed due to a node being down (CASSANDRA-9032)
 * Fix MOVED_NODE client event (CASSANDRA-8516)
 * Allow overriding MAX_OUTSTANDING_REPLAY_COUNT (CASSANDRA-7533)
 * Fix malformed JMX ObjectName containing IPv6 addresses (CASSANDRA-9027)
 * (cqlsh) Allow increasing CSV field size limit through
   cqlshrc config option (CASSANDRA-8934)
 * Stop logging range tombstones when exceeding the threshold
   (CASSANDRA-8559)
 * Fix NullPointerException when nodetool getendpoints is run
   against invalid keyspaces or tables (CASSANDRA-8950)
 * Allow specifying the tmp dir (CASSANDRA-7712)
 * Improve compaction estimated tasks estimation (CASSANDRA-8904)
 * Fix duplicate up/down messages sent to native clients (CASSANDRA-7816)
 * Expose commit log archive status via JMX (CASSANDRA-8734)
 * Provide better exceptions for invalid replication strategy parameters
   (CASSANDRA-8909)
 * Fix regression in mixed single and multi-column relation support for
   SELECT statements (CASSANDRA-8613)
 * Add ability to limit number of native connections (CASSANDRA-8086)
 * Fix CQLSSTableWriter throwing exception and spawning threads
   (CASSANDRA-8808)
 * Fix MT mismatch between empty and GC-able data (CASSANDRA-8979)
 * Fix incorrect validation when snapshotting single table (CASSANDRA-8056)
 * Add offline tool to relevel sstables (CASSANDRA-8301)
 * Preserve stream ID for more protocol errors (CASSANDRA-8848)
 * Fix combining token() function with multi-column relations on
   clustering columns (CASSANDRA-8797)
 * Make CFS.markReferenced() resistant to bad refcounting (CASSANDRA-8829)
 * Fix StreamTransferTask abort/complete bad refcounting (CASSANDRA-8815)
 * Fix AssertionError when querying a DESC clustering ordered
   table with ASC ordering and paging (CASSANDRA-8767)
 * AssertionError: "Memory was freed" when running cleanup (CASSANDRA-8716)
 * Make it possible to set max_sstable_age to fractional days (CASSANDRA-8406)
 * Fix some multi-column relations with indexes on some clustering
   columns (CASSANDRA-8275)
 * Fix memory leak in SSTableSimple*Writer and SSTableReader.validate()
   (CASSANDRA-8748)
 * Throw OOM if allocating memory fails to return a valid pointer (CASSANDRA-8726)
 * Fix SSTableSimpleUnsortedWriter ConcurrentModificationException (CASSANDRA-8619)
 * 'nodetool info' prints exception against older node (CASSANDRA-8796)
 * Ensure SSTableSimpleUnsortedWriter.close() terminates if
   disk writer has crashed (CASSANDRA-8807)


2.1.4
 * Bind JMX to localhost unless explicitly configured otherwise (CASSANDRA-9085)


2.1.3
 * Fix HSHA/offheap_objects corruption (CASSANDRA-8719)
 * Upgrade libthrift to 0.9.2 (CASSANDRA-8685)
 * Don't use the shared ref in sstableloader (CASSANDRA-8704)
 * Purge internal prepared statements if related tables or
   keyspaces are dropped (CASSANDRA-8693)
 * (cqlsh) Handle unicode BOM at start of files (CASSANDRA-8638)
 * Stop compactions before exiting offline tools (CASSANDRA-8623)
 * Update tools/stress/README.txt to match current behaviour (CASSANDRA-7933)
 * Fix schema from Thrift conversion with empty metadata (CASSANDRA-8695)
 * Safer Resource Management (CASSANDRA-7705)
 * Make sure we compact highly overlapping cold sstables with
   STCS (CASSANDRA-8635)
 * rpc_interface and listen_interface generate NPE on startup when specified
   interface doesn't exist (CASSANDRA-8677)
 * Fix ArrayIndexOutOfBoundsException in nodetool cfhistograms (CASSANDRA-8514)
 * Switch from yammer metrics for nodetool cf/proxy histograms (CASSANDRA-8662)
 * Make sure we don't add tmplink files to the compaction
   strategy (CASSANDRA-8580)
 * (cqlsh) Handle maps with blob keys (CASSANDRA-8372)
 * (cqlsh) Handle DynamicCompositeType schemas correctly (CASSANDRA-8563)
 * Duplicate rows returned when in clause has repeated values (CASSANDRA-6706)
 * Add tooling to detect hot partitions (CASSANDRA-7974)
 * Fix cassandra-stress user-mode truncation of partition generation (CASSANDRA-8608)
 * Only stream from unrepaired sstables during inc repair (CASSANDRA-8267)
 * Don't allow starting multiple inc repairs on the same sstables (CASSANDRA-8316)
 * Invalidate prepared BATCH statements when related tables
   or keyspaces are dropped (CASSANDRA-8652)
 * Fix missing results in secondary index queries on collections
   with ALLOW FILTERING (CASSANDRA-8421)
 * Expose EstimatedHistogram metrics for range slices (CASSANDRA-8627)
 * (cqlsh) Escape clqshrc passwords properly (CASSANDRA-8618)
 * Fix NPE when passing wrong argument in ALTER TABLE statement (CASSANDRA-8355)
 * Pig: Refactor and deprecate CqlStorage (CASSANDRA-8599)
 * Don't reuse the same cleanup strategy for all sstables (CASSANDRA-8537)
 * Fix case-sensitivity of index name on CREATE and DROP INDEX
   statements (CASSANDRA-8365)
 * Better detection/logging for corruption in compressed sstables (CASSANDRA-8192)
 * Use the correct repairedAt value when closing writer (CASSANDRA-8570)
 * (cqlsh) Handle a schema mismatch being detected on startup (CASSANDRA-8512)
 * Properly calculate expected write size during compaction (CASSANDRA-8532)
 * Invalidate affected prepared statements when a table's columns
   are altered (CASSANDRA-7910)
 * Stress - user defined writes should populate sequentally (CASSANDRA-8524)
 * Fix regression in SSTableRewriter causing some rows to become unreadable 
   during compaction (CASSANDRA-8429)
 * Run major compactions for repaired/unrepaired in parallel (CASSANDRA-8510)
 * (cqlsh) Fix compression options in DESCRIBE TABLE output when compression
   is disabled (CASSANDRA-8288)
 * (cqlsh) Fix DESCRIBE output after keyspaces are altered (CASSANDRA-7623)
 * Make sure we set lastCompactedKey correctly (CASSANDRA-8463)
 * (cqlsh) Fix output of CONSISTENCY command (CASSANDRA-8507)
 * (cqlsh) Fixed the handling of LIST statements (CASSANDRA-8370)
 * Make sstablescrub check leveled manifest again (CASSANDRA-8432)
 * Check first/last keys in sstable when giving out positions (CASSANDRA-8458)
 * Disable mmap on Windows (CASSANDRA-6993)
 * Add missing ConsistencyLevels to cassandra-stress (CASSANDRA-8253)
 * Add auth support to cassandra-stress (CASSANDRA-7985)
 * Fix ArrayIndexOutOfBoundsException when generating error message
   for some CQL syntax errors (CASSANDRA-8455)
 * Scale memtable slab allocation logarithmically (CASSANDRA-7882)
 * cassandra-stress simultaneous inserts over same seed (CASSANDRA-7964)
 * Reduce cassandra-stress sampling memory requirements (CASSANDRA-7926)
 * Ensure memtable flush cannot expire commit log entries from its future (CASSANDRA-8383)
 * Make read "defrag" async to reclaim memtables (CASSANDRA-8459)
 * Remove tmplink files for offline compactions (CASSANDRA-8321)
 * Reduce maxHintsInProgress (CASSANDRA-8415)
 * BTree updates may call provided update function twice (CASSANDRA-8018)
 * Release sstable references after anticompaction (CASSANDRA-8386)
 * Handle abort() in SSTableRewriter properly (CASSANDRA-8320)
 * Fix high size calculations for prepared statements (CASSANDRA-8231)
 * Centralize shared executors (CASSANDRA-8055)
 * Fix filtering for CONTAINS (KEY) relations on frozen collection
   clustering columns when the query is restricted to a single
   partition (CASSANDRA-8203)
 * Do more aggressive entire-sstable TTL expiry checks (CASSANDRA-8243)
 * Add more log info if readMeter is null (CASSANDRA-8238)
 * add check of the system wall clock time at startup (CASSANDRA-8305)
 * Support for frozen collections (CASSANDRA-7859)
 * Fix overflow on histogram computation (CASSANDRA-8028)
 * Have paxos reuse the timestamp generation of normal queries (CASSANDRA-7801)
 * Fix incremental repair not remove parent session on remote (CASSANDRA-8291)
 * Improve JBOD disk utilization (CASSANDRA-7386)
 * Log failed host when preparing incremental repair (CASSANDRA-8228)
 * Force config client mode in CQLSSTableWriter (CASSANDRA-8281)
 * Fix sstableupgrade throws exception (CASSANDRA-8688)
 * Fix hang when repairing empty keyspace (CASSANDRA-8694)
Merged from 2.0:
 * Fix IllegalArgumentException in dynamic snitch (CASSANDRA-8448)
 * Add support for UPDATE ... IF EXISTS (CASSANDRA-8610)
 * Fix reversal of list prepends (CASSANDRA-8733)
 * Prevent non-zero default_time_to_live on tables with counters
   (CASSANDRA-8678)
 * Fix SSTableSimpleUnsortedWriter ConcurrentModificationException
   (CASSANDRA-8619)
 * Round up time deltas lower than 1ms in BulkLoader (CASSANDRA-8645)
 * Add batch remove iterator to ABSC (CASSANDRA-8414, 8666)
 * Fix isClientMode check in Keyspace (CASSANDRA-8687)
 * Use more efficient slice size for querying internal secondary
   index tables (CASSANDRA-8550)
 * Fix potentially returning deleted rows with range tombstone (CASSANDRA-8558)
 * Check for available disk space before starting a compaction (CASSANDRA-8562)
 * Fix DISTINCT queries with LIMITs or paging when some partitions
   contain only tombstones (CASSANDRA-8490)
 * Introduce background cache refreshing to permissions cache
   (CASSANDRA-8194)
 * Fix race condition in StreamTransferTask that could lead to
   infinite loops and premature sstable deletion (CASSANDRA-7704)
 * Add an extra version check to MigrationTask (CASSANDRA-8462)
 * Ensure SSTableWriter cleans up properly after failure (CASSANDRA-8499)
 * Increase bf true positive count on key cache hit (CASSANDRA-8525)
 * Move MeteredFlusher to its own thread (CASSANDRA-8485)
 * Fix non-distinct results in DISTNCT queries on static columns when
   paging is enabled (CASSANDRA-8087)
 * Move all hints related tasks to hints internal executor (CASSANDRA-8285)
 * Fix paging for multi-partition IN queries (CASSANDRA-8408)
 * Fix MOVED_NODE topology event never being emitted when a node
   moves its token (CASSANDRA-8373)
 * Fix validation of indexes in COMPACT tables (CASSANDRA-8156)
 * Avoid StackOverflowError when a large list of IN values
   is used for a clustering column (CASSANDRA-8410)
 * Fix NPE when writetime() or ttl() calls are wrapped by
   another function call (CASSANDRA-8451)
 * Fix NPE after dropping a keyspace (CASSANDRA-8332)
 * Fix error message on read repair timeouts (CASSANDRA-7947)
 * Default DTCS base_time_seconds changed to 60 (CASSANDRA-8417)
 * Refuse Paxos operation with more than one pending endpoint (CASSANDRA-8346, 8640)
 * Throw correct exception when trying to bind a keyspace or table
   name (CASSANDRA-6952)
 * Make HHOM.compact synchronized (CASSANDRA-8416)
 * cancel latency-sampling task when CF is dropped (CASSANDRA-8401)
 * don't block SocketThread for MessagingService (CASSANDRA-8188)
 * Increase quarantine delay on replacement (CASSANDRA-8260)
 * Expose off-heap memory usage stats (CASSANDRA-7897)
 * Ignore Paxos commits for truncated tables (CASSANDRA-7538)
 * Validate size of indexed column values (CASSANDRA-8280)
 * Make LCS split compaction results over all data directories (CASSANDRA-8329)
 * Fix some failing queries that use multi-column relations
   on COMPACT STORAGE tables (CASSANDRA-8264)
 * Fix InvalidRequestException with ORDER BY (CASSANDRA-8286)
 * Disable SSLv3 for POODLE (CASSANDRA-8265)
 * Fix millisecond timestamps in Tracing (CASSANDRA-8297)
 * Include keyspace name in error message when there are insufficient
   live nodes to stream from (CASSANDRA-8221)
 * Avoid overlap in L1 when L0 contains many nonoverlapping
   sstables (CASSANDRA-8211)
 * Improve PropertyFileSnitch logging (CASSANDRA-8183)
 * Add DC-aware sequential repair (CASSANDRA-8193)
 * Use live sstables in snapshot repair if possible (CASSANDRA-8312)
 * Fix hints serialized size calculation (CASSANDRA-8587)


2.1.2
 * (cqlsh) parse_for_table_meta errors out on queries with undefined
   grammars (CASSANDRA-8262)
 * (cqlsh) Fix SELECT ... TOKEN() function broken in C* 2.1.1 (CASSANDRA-8258)
 * Fix Cassandra crash when running on JDK8 update 40 (CASSANDRA-8209)
 * Optimize partitioner tokens (CASSANDRA-8230)
 * Improve compaction of repaired/unrepaired sstables (CASSANDRA-8004)
 * Make cache serializers pluggable (CASSANDRA-8096)
 * Fix issues with CONTAINS (KEY) queries on secondary indexes
   (CASSANDRA-8147)
 * Fix read-rate tracking of sstables for some queries (CASSANDRA-8239)
 * Fix default timestamp in QueryOptions (CASSANDRA-8246)
 * Set socket timeout when reading remote version (CASSANDRA-8188)
 * Refactor how we track live size (CASSANDRA-7852)
 * Make sure unfinished compaction files are removed (CASSANDRA-8124)
 * Fix shutdown when run as Windows service (CASSANDRA-8136)
 * Fix DESCRIBE TABLE with custom indexes (CASSANDRA-8031)
 * Fix race in RecoveryManagerTest (CASSANDRA-8176)
 * Avoid IllegalArgumentException while sorting sstables in
   IndexSummaryManager (CASSANDRA-8182)
 * Shutdown JVM on file descriptor exhaustion (CASSANDRA-7579)
 * Add 'die' policy for commit log and disk failure (CASSANDRA-7927)
 * Fix installing as service on Windows (CASSANDRA-8115)
 * Fix CREATE TABLE for CQL2 (CASSANDRA-8144)
 * Avoid boxing in ColumnStats min/max trackers (CASSANDRA-8109)
Merged from 2.0:
 * Correctly handle non-text column names in cql3 (CASSANDRA-8178)
 * Fix deletion for indexes on primary key columns (CASSANDRA-8206)
 * Add 'nodetool statusgossip' (CASSANDRA-8125)
 * Improve client notification that nodes are ready for requests (CASSANDRA-7510)
 * Handle negative timestamp in writetime method (CASSANDRA-8139)
 * Pig: Remove errant LIMIT clause in CqlNativeStorage (CASSANDRA-8166)
 * Throw ConfigurationException when hsha is used with the default
   rpc_max_threads setting of 'unlimited' (CASSANDRA-8116)
 * Allow concurrent writing of the same table in the same JVM using
   CQLSSTableWriter (CASSANDRA-7463)
 * Fix totalDiskSpaceUsed calculation (CASSANDRA-8205)


2.1.1
 * Fix spin loop in AtomicSortedColumns (CASSANDRA-7546)
 * Dont notify when replacing tmplink files (CASSANDRA-8157)
 * Fix validation with multiple CONTAINS clause (CASSANDRA-8131)
 * Fix validation of collections in TriggerExecutor (CASSANDRA-8146)
 * Fix IllegalArgumentException when a list of IN values containing tuples
   is passed as a single arg to a prepared statement with the v1 or v2
   protocol (CASSANDRA-8062)
 * Fix ClassCastException in DISTINCT query on static columns with
   query paging (CASSANDRA-8108)
 * Fix NPE on null nested UDT inside a set (CASSANDRA-8105)
 * Fix exception when querying secondary index on set items or map keys
   when some clustering columns are specified (CASSANDRA-8073)
 * Send proper error response when there is an error during native
   protocol message decode (CASSANDRA-8118)
 * Gossip should ignore generation numbers too far in the future (CASSANDRA-8113)
 * Fix NPE when creating a table with frozen sets, lists (CASSANDRA-8104)
 * Fix high memory use due to tracking reads on incrementally opened sstable
   readers (CASSANDRA-8066)
 * Fix EXECUTE request with skipMetadata=false returning no metadata
   (CASSANDRA-8054)
 * Allow concurrent use of CQLBulkOutputFormat (CASSANDRA-7776)
 * Shutdown JVM on OOM (CASSANDRA-7507)
 * Upgrade netty version and enable epoll event loop (CASSANDRA-7761)
 * Don't duplicate sstables smaller than split size when using
   the sstablesplitter tool (CASSANDRA-7616)
 * Avoid re-parsing already prepared statements (CASSANDRA-7923)
 * Fix some Thrift slice deletions and updates of COMPACT STORAGE
   tables with some clustering columns omitted (CASSANDRA-7990)
 * Fix filtering for CONTAINS on sets (CASSANDRA-8033)
 * Properly track added size (CASSANDRA-7239)
 * Allow compilation in java 8 (CASSANDRA-7208)
 * Fix Assertion error on RangeTombstoneList diff (CASSANDRA-8013)
 * Release references to overlapping sstables during compaction (CASSANDRA-7819)
 * Send notification when opening compaction results early (CASSANDRA-8034)
 * Make native server start block until properly bound (CASSANDRA-7885)
 * (cqlsh) Fix IPv6 support (CASSANDRA-7988)
 * Ignore fat clients when checking for endpoint collision (CASSANDRA-7939)
 * Make sstablerepairedset take a list of files (CASSANDRA-7995)
 * (cqlsh) Tab completeion for indexes on map keys (CASSANDRA-7972)
 * (cqlsh) Fix UDT field selection in select clause (CASSANDRA-7891)
 * Fix resource leak in event of corrupt sstable
 * (cqlsh) Add command line option for cqlshrc file path (CASSANDRA-7131)
 * Provide visibility into prepared statements churn (CASSANDRA-7921, CASSANDRA-7930)
 * Invalidate prepared statements when their keyspace or table is
   dropped (CASSANDRA-7566)
 * cassandra-stress: fix support for NetworkTopologyStrategy (CASSANDRA-7945)
 * Fix saving caches when a table is dropped (CASSANDRA-7784)
 * Add better error checking of new stress profile (CASSANDRA-7716)
 * Use ThreadLocalRandom and remove FBUtilities.threadLocalRandom (CASSANDRA-7934)
 * Prevent operator mistakes due to simultaneous bootstrap (CASSANDRA-7069)
 * cassandra-stress supports whitelist mode for node config (CASSANDRA-7658)
 * GCInspector more closely tracks GC; cassandra-stress and nodetool report it (CASSANDRA-7916)
 * nodetool won't output bogus ownership info without a keyspace (CASSANDRA-7173)
 * Add human readable option to nodetool commands (CASSANDRA-5433)
 * Don't try to set repairedAt on old sstables (CASSANDRA-7913)
 * Add metrics for tracking PreparedStatement use (CASSANDRA-7719)
 * (cqlsh) tab-completion for triggers (CASSANDRA-7824)
 * (cqlsh) Support for query paging (CASSANDRA-7514)
 * (cqlsh) Show progress of COPY operations (CASSANDRA-7789)
 * Add syntax to remove multiple elements from a map (CASSANDRA-6599)
 * Support non-equals conditions in lightweight transactions (CASSANDRA-6839)
 * Add IF [NOT] EXISTS to create/drop triggers (CASSANDRA-7606)
 * (cqlsh) Display the current logged-in user (CASSANDRA-7785)
 * (cqlsh) Don't ignore CTRL-C during COPY FROM execution (CASSANDRA-7815)
 * (cqlsh) Order UDTs according to cross-type dependencies in DESCRIBE
   output (CASSANDRA-7659)
 * (cqlsh) Fix handling of CAS statement results (CASSANDRA-7671)
 * (cqlsh) COPY TO/FROM improvements (CASSANDRA-7405)
 * Support list index operations with conditions (CASSANDRA-7499)
 * Add max live/tombstoned cells to nodetool cfstats output (CASSANDRA-7731)
 * Validate IPv6 wildcard addresses properly (CASSANDRA-7680)
 * (cqlsh) Error when tracing query (CASSANDRA-7613)
 * Avoid IOOBE when building SyntaxError message snippet (CASSANDRA-7569)
 * SSTableExport uses correct validator to create string representation of partition
   keys (CASSANDRA-7498)
 * Avoid NPEs when receiving type changes for an unknown keyspace (CASSANDRA-7689)
 * Add support for custom 2i validation (CASSANDRA-7575)
 * Pig support for hadoop CqlInputFormat (CASSANDRA-6454)
 * Add listen_interface and rpc_interface options (CASSANDRA-7417)
 * Improve schema merge performance (CASSANDRA-7444)
 * Adjust MT depth based on # of partition validating (CASSANDRA-5263)
 * Optimise NativeCell comparisons (CASSANDRA-6755)
 * Configurable client timeout for cqlsh (CASSANDRA-7516)
 * Include snippet of CQL query near syntax error in messages (CASSANDRA-7111)
 * Make repair -pr work with -local (CASSANDRA-7450)
 * Fix error in sstableloader with -cph > 1 (CASSANDRA-8007)
 * Fix snapshot repair error on indexed tables (CASSANDRA-8020)
 * Do not exit nodetool repair when receiving JMX NOTIF_LOST (CASSANDRA-7909)
 * Stream to private IP when available (CASSANDRA-8084)
Merged from 2.0:
 * Reject conditions on DELETE unless full PK is given (CASSANDRA-6430)
 * Properly reject the token function DELETE (CASSANDRA-7747)
 * Force batchlog replay before decommissioning a node (CASSANDRA-7446)
 * Fix hint replay with many accumulated expired hints (CASSANDRA-6998)
 * Fix duplicate results in DISTINCT queries on static columns with query
   paging (CASSANDRA-8108)
 * Add DateTieredCompactionStrategy (CASSANDRA-6602)
 * Properly validate ascii and utf8 string literals in CQL queries (CASSANDRA-8101)
 * (cqlsh) Fix autocompletion for alter keyspace (CASSANDRA-8021)
 * Create backup directories for commitlog archiving during startup (CASSANDRA-8111)
 * Reduce totalBlockFor() for LOCAL_* consistency levels (CASSANDRA-8058)
 * Fix merging schemas with re-dropped keyspaces (CASSANDRA-7256)
 * Fix counters in supercolumns during live upgrades from 1.2 (CASSANDRA-7188)
 * Notify DT subscribers when a column family is truncated (CASSANDRA-8088)
 * Add sanity check of $JAVA on startup (CASSANDRA-7676)
 * Schedule fat client schema pull on join (CASSANDRA-7993)
 * Don't reset nodes' versions when closing IncomingTcpConnections
   (CASSANDRA-7734)
 * Record the real messaging version in all cases in OutboundTcpConnection
   (CASSANDRA-8057)
 * SSL does not work in cassandra-cli (CASSANDRA-7899)
 * Fix potential exception when using ReversedType in DynamicCompositeType
   (CASSANDRA-7898)
 * Better validation of collection values (CASSANDRA-7833)
 * Track min/max timestamps correctly (CASSANDRA-7969)
 * Fix possible overflow while sorting CL segments for replay (CASSANDRA-7992)
 * Increase nodetool Xmx (CASSANDRA-7956)
 * Archive any commitlog segments present at startup (CASSANDRA-6904)
 * CrcCheckChance should adjust based on live CFMetadata not 
   sstable metadata (CASSANDRA-7978)
 * token() should only accept columns in the partitioning
   key order (CASSANDRA-6075)
 * Add method to invalidate permission cache via JMX (CASSANDRA-7977)
 * Allow propagating multiple gossip states atomically (CASSANDRA-6125)
 * Log exceptions related to unclean native protocol client disconnects
   at DEBUG or INFO (CASSANDRA-7849)
 * Allow permissions cache to be set via JMX (CASSANDRA-7698)
 * Include schema_triggers CF in readable system resources (CASSANDRA-7967)
 * Fix RowIndexEntry to report correct serializedSize (CASSANDRA-7948)
 * Make CQLSSTableWriter sync within partitions (CASSANDRA-7360)
 * Potentially use non-local replicas in CqlConfigHelper (CASSANDRA-7906)
 * Explicitly disallow mixing multi-column and single-column
   relations on clustering columns (CASSANDRA-7711)
 * Better error message when condition is set on PK column (CASSANDRA-7804)
 * Don't send schema change responses and events for no-op DDL
   statements (CASSANDRA-7600)
 * (Hadoop) fix cluster initialisation for a split fetching (CASSANDRA-7774)
 * Throw InvalidRequestException when queries contain relations on entire
   collection columns (CASSANDRA-7506)
 * (cqlsh) enable CTRL-R history search with libedit (CASSANDRA-7577)
 * (Hadoop) allow ACFRW to limit nodes to local DC (CASSANDRA-7252)
 * (cqlsh) cqlsh should automatically disable tracing when selecting
   from system_traces (CASSANDRA-7641)
 * (Hadoop) Add CqlOutputFormat (CASSANDRA-6927)
 * Don't depend on cassandra config for nodetool ring (CASSANDRA-7508)
 * (cqlsh) Fix failing cqlsh formatting tests (CASSANDRA-7703)
 * Fix IncompatibleClassChangeError from hadoop2 (CASSANDRA-7229)
 * Add 'nodetool sethintedhandoffthrottlekb' (CASSANDRA-7635)
 * (cqlsh) Add tab-completion for CREATE/DROP USER IF [NOT] EXISTS (CASSANDRA-7611)
 * Catch errors when the JVM pulls the rug out from GCInspector (CASSANDRA-5345)
 * cqlsh fails when version number parts are not int (CASSANDRA-7524)
 * Fix NPE when table dropped during streaming (CASSANDRA-7946)
 * Fix wrong progress when streaming uncompressed (CASSANDRA-7878)
 * Fix possible infinite loop in creating repair range (CASSANDRA-7983)
 * Fix unit in nodetool for streaming throughput (CASSANDRA-7375)
Merged from 1.2:
 * Don't index tombstones (CASSANDRA-7828)
 * Improve PasswordAuthenticator default super user setup (CASSANDRA-7788)


2.1.0
 * (cqlsh) Removed "ALTER TYPE <name> RENAME TO <name>" from tab-completion
   (CASSANDRA-7895)
 * Fixed IllegalStateException in anticompaction (CASSANDRA-7892)
 * cqlsh: DESCRIBE support for frozen UDTs, tuples (CASSANDRA-7863)
 * Avoid exposing internal classes over JMX (CASSANDRA-7879)
 * Add null check for keys when freezing collection (CASSANDRA-7869)
 * Improve stress workload realism (CASSANDRA-7519)


2.1.0-rc7
 * Add frozen keyword and require UDT to be frozen (CASSANDRA-7857)
 * Track added sstable size correctly (CASSANDRA-7239)
 * (cqlsh) Fix case insensitivity (CASSANDRA-7834)
 * Fix failure to stream ranges when moving (CASSANDRA-7836)
 * Correctly remove tmplink files (CASSANDRA-7803)
 * (cqlsh) Fix column name formatting for functions, CAS operations,
   and UDT field selections (CASSANDRA-7806)
 * (cqlsh) Fix COPY FROM handling of null/empty primary key
   values (CASSANDRA-7792)
 * Fix ordering of static cells (CASSANDRA-7763)
Merged from 2.0:
 * Forbid re-adding dropped counter columns (CASSANDRA-7831)
 * Fix CFMetaData#isThriftCompatible() for PK-only tables (CASSANDRA-7832)
 * Always reject inequality on the partition key without token()
   (CASSANDRA-7722)
 * Always send Paxos commit to all replicas (CASSANDRA-7479)
 * Make disruptor_thrift_server invocation pool configurable (CASSANDRA-7594)
 * Make repair no-op when RF=1 (CASSANDRA-7864)


2.0.10
 * Don't send schema change responses and events for no-op DDL
   statements (CASSANDRA-7600)
 * (Hadoop) fix cluster initialisation for a split fetching (CASSANDRA-7774)
 * Configure system.paxos with LeveledCompactionStrategy (CASSANDRA-7753)
 * Fix ALTER clustering column type from DateType to TimestampType when
   using DESC clustering order (CASSANRDA-7797)
 * Throw EOFException if we run out of chunks in compressed datafile
   (CASSANDRA-7664)
 * Fix PRSI handling of CQL3 row markers for row cleanup (CASSANDRA-7787)
 * Fix dropping collection when it's the last regular column (CASSANDRA-7744)
 * Properly reject operations on list index with conditions (CASSANDRA-7499)
 * Make StreamReceiveTask thread safe and gc friendly (CASSANDRA-7795)
 * Validate empty cell names from counter updates (CASSANDRA-7798)
Merged from 1.2:
 * Don't allow compacted sstables to be marked as compacting (CASSANDRA-7145)
 * Track expired tombstones (CASSANDRA-7810)


2.1.0-rc6
 * Fix OOM issue from netty caching over time (CASSANDRA-7743)
 * json2sstable couldn't import JSON for CQL table (CASSANDRA-7477)
 * Invalidate all caches on table drop (CASSANDRA-7561)
 * Skip strict endpoint selection for ranges if RF == nodes (CASSANRA-7765)
 * Fix Thrift range filtering without 2ary index lookups (CASSANDRA-7741)
 * Add tracing entries about concurrent range requests (CASSANDRA-7599)
 * (cqlsh) Fix DESCRIBE for NTS keyspaces (CASSANDRA-7729)
 * Remove netty buffer ref-counting (CASSANDRA-7735)
 * Pass mutated cf to index updater for use by PRSI (CASSANDRA-7742)
 * Include stress yaml example in release and deb (CASSANDRA-7717)
 * workaround for netty issue causing corrupted data off the wire (CASSANDRA-7695)
 * cqlsh DESC CLUSTER fails retrieving ring information (CASSANDRA-7687)
 * Fix binding null values inside UDT (CASSANDRA-7685)
 * Fix UDT field selection with empty fields (CASSANDRA-7670)
 * Bogus deserialization of static cells from sstable (CASSANDRA-7684)
 * Fix NPE on compaction leftover cleanup for dropped table (CASSANDRA-7770)
Merged from 2.0:
 * (cqlsh) Wait up to 10 sec for a tracing session (CASSANDRA-7222)
 * Fix NPE in FileCacheService.sizeInBytes (CASSANDRA-7756)
 * Remove duplicates from StorageService.getJoiningNodes (CASSANDRA-7478)
 * Clone token map outside of hot gossip loops (CASSANDRA-7758)
 * Fix MS expiring map timeout for Paxos messages (CASSANDRA-7752)
 * Do not flush on truncate if durable_writes is false (CASSANDRA-7750)
 * Give CRR a default input_cql Statement (CASSANDRA-7226)
 * Better error message when adding a collection with the same name
   than a previously dropped one (CASSANDRA-6276)
 * Fix validation when adding static columns (CASSANDRA-7730)
 * (Thrift) fix range deletion of supercolumns (CASSANDRA-7733)
 * Fix potential AssertionError in RangeTombstoneList (CASSANDRA-7700)
 * Validate arguments of blobAs* functions (CASSANDRA-7707)
 * Fix potential AssertionError with 2ndary indexes (CASSANDRA-6612)
 * Avoid logging CompactionInterrupted at ERROR (CASSANDRA-7694)
 * Minor leak in sstable2jon (CASSANDRA-7709)
 * Add cassandra.auto_bootstrap system property (CASSANDRA-7650)
 * Update java driver (for hadoop) (CASSANDRA-7618)
 * Remove CqlPagingRecordReader/CqlPagingInputFormat (CASSANDRA-7570)
 * Support connecting to ipv6 jmx with nodetool (CASSANDRA-7669)


2.1.0-rc5
 * Reject counters inside user types (CASSANDRA-7672)
 * Switch to notification-based GCInspector (CASSANDRA-7638)
 * (cqlsh) Handle nulls in UDTs and tuples correctly (CASSANDRA-7656)
 * Don't use strict consistency when replacing (CASSANDRA-7568)
 * Fix min/max cell name collection on 2.0 SSTables with range
   tombstones (CASSANDRA-7593)
 * Tolerate min/max cell names of different lengths (CASSANDRA-7651)
 * Filter cached results correctly (CASSANDRA-7636)
 * Fix tracing on the new SEPExecutor (CASSANDRA-7644)
 * Remove shuffle and taketoken (CASSANDRA-7601)
 * Clean up Windows batch scripts (CASSANDRA-7619)
 * Fix native protocol drop user type notification (CASSANDRA-7571)
 * Give read access to system.schema_usertypes to all authenticated users
   (CASSANDRA-7578)
 * (cqlsh) Fix cqlsh display when zero rows are returned (CASSANDRA-7580)
 * Get java version correctly when JAVA_TOOL_OPTIONS is set (CASSANDRA-7572)
 * Fix NPE when dropping index from non-existent keyspace, AssertionError when
   dropping non-existent index with IF EXISTS (CASSANDRA-7590)
 * Fix sstablelevelresetter hang (CASSANDRA-7614)
 * (cqlsh) Fix deserialization of blobs (CASSANDRA-7603)
 * Use "keyspace updated" schema change message for UDT changes in v1 and
   v2 protocols (CASSANDRA-7617)
 * Fix tracing of range slices and secondary index lookups that are local
   to the coordinator (CASSANDRA-7599)
 * Set -Dcassandra.storagedir for all tool shell scripts (CASSANDRA-7587)
 * Don't swap max/min col names when mutating sstable metadata (CASSANDRA-7596)
 * (cqlsh) Correctly handle paged result sets (CASSANDRA-7625)
 * (cqlsh) Improve waiting for a trace to complete (CASSANDRA-7626)
 * Fix tracing of concurrent range slices and 2ary index queries (CASSANDRA-7626)
 * Fix scrub against collection type (CASSANDRA-7665)
Merged from 2.0:
 * Set gc_grace_seconds to seven days for system schema tables (CASSANDRA-7668)
 * SimpleSeedProvider no longer caches seeds forever (CASSANDRA-7663)
 * Always flush on truncate (CASSANDRA-7511)
 * Fix ReversedType(DateType) mapping to native protocol (CASSANDRA-7576)
 * Always merge ranges owned by a single node (CASSANDRA-6930)
 * Track max/min timestamps for range tombstones (CASSANDRA-7647)
 * Fix NPE when listing saved caches dir (CASSANDRA-7632)


2.1.0-rc4
 * Fix word count hadoop example (CASSANDRA-7200)
 * Updated memtable_cleanup_threshold and memtable_flush_writers defaults 
   (CASSANDRA-7551)
 * (Windows) fix startup when WMI memory query fails (CASSANDRA-7505)
 * Anti-compaction proceeds if any part of the repair failed (CASANDRA-7521)
 * Add missing table name to DROP INDEX responses and notifications (CASSANDRA-7539)
 * Bump CQL version to 3.2.0 and update CQL documentation (CASSANDRA-7527)
 * Fix configuration error message when running nodetool ring (CASSANDRA-7508)
 * Support conditional updates, tuple type, and the v3 protocol in cqlsh (CASSANDRA-7509)
 * Handle queries on multiple secondary index types (CASSANDRA-7525)
 * Fix cqlsh authentication with v3 native protocol (CASSANDRA-7564)
 * Fix NPE when unknown prepared statement ID is used (CASSANDRA-7454)
Merged from 2.0:
 * (Windows) force range-based repair to non-sequential mode (CASSANDRA-7541)
 * Fix range merging when DES scores are zero (CASSANDRA-7535)
 * Warn when SSL certificates have expired (CASSANDRA-7528)
 * Fix error when doing reversed queries with static columns (CASSANDRA-7490)
Merged from 1.2:
 * Set correct stream ID on responses when non-Exception Throwables
   are thrown while handling native protocol messages (CASSANDRA-7470)


2.1.0-rc3
 * Consider expiry when reconciling otherwise equal cells (CASSANDRA-7403)
 * Introduce CQL support for stress tool (CASSANDRA-6146)
 * Fix ClassCastException processing expired messages (CASSANDRA-7496)
 * Fix prepared marker for collections inside UDT (CASSANDRA-7472)
 * Remove left-over populate_io_cache_on_flush and replicate_on_write
   uses (CASSANDRA-7493)
 * (Windows) handle spaces in path names (CASSANDRA-7451)
 * Ensure writes have completed after dropping a table, before recycling
   commit log segments (CASSANDRA-7437)
 * Remove left-over rows_per_partition_to_cache (CASSANDRA-7493)
 * Fix error when CONTAINS is used with a bind marker (CASSANDRA-7502)
 * Properly reject unknown UDT field (CASSANDRA-7484)
Merged from 2.0:
 * Fix CC#collectTimeOrderedData() tombstone optimisations (CASSANDRA-7394)
 * Support DISTINCT for static columns and fix behaviour when DISTINC is
   not use (CASSANDRA-7305).
 * Workaround JVM NPE on JMX bind failure (CASSANDRA-7254)
 * Fix race in FileCacheService RemovalListener (CASSANDRA-7278)
 * Fix inconsistent use of consistencyForCommit that allowed LOCAL_QUORUM
   operations to incorrect become full QUORUM (CASSANDRA-7345)
 * Properly handle unrecognized opcodes and flags (CASSANDRA-7440)
 * (Hadoop) close CqlRecordWriter clients when finished (CASSANDRA-7459)
 * Commit disk failure policy (CASSANDRA-7429)
 * Make sure high level sstables get compacted (CASSANDRA-7414)
 * Fix AssertionError when using empty clustering columns and static columns
   (CASSANDRA-7455)
 * Add option to disable STCS in L0 (CASSANDRA-6621)
 * Upgrade to snappy-java 1.0.5.2 (CASSANDRA-7476)


2.1.0-rc2
 * Fix heap size calculation for CompoundSparseCellName and 
   CompoundSparseCellName.WithCollection (CASSANDRA-7421)
 * Allow counter mutations in UNLOGGED batches (CASSANDRA-7351)
 * Modify reconcile logic to always pick a tombstone over a counter cell
   (CASSANDRA-7346)
 * Avoid incremental compaction on Windows (CASSANDRA-7365)
 * Fix exception when querying a composite-keyed table with a collection index
   (CASSANDRA-7372)
 * Use node's host id in place of counter ids (CASSANDRA-7366)
 * Fix error when doing reversed queries with static columns (CASSANDRA-7490)
 * Backport CASSANDRA-6747 (CASSANDRA-7560)
 * Track max/min timestamps for range tombstones (CASSANDRA-7647)
 * Fix NPE when listing saved caches dir (CASSANDRA-7632)
 * Fix sstableloader unable to connect encrypted node (CASSANDRA-7585)
Merged from 1.2:
 * Clone token map outside of hot gossip loops (CASSANDRA-7758)
 * Add stop method to EmbeddedCassandraService (CASSANDRA-7595)
 * Support connecting to ipv6 jmx with nodetool (CASSANDRA-7669)
 * Set gc_grace_seconds to seven days for system schema tables (CASSANDRA-7668)
 * SimpleSeedProvider no longer caches seeds forever (CASSANDRA-7663)
 * Set correct stream ID on responses when non-Exception Throwables
   are thrown while handling native protocol messages (CASSANDRA-7470)
 * Fix row size miscalculation in LazilyCompactedRow (CASSANDRA-7543)
 * Fix race in background compaction check (CASSANDRA-7745)
 * Don't clear out range tombstones during compaction (CASSANDRA-7808)


2.1.0-rc1
 * Revert flush directory (CASSANDRA-6357)
 * More efficient executor service for fast operations (CASSANDRA-4718)
 * Move less common tools into a new cassandra-tools package (CASSANDRA-7160)
 * Support more concurrent requests in native protocol (CASSANDRA-7231)
 * Add tab-completion to debian nodetool packaging (CASSANDRA-6421)
 * Change concurrent_compactors defaults (CASSANDRA-7139)
 * Add PowerShell Windows launch scripts (CASSANDRA-7001)
 * Make commitlog archive+restore more robust (CASSANDRA-6974)
 * Fix marking commitlogsegments clean (CASSANDRA-6959)
 * Add snapshot "manifest" describing files included (CASSANDRA-6326)
 * Parallel streaming for sstableloader (CASSANDRA-3668)
 * Fix bugs in supercolumns handling (CASSANDRA-7138)
 * Fix ClassClassException on composite dense tables (CASSANDRA-7112)
 * Cleanup and optimize collation and slice iterators (CASSANDRA-7107)
 * Upgrade NBHM lib (CASSANDRA-7128)
 * Optimize netty server (CASSANDRA-6861)
 * Fix repair hang when given CF does not exist (CASSANDRA-7189)
 * Allow c* to be shutdown in an embedded mode (CASSANDRA-5635)
 * Add server side batching to native transport (CASSANDRA-5663)
 * Make batchlog replay asynchronous (CASSANDRA-6134)
 * remove unused classes (CASSANDRA-7197)
 * Limit user types to the keyspace they are defined in (CASSANDRA-6643)
 * Add validate method to CollectionType (CASSANDRA-7208)
 * New serialization format for UDT values (CASSANDRA-7209, CASSANDRA-7261)
 * Fix nodetool netstats (CASSANDRA-7270)
 * Fix potential ClassCastException in HintedHandoffManager (CASSANDRA-7284)
 * Use prepared statements internally (CASSANDRA-6975)
 * Fix broken paging state with prepared statement (CASSANDRA-7120)
 * Fix IllegalArgumentException in CqlStorage (CASSANDRA-7287)
 * Allow nulls/non-existant fields in UDT (CASSANDRA-7206)
 * Backport Thrift MultiSliceRequest (CASSANDRA-7027)
 * Handle overlapping MultiSlices (CASSANDRA-7279)
 * Fix DataOutputTest on Windows (CASSANDRA-7265)
 * Embedded sets in user defined data-types are not updating (CASSANDRA-7267)
 * Add tuple type to CQL/native protocol (CASSANDRA-7248)
 * Fix CqlPagingRecordReader on tables with few rows (CASSANDRA-7322)
Merged from 2.0:
 * Copy compaction options to make sure they are reloaded (CASSANDRA-7290)
 * Add option to do more aggressive tombstone compactions (CASSANDRA-6563)
 * Don't try to compact already-compacting files in HHOM (CASSANDRA-7288)
 * Always reallocate buffers in HSHA (CASSANDRA-6285)
 * (Hadoop) support authentication in CqlRecordReader (CASSANDRA-7221)
 * (Hadoop) Close java driver Cluster in CQLRR.close (CASSANDRA-7228)
 * Warn when 'USING TIMESTAMP' is used on a CAS BATCH (CASSANDRA-7067)
 * return all cpu values from BackgroundActivityMonitor.readAndCompute (CASSANDRA-7183)
 * Correctly delete scheduled range xfers (CASSANDRA-7143)
 * return all cpu values from BackgroundActivityMonitor.readAndCompute (CASSANDRA-7183)  
 * reduce garbage creation in calculatePendingRanges (CASSANDRA-7191)
 * fix c* launch issues on Russian os's due to output of linux 'free' cmd (CASSANDRA-6162)
 * Fix disabling autocompaction (CASSANDRA-7187)
 * Fix potential NumberFormatException when deserializing IntegerType (CASSANDRA-7088)
 * cqlsh can't tab-complete disabling compaction (CASSANDRA-7185)
 * cqlsh: Accept and execute CQL statement(s) from command-line parameter (CASSANDRA-7172)
 * Fix IllegalStateException in CqlPagingRecordReader (CASSANDRA-7198)
 * Fix the InvertedIndex trigger example (CASSANDRA-7211)
 * Add --resolve-ip option to 'nodetool ring' (CASSANDRA-7210)
 * reduce garbage on codec flag deserialization (CASSANDRA-7244) 
 * Fix duplicated error messages on directory creation error at startup (CASSANDRA-5818)
 * Proper null handle for IF with map element access (CASSANDRA-7155)
 * Improve compaction visibility (CASSANDRA-7242)
 * Correctly delete scheduled range xfers (CASSANDRA-7143)
 * Make batchlog replica selection rack-aware (CASSANDRA-6551)
 * Fix CFMetaData#getColumnDefinitionFromColumnName() (CASSANDRA-7074)
 * Fix writetime/ttl functions for static columns (CASSANDRA-7081)
 * Suggest CTRL-C or semicolon after three blank lines in cqlsh (CASSANDRA-7142)
 * Fix 2ndary index queries with DESC clustering order (CASSANDRA-6950)
 * Invalid key cache entries on DROP (CASSANDRA-6525)
 * Fix flapping RecoveryManagerTest (CASSANDRA-7084)
 * Add missing iso8601 patterns for date strings (CASSANDRA-6973)
 * Support selecting multiple rows in a partition using IN (CASSANDRA-6875)
 * Add authentication support to shuffle (CASSANDRA-6484)
 * Swap local and global default read repair chances (CASSANDRA-7320)
 * Add conditional CREATE/DROP USER support (CASSANDRA-7264)
 * Cqlsh counts non-empty lines for "Blank lines" warning (CASSANDRA-7325)
Merged from 1.2:
 * Add Cloudstack snitch (CASSANDRA-7147)
 * Update system.peers correctly when relocating tokens (CASSANDRA-7126)
 * Add Google Compute Engine snitch (CASSANDRA-7132)
 * remove duplicate query for local tokens (CASSANDRA-7182)
 * exit CQLSH with error status code if script fails (CASSANDRA-6344)
 * Fix bug with some IN queries missig results (CASSANDRA-7105)
 * Fix availability validation for LOCAL_ONE CL (CASSANDRA-7319)
 * Hint streaming can cause decommission to fail (CASSANDRA-7219)


2.1.0-beta2
 * Increase default CL space to 8GB (CASSANDRA-7031)
 * Add range tombstones to read repair digests (CASSANDRA-6863)
 * Fix BTree.clear for large updates (CASSANDRA-6943)
 * Fail write instead of logging a warning when unable to append to CL
   (CASSANDRA-6764)
 * Eliminate possibility of CL segment appearing twice in active list 
   (CASSANDRA-6557)
 * Apply DONTNEED fadvise to commitlog segments (CASSANDRA-6759)
 * Switch CRC component to Adler and include it for compressed sstables 
   (CASSANDRA-4165)
 * Allow cassandra-stress to set compaction strategy options (CASSANDRA-6451)
 * Add broadcast_rpc_address option to cassandra.yaml (CASSANDRA-5899)
 * Auto reload GossipingPropertyFileSnitch config (CASSANDRA-5897)
 * Fix overflow of memtable_total_space_in_mb (CASSANDRA-6573)
 * Fix ABTC NPE and apply update function correctly (CASSANDRA-6692)
 * Allow nodetool to use a file or prompt for password (CASSANDRA-6660)
 * Fix AIOOBE when concurrently accessing ABSC (CASSANDRA-6742)
 * Fix assertion error in ALTER TYPE RENAME (CASSANDRA-6705)
 * Scrub should not always clear out repaired status (CASSANDRA-5351)
 * Improve handling of range tombstone for wide partitions (CASSANDRA-6446)
 * Fix ClassCastException for compact table with composites (CASSANDRA-6738)
 * Fix potentially repairing with wrong nodes (CASSANDRA-6808)
 * Change caching option syntax (CASSANDRA-6745)
 * Fix stress to do proper counter reads (CASSANDRA-6835)
 * Fix help message for stress counter_write (CASSANDRA-6824)
 * Fix stress smart Thrift client to pick servers correctly (CASSANDRA-6848)
 * Add logging levels (minimal, normal or verbose) to stress tool (CASSANDRA-6849)
 * Fix race condition in Batch CLE (CASSANDRA-6860)
 * Improve cleanup/scrub/upgradesstables failure handling (CASSANDRA-6774)
 * ByteBuffer write() methods for serializing sstables (CASSANDRA-6781)
 * Proper compare function for CollectionType (CASSANDRA-6783)
 * Update native server to Netty 4 (CASSANDRA-6236)
 * Fix off-by-one error in stress (CASSANDRA-6883)
 * Make OpOrder AutoCloseable (CASSANDRA-6901)
 * Remove sync repair JMX interface (CASSANDRA-6900)
 * Add multiple memory allocation options for memtables (CASSANDRA-6689, 6694)
 * Remove adjusted op rate from stress output (CASSANDRA-6921)
 * Add optimized CF.hasColumns() implementations (CASSANDRA-6941)
 * Serialize batchlog mutations with the version of the target node
   (CASSANDRA-6931)
 * Optimize CounterColumn#reconcile() (CASSANDRA-6953)
 * Properly remove 1.2 sstable support in 2.1 (CASSANDRA-6869)
 * Lock counter cells, not partitions (CASSANDRA-6880)
 * Track presence of legacy counter shards in sstables (CASSANDRA-6888)
 * Ensure safe resource cleanup when replacing sstables (CASSANDRA-6912)
 * Add failure handler to async callback (CASSANDRA-6747)
 * Fix AE when closing SSTable without releasing reference (CASSANDRA-7000)
 * Clean up IndexInfo on keyspace/table drops (CASSANDRA-6924)
 * Only snapshot relative SSTables when sequential repair (CASSANDRA-7024)
 * Require nodetool rebuild_index to specify index names (CASSANDRA-7038)
 * fix cassandra stress errors on reads with native protocol (CASSANDRA-7033)
 * Use OpOrder to guard sstable references for reads (CASSANDRA-6919)
 * Preemptive opening of compaction result (CASSANDRA-6916)
 * Multi-threaded scrub/cleanup/upgradesstables (CASSANDRA-5547)
 * Optimize cellname comparison (CASSANDRA-6934)
 * Native protocol v3 (CASSANDRA-6855)
 * Optimize Cell liveness checks and clean up Cell (CASSANDRA-7119)
 * Support consistent range movements (CASSANDRA-2434)
Merged from 2.0:
 * Avoid race-prone second "scrub" of system keyspace (CASSANDRA-6797)
 * Pool CqlRecordWriter clients by inetaddress rather than Range
   (CASSANDRA-6665)
 * Fix compaction_history timestamps (CASSANDRA-6784)
 * Compare scores of full replica ordering in DES (CASSANDRA-6683)
 * fix CME in SessionInfo updateProgress affecting netstats (CASSANDRA-6577)
 * Allow repairing between specific replicas (CASSANDRA-6440)
 * Allow per-dc enabling of hints (CASSANDRA-6157)
 * Add compatibility for Hadoop 0.2.x (CASSANDRA-5201)
 * Fix EstimatedHistogram races (CASSANDRA-6682)
 * Failure detector correctly converts initial value to nanos (CASSANDRA-6658)
 * Add nodetool taketoken to relocate vnodes (CASSANDRA-4445)
 * Expose bulk loading progress over JMX (CASSANDRA-4757)
 * Correctly handle null with IF conditions and TTL (CASSANDRA-6623)
 * Account for range/row tombstones in tombstone drop
   time histogram (CASSANDRA-6522)
 * Stop CommitLogSegment.close() from calling sync() (CASSANDRA-6652)
 * Make commitlog failure handling configurable (CASSANDRA-6364)
 * Avoid overlaps in LCS (CASSANDRA-6688)
 * Improve support for paginating over composites (CASSANDRA-4851)
 * Fix count(*) queries in a mixed cluster (CASSANDRA-6707)
 * Improve repair tasks(snapshot, differencing) concurrency (CASSANDRA-6566)
 * Fix replaying pre-2.0 commit logs (CASSANDRA-6714)
 * Add static columns to CQL3 (CASSANDRA-6561)
 * Optimize single partition batch statements (CASSANDRA-6737)
 * Disallow post-query re-ordering when paging (CASSANDRA-6722)
 * Fix potential paging bug with deleted columns (CASSANDRA-6748)
 * Fix NPE on BulkLoader caused by losing StreamEvent (CASSANDRA-6636)
 * Fix truncating compression metadata (CASSANDRA-6791)
 * Add CMSClassUnloadingEnabled JVM option (CASSANDRA-6541)
 * Catch memtable flush exceptions during shutdown (CASSANDRA-6735)
 * Fix upgradesstables NPE for non-CF-based indexes (CASSANDRA-6645)
 * Fix UPDATE updating PRIMARY KEY columns implicitly (CASSANDRA-6782)
 * Fix IllegalArgumentException when updating from 1.2 with SuperColumns
   (CASSANDRA-6733)
 * FBUtilities.singleton() should use the CF comparator (CASSANDRA-6778)
 * Fix CQLSStableWriter.addRow(Map<String, Object>) (CASSANDRA-6526)
 * Fix HSHA server introducing corrupt data (CASSANDRA-6285)
 * Fix CAS conditions for COMPACT STORAGE tables (CASSANDRA-6813)
 * Starting threads in OutboundTcpConnectionPool constructor causes race conditions (CASSANDRA-7177)
 * Allow overriding cassandra-rackdc.properties file (CASSANDRA-7072)
 * Set JMX RMI port to 7199 (CASSANDRA-7087)
 * Use LOCAL_QUORUM for data reads at LOCAL_SERIAL (CASSANDRA-6939)
 * Log a warning for large batches (CASSANDRA-6487)
 * Put nodes in hibernate when join_ring is false (CASSANDRA-6961)
 * Avoid early loading of non-system keyspaces before compaction-leftovers 
   cleanup at startup (CASSANDRA-6913)
 * Restrict Windows to parallel repairs (CASSANDRA-6907)
 * (Hadoop) Allow manually specifying start/end tokens in CFIF (CASSANDRA-6436)
 * Fix NPE in MeteredFlusher (CASSANDRA-6820)
 * Fix race processing range scan responses (CASSANDRA-6820)
 * Allow deleting snapshots from dropped keyspaces (CASSANDRA-6821)
 * Add uuid() function (CASSANDRA-6473)
 * Omit tombstones from schema digests (CASSANDRA-6862)
 * Include correct consistencyLevel in LWT timeout (CASSANDRA-6884)
 * Lower chances for losing new SSTables during nodetool refresh and
   ColumnFamilyStore.loadNewSSTables (CASSANDRA-6514)
 * Add support for DELETE ... IF EXISTS to CQL3 (CASSANDRA-5708)
 * Update hadoop_cql3_word_count example (CASSANDRA-6793)
 * Fix handling of RejectedExecution in sync Thrift server (CASSANDRA-6788)
 * Log more information when exceeding tombstone_warn_threshold (CASSANDRA-6865)
 * Fix truncate to not abort due to unreachable fat clients (CASSANDRA-6864)
 * Fix schema concurrency exceptions (CASSANDRA-6841)
 * Fix leaking validator FH in StreamWriter (CASSANDRA-6832)
 * Fix saving triggers to schema (CASSANDRA-6789)
 * Fix trigger mutations when base mutation list is immutable (CASSANDRA-6790)
 * Fix accounting in FileCacheService to allow re-using RAR (CASSANDRA-6838)
 * Fix static counter columns (CASSANDRA-6827)
 * Restore expiring->deleted (cell) compaction optimization (CASSANDRA-6844)
 * Fix CompactionManager.needsCleanup (CASSANDRA-6845)
 * Correctly compare BooleanType values other than 0 and 1 (CASSANDRA-6779)
 * Read message id as string from earlier versions (CASSANDRA-6840)
 * Properly use the Paxos consistency for (non-protocol) batch (CASSANDRA-6837)
 * Add paranoid disk failure option (CASSANDRA-6646)
 * Improve PerRowSecondaryIndex performance (CASSANDRA-6876)
 * Extend triggers to support CAS updates (CASSANDRA-6882)
 * Static columns with IF NOT EXISTS don't always work as expected (CASSANDRA-6873)
 * Fix paging with SELECT DISTINCT (CASSANDRA-6857)
 * Fix UnsupportedOperationException on CAS timeout (CASSANDRA-6923)
 * Improve MeteredFlusher handling of MF-unaffected column families
   (CASSANDRA-6867)
 * Add CqlRecordReader using native pagination (CASSANDRA-6311)
 * Add QueryHandler interface (CASSANDRA-6659)
 * Track liveRatio per-memtable, not per-CF (CASSANDRA-6945)
 * Make sure upgradesstables keeps sstable level (CASSANDRA-6958)
 * Fix LIMIT with static columns (CASSANDRA-6956)
 * Fix clash with CQL column name in thrift validation (CASSANDRA-6892)
 * Fix error with super columns in mixed 1.2-2.0 clusters (CASSANDRA-6966)
 * Fix bad skip of sstables on slice query with composite start/finish (CASSANDRA-6825)
 * Fix unintended update with conditional statement (CASSANDRA-6893)
 * Fix map element access in IF (CASSANDRA-6914)
 * Avoid costly range calculations for range queries on system keyspaces
   (CASSANDRA-6906)
 * Fix SSTable not released if stream session fails (CASSANDRA-6818)
 * Avoid build failure due to ANTLR timeout (CASSANDRA-6991)
 * Queries on compact tables can return more rows that requested (CASSANDRA-7052)
 * USING TIMESTAMP for batches does not work (CASSANDRA-7053)
 * Fix performance regression from CASSANDRA-5614 (CASSANDRA-6949)
 * Ensure that batchlog and hint timeouts do not produce hints (CASSANDRA-7058)
 * Merge groupable mutations in TriggerExecutor#execute() (CASSANDRA-7047)
 * Plug holes in resource release when wiring up StreamSession (CASSANDRA-7073)
 * Re-add parameter columns to tracing session (CASSANDRA-6942)
 * Preserves CQL metadata when updating table from thrift (CASSANDRA-6831)
Merged from 1.2:
 * Fix nodetool display with vnodes (CASSANDRA-7082)
 * Add UNLOGGED, COUNTER options to BATCH documentation (CASSANDRA-6816)
 * add extra SSL cipher suites (CASSANDRA-6613)
 * fix nodetool getsstables for blob PK (CASSANDRA-6803)
 * Fix BatchlogManager#deleteBatch() use of millisecond timestamps
   (CASSANDRA-6822)
 * Continue assassinating even if the endpoint vanishes (CASSANDRA-6787)
 * Schedule schema pulls on change (CASSANDRA-6971)
 * Non-droppable verbs shouldn't be dropped from OTC (CASSANDRA-6980)
 * Shutdown batchlog executor in SS#drain() (CASSANDRA-7025)
 * Fix batchlog to account for CF truncation records (CASSANDRA-6999)
 * Fix CQLSH parsing of functions and BLOB literals (CASSANDRA-7018)
 * Properly load trustore in the native protocol (CASSANDRA-6847)
 * Always clean up references in SerializingCache (CASSANDRA-6994)
 * Don't shut MessagingService down when replacing a node (CASSANDRA-6476)
 * fix npe when doing -Dcassandra.fd_initial_value_ms (CASSANDRA-6751)


2.1.0-beta1
 * Add flush directory distinct from compaction directories (CASSANDRA-6357)
 * Require JNA by default (CASSANDRA-6575)
 * add listsnapshots command to nodetool (CASSANDRA-5742)
 * Introduce AtomicBTreeColumns (CASSANDRA-6271, 6692)
 * Multithreaded commitlog (CASSANDRA-3578)
 * allocate fixed index summary memory pool and resample cold index summaries 
   to use less memory (CASSANDRA-5519)
 * Removed multithreaded compaction (CASSANDRA-6142)
 * Parallelize fetching rows for low-cardinality indexes (CASSANDRA-1337)
 * change logging from log4j to logback (CASSANDRA-5883)
 * switch to LZ4 compression for internode communication (CASSANDRA-5887)
 * Stop using Thrift-generated Index* classes internally (CASSANDRA-5971)
 * Remove 1.2 network compatibility code (CASSANDRA-5960)
 * Remove leveled json manifest migration code (CASSANDRA-5996)
 * Remove CFDefinition (CASSANDRA-6253)
 * Use AtomicIntegerFieldUpdater in RefCountedMemory (CASSANDRA-6278)
 * User-defined types for CQL3 (CASSANDRA-5590)
 * Use of o.a.c.metrics in nodetool (CASSANDRA-5871, 6406)
 * Batch read from OTC's queue and cleanup (CASSANDRA-1632)
 * Secondary index support for collections (CASSANDRA-4511, 6383)
 * SSTable metadata(Stats.db) format change (CASSANDRA-6356)
 * Push composites support in the storage engine
   (CASSANDRA-5417, CASSANDRA-6520)
 * Add snapshot space used to cfstats (CASSANDRA-6231)
 * Add cardinality estimator for key count estimation (CASSANDRA-5906)
 * CF id is changed to be non-deterministic. Data dir/key cache are created
   uniquely for CF id (CASSANDRA-5202)
 * New counters implementation (CASSANDRA-6504)
 * Replace UnsortedColumns, EmptyColumns, TreeMapBackedSortedColumns with new
   ArrayBackedSortedColumns (CASSANDRA-6630, CASSANDRA-6662, CASSANDRA-6690)
 * Add option to use row cache with a given amount of rows (CASSANDRA-5357)
 * Avoid repairing already repaired data (CASSANDRA-5351)
 * Reject counter updates with USING TTL/TIMESTAMP (CASSANDRA-6649)
 * Replace index_interval with min/max_index_interval (CASSANDRA-6379)
 * Lift limitation that order by columns must be selected for IN queries (CASSANDRA-4911)


2.0.5
 * Reduce garbage generated by bloom filter lookups (CASSANDRA-6609)
 * Add ks.cf names to tombstone logging (CASSANDRA-6597)
 * Use LOCAL_QUORUM for LWT operations at LOCAL_SERIAL (CASSANDRA-6495)
 * Wait for gossip to settle before accepting client connections (CASSANDRA-4288)
 * Delete unfinished compaction incrementally (CASSANDRA-6086)
 * Allow specifying custom secondary index options in CQL3 (CASSANDRA-6480)
 * Improve replica pinning for cache efficiency in DES (CASSANDRA-6485)
 * Fix LOCAL_SERIAL from thrift (CASSANDRA-6584)
 * Don't special case received counts in CAS timeout exceptions (CASSANDRA-6595)
 * Add support for 2.1 global counter shards (CASSANDRA-6505)
 * Fix NPE when streaming connection is not yet established (CASSANDRA-6210)
 * Avoid rare duplicate read repair triggering (CASSANDRA-6606)
 * Fix paging discardFirst (CASSANDRA-6555)
 * Fix ArrayIndexOutOfBoundsException in 2ndary index query (CASSANDRA-6470)
 * Release sstables upon rebuilding 2i (CASSANDRA-6635)
 * Add AbstractCompactionStrategy.startup() method (CASSANDRA-6637)
 * SSTableScanner may skip rows during cleanup (CASSANDRA-6638)
 * sstables from stalled repair sessions can resurrect deleted data (CASSANDRA-6503)
 * Switch stress to use ITransportFactory (CASSANDRA-6641)
 * Fix IllegalArgumentException during prepare (CASSANDRA-6592)
 * Fix possible loss of 2ndary index entries during compaction (CASSANDRA-6517)
 * Fix direct Memory on architectures that do not support unaligned long access
   (CASSANDRA-6628)
 * Let scrub optionally skip broken counter partitions (CASSANDRA-5930)
Merged from 1.2:
 * fsync compression metadata (CASSANDRA-6531)
 * Validate CF existence on execution for prepared statement (CASSANDRA-6535)
 * Add ability to throttle batchlog replay (CASSANDRA-6550)
 * Fix executing LOCAL_QUORUM with SimpleStrategy (CASSANDRA-6545)
 * Avoid StackOverflow when using large IN queries (CASSANDRA-6567)
 * Nodetool upgradesstables includes secondary indexes (CASSANDRA-6598)
 * Paginate batchlog replay (CASSANDRA-6569)
 * skip blocking on streaming during drain (CASSANDRA-6603)
 * Improve error message when schema doesn't match loaded sstable (CASSANDRA-6262)
 * Add properties to adjust FD initial value and max interval (CASSANDRA-4375)
 * Fix preparing with batch and delete from collection (CASSANDRA-6607)
 * Fix ABSC reverse iterator's remove() method (CASSANDRA-6629)
 * Handle host ID conflicts properly (CASSANDRA-6615)
 * Move handling of migration event source to solve bootstrap race. (CASSANDRA-6648)
 * Make sure compaction throughput value doesn't overflow with int math (CASSANDRA-6647)


2.0.4
 * Allow removing snapshots of no-longer-existing CFs (CASSANDRA-6418)
 * add StorageService.stopDaemon() (CASSANDRA-4268)
 * add IRE for invalid CF supplied to get_count (CASSANDRA-5701)
 * add client encryption support to sstableloader (CASSANDRA-6378)
 * Fix accept() loop for SSL sockets post-shutdown (CASSANDRA-6468)
 * Fix size-tiered compaction in LCS L0 (CASSANDRA-6496)
 * Fix assertion failure in filterColdSSTables (CASSANDRA-6483)
 * Fix row tombstones in larger-than-memory compactions (CASSANDRA-6008)
 * Fix cleanup ClassCastException (CASSANDRA-6462)
 * Reduce gossip memory use by interning VersionedValue strings (CASSANDRA-6410)
 * Allow specifying datacenters to participate in a repair (CASSANDRA-6218)
 * Fix divide-by-zero in PCI (CASSANDRA-6403)
 * Fix setting last compacted key in the wrong level for LCS (CASSANDRA-6284)
 * Add millisecond precision formats to the timestamp parser (CASSANDRA-6395)
 * Expose a total memtable size metric for a CF (CASSANDRA-6391)
 * cqlsh: handle symlinks properly (CASSANDRA-6425)
 * Fix potential infinite loop when paging query with IN (CASSANDRA-6464)
 * Fix assertion error in AbstractQueryPager.discardFirst (CASSANDRA-6447)
 * Fix streaming older SSTable yields unnecessary tombstones (CASSANDRA-6527)
Merged from 1.2:
 * Improved error message on bad properties in DDL queries (CASSANDRA-6453)
 * Randomize batchlog candidates selection (CASSANDRA-6481)
 * Fix thundering herd on endpoint cache invalidation (CASSANDRA-6345, 6485)
 * Improve batchlog write performance with vnodes (CASSANDRA-6488)
 * cqlsh: quote single quotes in strings inside collections (CASSANDRA-6172)
 * Improve gossip performance for typical messages (CASSANDRA-6409)
 * Throw IRE if a prepared statement has more markers than supported 
   (CASSANDRA-5598)
 * Expose Thread metrics for the native protocol server (CASSANDRA-6234)
 * Change snapshot response message verb to INTERNAL to avoid dropping it 
   (CASSANDRA-6415)
 * Warn when collection read has > 65K elements (CASSANDRA-5428)
 * Fix cache persistence when both row and key cache are enabled 
   (CASSANDRA-6413)
 * (Hadoop) add describe_local_ring (CASSANDRA-6268)
 * Fix handling of concurrent directory creation failure (CASSANDRA-6459)
 * Allow executing CREATE statements multiple times (CASSANDRA-6471)
 * Don't send confusing info with timeouts (CASSANDRA-6491)
 * Don't resubmit counter mutation runnables internally (CASSANDRA-6427)
 * Don't drop local mutations without a hint (CASSANDRA-6510)
 * Don't allow null max_hint_window_in_ms (CASSANDRA-6419)
 * Validate SliceRange start and finish lengths (CASSANDRA-6521)


2.0.3
 * Fix FD leak on slice read path (CASSANDRA-6275)
 * Cancel read meter task when closing SSTR (CASSANDRA-6358)
 * free off-heap IndexSummary during bulk (CASSANDRA-6359)
 * Recover from IOException in accept() thread (CASSANDRA-6349)
 * Improve Gossip tolerance of abnormally slow tasks (CASSANDRA-6338)
 * Fix trying to hint timed out counter writes (CASSANDRA-6322)
 * Allow restoring specific columnfamilies from archived CL (CASSANDRA-4809)
 * Avoid flushing compaction_history after each operation (CASSANDRA-6287)
 * Fix repair assertion error when tombstones expire (CASSANDRA-6277)
 * Skip loading corrupt key cache (CASSANDRA-6260)
 * Fixes for compacting larger-than-memory rows (CASSANDRA-6274)
 * Compact hottest sstables first and optionally omit coldest from
   compaction entirely (CASSANDRA-6109)
 * Fix modifying column_metadata from thrift (CASSANDRA-6182)
 * cqlsh: fix LIST USERS output (CASSANDRA-6242)
 * Add IRequestSink interface (CASSANDRA-6248)
 * Update memtable size while flushing (CASSANDRA-6249)
 * Provide hooks around CQL2/CQL3 statement execution (CASSANDRA-6252)
 * Require Permission.SELECT for CAS updates (CASSANDRA-6247)
 * New CQL-aware SSTableWriter (CASSANDRA-5894)
 * Reject CAS operation when the protocol v1 is used (CASSANDRA-6270)
 * Correctly throw error when frame too large (CASSANDRA-5981)
 * Fix serialization bug in PagedRange with 2ndary indexes (CASSANDRA-6299)
 * Fix CQL3 table validation in Thrift (CASSANDRA-6140)
 * Fix bug missing results with IN clauses (CASSANDRA-6327)
 * Fix paging with reversed slices (CASSANDRA-6343)
 * Set minTimestamp correctly to be able to drop expired sstables (CASSANDRA-6337)
 * Support NaN and Infinity as float literals (CASSANDRA-6003)
 * Remove RF from nodetool ring output (CASSANDRA-6289)
 * Fix attempting to flush empty rows (CASSANDRA-6374)
 * Fix potential out of bounds exception when paging (CASSANDRA-6333)
Merged from 1.2:
 * Optimize FD phi calculation (CASSANDRA-6386)
 * Improve initial FD phi estimate when starting up (CASSANDRA-6385)
 * Don't list CQL3 table in CLI describe even if named explicitely 
   (CASSANDRA-5750)
 * Invalidate row cache when dropping CF (CASSANDRA-6351)
 * add non-jamm path for cached statements (CASSANDRA-6293)
 * add windows bat files for shell commands (CASSANDRA-6145)
 * Require logging in for Thrift CQL2/3 statement preparation (CASSANDRA-6254)
 * restrict max_num_tokens to 1536 (CASSANDRA-6267)
 * Nodetool gets default JMX port from cassandra-env.sh (CASSANDRA-6273)
 * make calculatePendingRanges asynchronous (CASSANDRA-6244)
 * Remove blocking flushes in gossip thread (CASSANDRA-6297)
 * Fix potential socket leak in connectionpool creation (CASSANDRA-6308)
 * Allow LOCAL_ONE/LOCAL_QUORUM to work with SimpleStrategy (CASSANDRA-6238)
 * cqlsh: handle 'null' as session duration (CASSANDRA-6317)
 * Fix json2sstable handling of range tombstones (CASSANDRA-6316)
 * Fix missing one row in reverse query (CASSANDRA-6330)
 * Fix reading expired row value from row cache (CASSANDRA-6325)
 * Fix AssertionError when doing set element deletion (CASSANDRA-6341)
 * Make CL code for the native protocol match the one in C* 2.0
   (CASSANDRA-6347)
 * Disallow altering CQL3 table from thrift (CASSANDRA-6370)
 * Fix size computation of prepared statement (CASSANDRA-6369)


2.0.2
 * Update FailureDetector to use nanontime (CASSANDRA-4925)
 * Fix FileCacheService regressions (CASSANDRA-6149)
 * Never return WriteTimeout for CL.ANY (CASSANDRA-6132)
 * Fix race conditions in bulk loader (CASSANDRA-6129)
 * Add configurable metrics reporting (CASSANDRA-4430)
 * drop queries exceeding a configurable number of tombstones (CASSANDRA-6117)
 * Track and persist sstable read activity (CASSANDRA-5515)
 * Fixes for speculative retry (CASSANDRA-5932, CASSANDRA-6194)
 * Improve memory usage of metadata min/max column names (CASSANDRA-6077)
 * Fix thrift validation refusing row markers on CQL3 tables (CASSANDRA-6081)
 * Fix insertion of collections with CAS (CASSANDRA-6069)
 * Correctly send metadata on SELECT COUNT (CASSANDRA-6080)
 * Track clients' remote addresses in ClientState (CASSANDRA-6070)
 * Create snapshot dir if it does not exist when migrating
   leveled manifest (CASSANDRA-6093)
 * make sequential nodetool repair the default (CASSANDRA-5950)
 * Add more hooks for compaction strategy implementations (CASSANDRA-6111)
 * Fix potential NPE on composite 2ndary indexes (CASSANDRA-6098)
 * Delete can potentially be skipped in batch (CASSANDRA-6115)
 * Allow alter keyspace on system_traces (CASSANDRA-6016)
 * Disallow empty column names in cql (CASSANDRA-6136)
 * Use Java7 file-handling APIs and fix file moving on Windows (CASSANDRA-5383)
 * Save compaction history to system keyspace (CASSANDRA-5078)
 * Fix NPE if StorageService.getOperationMode() is executed before full startup (CASSANDRA-6166)
 * CQL3: support pre-epoch longs for TimestampType (CASSANDRA-6212)
 * Add reloadtriggers command to nodetool (CASSANDRA-4949)
 * cqlsh: ignore empty 'value alias' in DESCRIBE (CASSANDRA-6139)
 * Fix sstable loader (CASSANDRA-6205)
 * Reject bootstrapping if the node already exists in gossip (CASSANDRA-5571)
 * Fix NPE while loading paxos state (CASSANDRA-6211)
 * cqlsh: add SHOW SESSION <tracing-session> command (CASSANDRA-6228)
Merged from 1.2:
 * (Hadoop) Require CFRR batchSize to be at least 2 (CASSANDRA-6114)
 * Add a warning for small LCS sstable size (CASSANDRA-6191)
 * Add ability to list specific KS/CF combinations in nodetool cfstats (CASSANDRA-4191)
 * Mark CF clean if a mutation raced the drop and got it marked dirty (CASSANDRA-5946)
 * Add a LOCAL_ONE consistency level (CASSANDRA-6202)
 * Limit CQL prepared statement cache by size instead of count (CASSANDRA-6107)
 * Tracing should log write failure rather than raw exceptions (CASSANDRA-6133)
 * lock access to TM.endpointToHostIdMap (CASSANDRA-6103)
 * Allow estimated memtable size to exceed slab allocator size (CASSANDRA-6078)
 * Start MeteredFlusher earlier to prevent OOM during CL replay (CASSANDRA-6087)
 * Avoid sending Truncate command to fat clients (CASSANDRA-6088)
 * Allow where clause conditions to be in parenthesis (CASSANDRA-6037)
 * Do not open non-ssl storage port if encryption option is all (CASSANDRA-3916)
 * Move batchlog replay to its own executor (CASSANDRA-6079)
 * Add tombstone debug threshold and histogram (CASSANDRA-6042, 6057)
 * Enable tcp keepalive on incoming connections (CASSANDRA-4053)
 * Fix fat client schema pull NPE (CASSANDRA-6089)
 * Fix memtable flushing for indexed tables (CASSANDRA-6112)
 * Fix skipping columns with multiple slices (CASSANDRA-6119)
 * Expose connected thrift + native client counts (CASSANDRA-5084)
 * Optimize auth setup (CASSANDRA-6122)
 * Trace index selection (CASSANDRA-6001)
 * Update sstablesPerReadHistogram to use biased sampling (CASSANDRA-6164)
 * Log UnknownColumnfamilyException when closing socket (CASSANDRA-5725)
 * Properly error out on CREATE INDEX for counters table (CASSANDRA-6160)
 * Handle JMX notification failure for repair (CASSANDRA-6097)
 * (Hadoop) Fetch no more than 128 splits in parallel (CASSANDRA-6169)
 * stress: add username/password authentication support (CASSANDRA-6068)
 * Fix indexed queries with row cache enabled on parent table (CASSANDRA-5732)
 * Fix compaction race during columnfamily drop (CASSANDRA-5957)
 * Fix validation of empty column names for compact tables (CASSANDRA-6152)
 * Skip replaying mutations that pass CRC but fail to deserialize (CASSANDRA-6183)
 * Rework token replacement to use replace_address (CASSANDRA-5916)
 * Fix altering column types (CASSANDRA-6185)
 * cqlsh: fix CREATE/ALTER WITH completion (CASSANDRA-6196)
 * add windows bat files for shell commands (CASSANDRA-6145)
 * Fix potential stack overflow during range tombstones insertion (CASSANDRA-6181)
 * (Hadoop) Make LOCAL_ONE the default consistency level (CASSANDRA-6214)


2.0.1
 * Fix bug that could allow reading deleted data temporarily (CASSANDRA-6025)
 * Improve memory use defaults (CASSANDRA-6059)
 * Make ThriftServer more easlly extensible (CASSANDRA-6058)
 * Remove Hadoop dependency from ITransportFactory (CASSANDRA-6062)
 * add file_cache_size_in_mb setting (CASSANDRA-5661)
 * Improve error message when yaml contains invalid properties (CASSANDRA-5958)
 * Improve leveled compaction's ability to find non-overlapping L0 compactions
   to work on concurrently (CASSANDRA-5921)
 * Notify indexer of columns shadowed by range tombstones (CASSANDRA-5614)
 * Log Merkle tree stats (CASSANDRA-2698)
 * Switch from crc32 to adler32 for compressed sstable checksums (CASSANDRA-5862)
 * Improve offheap memcpy performance (CASSANDRA-5884)
 * Use a range aware scanner for cleanup (CASSANDRA-2524)
 * Cleanup doesn't need to inspect sstables that contain only local data
   (CASSANDRA-5722)
 * Add ability for CQL3 to list partition keys (CASSANDRA-4536)
 * Improve native protocol serialization (CASSANDRA-5664)
 * Upgrade Thrift to 0.9.1 (CASSANDRA-5923)
 * Require superuser status for adding triggers (CASSANDRA-5963)
 * Make standalone scrubber handle old and new style leveled manifest
   (CASSANDRA-6005)
 * Fix paxos bugs (CASSANDRA-6012, 6013, 6023)
 * Fix paged ranges with multiple replicas (CASSANDRA-6004)
 * Fix potential AssertionError during tracing (CASSANDRA-6041)
 * Fix NPE in sstablesplit (CASSANDRA-6027)
 * Migrate pre-2.0 key/value/column aliases to system.schema_columns
   (CASSANDRA-6009)
 * Paging filter empty rows too agressively (CASSANDRA-6040)
 * Support variadic parameters for IN clauses (CASSANDRA-4210)
 * cqlsh: return the result of CAS writes (CASSANDRA-5796)
 * Fix validation of IN clauses with 2ndary indexes (CASSANDRA-6050)
 * Support named bind variables in CQL (CASSANDRA-6033)
Merged from 1.2:
 * Allow cache-keys-to-save to be set at runtime (CASSANDRA-5980)
 * Avoid second-guessing out-of-space state (CASSANDRA-5605)
 * Tuning knobs for dealing with large blobs and many CFs (CASSANDRA-5982)
 * (Hadoop) Fix CQLRW for thrift tables (CASSANDRA-6002)
 * Fix possible divide-by-zero in HHOM (CASSANDRA-5990)
 * Allow local batchlog writes for CL.ANY (CASSANDRA-5967)
 * Upgrade metrics-core to version 2.2.0 (CASSANDRA-5947)
 * Fix CqlRecordWriter with composite keys (CASSANDRA-5949)
 * Add snitch, schema version, cluster, partitioner to JMX (CASSANDRA-5881)
 * Allow disabling SlabAllocator (CASSANDRA-5935)
 * Make user-defined compaction JMX blocking (CASSANDRA-4952)
 * Fix streaming does not transfer wrapped range (CASSANDRA-5948)
 * Fix loading index summary containing empty key (CASSANDRA-5965)
 * Correctly handle limits in CompositesSearcher (CASSANDRA-5975)
 * Pig: handle CQL collections (CASSANDRA-5867)
 * Pass the updated cf to the PRSI index() method (CASSANDRA-5999)
 * Allow empty CQL3 batches (as no-op) (CASSANDRA-5994)
 * Support null in CQL3 functions (CASSANDRA-5910)
 * Replace the deprecated MapMaker with CacheLoader (CASSANDRA-6007)
 * Add SSTableDeletingNotification to DataTracker (CASSANDRA-6010)
 * Fix snapshots in use get deleted during snapshot repair (CASSANDRA-6011)
 * Move hints and exception count to o.a.c.metrics (CASSANDRA-6017)
 * Fix memory leak in snapshot repair (CASSANDRA-6047)
 * Fix sstable2sjon for CQL3 tables (CASSANDRA-5852)


2.0.0
 * Fix thrift validation when inserting into CQL3 tables (CASSANDRA-5138)
 * Fix periodic memtable flushing behavior with clean memtables (CASSANDRA-5931)
 * Fix dateOf() function for pre-2.0 timestamp columns (CASSANDRA-5928)
 * Fix SSTable unintentionally loads BF when opened for batch (CASSANDRA-5938)
 * Add stream session progress to JMX (CASSANDRA-4757)
 * Fix NPE during CAS operation (CASSANDRA-5925)
Merged from 1.2:
 * Fix getBloomFilterDiskSpaceUsed for AlwaysPresentFilter (CASSANDRA-5900)
 * Don't announce schema version until we've loaded the changes locally
   (CASSANDRA-5904)
 * Fix to support off heap bloom filters size greater than 2 GB (CASSANDRA-5903)
 * Properly handle parsing huge map and set literals (CASSANDRA-5893)


2.0.0-rc2
 * enable vnodes by default (CASSANDRA-5869)
 * fix CAS contention timeout (CASSANDRA-5830)
 * fix HsHa to respect max frame size (CASSANDRA-4573)
 * Fix (some) 2i on composite components omissions (CASSANDRA-5851)
 * cqlsh: add DESCRIBE FULL SCHEMA variant (CASSANDRA-5880)
Merged from 1.2:
 * Correctly validate sparse composite cells in scrub (CASSANDRA-5855)
 * Add KeyCacheHitRate metric to CF metrics (CASSANDRA-5868)
 * cqlsh: add support for multiline comments (CASSANDRA-5798)
 * Handle CQL3 SELECT duplicate IN restrictions on clustering columns
   (CASSANDRA-5856)


2.0.0-rc1
 * improve DecimalSerializer performance (CASSANDRA-5837)
 * fix potential spurious wakeup in AsyncOneResponse (CASSANDRA-5690)
 * fix schema-related trigger issues (CASSANDRA-5774)
 * Better validation when accessing CQL3 table from thrift (CASSANDRA-5138)
 * Fix assertion error during repair (CASSANDRA-5801)
 * Fix range tombstone bug (CASSANDRA-5805)
 * DC-local CAS (CASSANDRA-5797)
 * Add a native_protocol_version column to the system.local table (CASSANRDA-5819)
 * Use index_interval from cassandra.yaml when upgraded (CASSANDRA-5822)
 * Fix buffer underflow on socket close (CASSANDRA-5792)
Merged from 1.2:
 * Fix reading DeletionTime from 1.1-format sstables (CASSANDRA-5814)
 * cqlsh: add collections support to COPY (CASSANDRA-5698)
 * retry important messages for any IOException (CASSANDRA-5804)
 * Allow empty IN relations in SELECT/UPDATE/DELETE statements (CASSANDRA-5626)
 * cqlsh: fix crashing on Windows due to libedit detection (CASSANDRA-5812)
 * fix bulk-loading compressed sstables (CASSANDRA-5820)
 * (Hadoop) fix quoting in CqlPagingRecordReader and CqlRecordWriter 
   (CASSANDRA-5824)
 * update default LCS sstable size to 160MB (CASSANDRA-5727)
 * Allow compacting 2Is via nodetool (CASSANDRA-5670)
 * Hex-encode non-String keys in OPP (CASSANDRA-5793)
 * nodetool history logging (CASSANDRA-5823)
 * (Hadoop) fix support for Thrift tables in CqlPagingRecordReader 
   (CASSANDRA-5752)
 * add "all time blocked" to StatusLogger output (CASSANDRA-5825)
 * Future-proof inter-major-version schema migrations (CASSANDRA-5845)
 * (Hadoop) add CqlPagingRecordReader support for ReversedType in Thrift table
   (CASSANDRA-5718)
 * Add -no-snapshot option to scrub (CASSANDRA-5891)
 * Fix to support off heap bloom filters size greater than 2 GB (CASSANDRA-5903)
 * Properly handle parsing huge map and set literals (CASSANDRA-5893)
 * Fix LCS L0 compaction may overlap in L1 (CASSANDRA-5907)
 * New sstablesplit tool to split large sstables offline (CASSANDRA-4766)
 * Fix potential deadlock in native protocol server (CASSANDRA-5926)
 * Disallow incompatible type change in CQL3 (CASSANDRA-5882)
Merged from 1.1:
 * Correctly validate sparse composite cells in scrub (CASSANDRA-5855)


2.0.0-beta2
 * Replace countPendingHints with Hints Created metric (CASSANDRA-5746)
 * Allow nodetool with no args, and with help to run without a server (CASSANDRA-5734)
 * Cleanup AbstractType/TypeSerializer classes (CASSANDRA-5744)
 * Remove unimplemented cli option schema-mwt (CASSANDRA-5754)
 * Support range tombstones in thrift (CASSANDRA-5435)
 * Normalize table-manipulating CQL3 statements' class names (CASSANDRA-5759)
 * cqlsh: add missing table options to DESCRIBE output (CASSANDRA-5749)
 * Fix assertion error during repair (CASSANDRA-5757)
 * Fix bulkloader (CASSANDRA-5542)
 * Add LZ4 compression to the native protocol (CASSANDRA-5765)
 * Fix bugs in the native protocol v2 (CASSANDRA-5770)
 * CAS on 'primary key only' table (CASSANDRA-5715)
 * Support streaming SSTables of old versions (CASSANDRA-5772)
 * Always respect protocol version in native protocol (CASSANDRA-5778)
 * Fix ConcurrentModificationException during streaming (CASSANDRA-5782)
 * Update deletion timestamp in Commit#updatesWithPaxosTime (CASSANDRA-5787)
 * Thrift cas() method crashes if input columns are not sorted (CASSANDRA-5786)
 * Order columns names correctly when querying for CAS (CASSANDRA-5788)
 * Fix streaming retry (CASSANDRA-5775)
Merged from 1.2:
 * if no seeds can be a reached a node won't start in a ring by itself (CASSANDRA-5768)
 * add cassandra.unsafesystem property (CASSANDRA-5704)
 * (Hadoop) quote identifiers in CqlPagingRecordReader (CASSANDRA-5763)
 * Add replace_node functionality for vnodes (CASSANDRA-5337)
 * Add timeout events to query traces (CASSANDRA-5520)
 * Fix serialization of the LEFT gossip value (CASSANDRA-5696)
 * Pig: support for cql3 tables (CASSANDRA-5234)
 * Fix skipping range tombstones with reverse queries (CASSANDRA-5712)
 * Expire entries out of ThriftSessionManager (CASSANDRA-5719)
 * Don't keep ancestor information in memory (CASSANDRA-5342)
 * Expose native protocol server status in nodetool info (CASSANDRA-5735)
 * Fix pathetic performance of range tombstones (CASSANDRA-5677)
 * Fix querying with an empty (impossible) range (CASSANDRA-5573)
 * cqlsh: handle CUSTOM 2i in DESCRIBE output (CASSANDRA-5760)
 * Fix minor bug in Range.intersects(Bound) (CASSANDRA-5771)
 * cqlsh: handle disabled compression in DESCRIBE output (CASSANDRA-5766)
 * Ensure all UP events are notified on the native protocol (CASSANDRA-5769)
 * Fix formatting of sstable2json with multiple -k arguments (CASSANDRA-5781)
 * Don't rely on row marker for queries in general to hide lost markers
   after TTL expires (CASSANDRA-5762)
 * Sort nodetool help output (CASSANDRA-5776)
 * Fix column expiring during 2 phases compaction (CASSANDRA-5799)
 * now() is being rejected in INSERTs when inside collections (CASSANDRA-5795)


2.0.0-beta1
 * Add support for indexing clustered columns (CASSANDRA-5125)
 * Removed on-heap row cache (CASSANDRA-5348)
 * use nanotime consistently for node-local timeouts (CASSANDRA-5581)
 * Avoid unnecessary second pass on name-based queries (CASSANDRA-5577)
 * Experimental triggers (CASSANDRA-1311)
 * JEMalloc support for off-heap allocation (CASSANDRA-3997)
 * Single-pass compaction (CASSANDRA-4180)
 * Removed token range bisection (CASSANDRA-5518)
 * Removed compatibility with pre-1.2.5 sstables and network messages
   (CASSANDRA-5511)
 * removed PBSPredictor (CASSANDRA-5455)
 * CAS support (CASSANDRA-5062, 5441, 5442, 5443, 5619, 5667)
 * Leveled compaction performs size-tiered compactions in L0 
   (CASSANDRA-5371, 5439)
 * Add yaml network topology snitch for mixed ec2/other envs (CASSANDRA-5339)
 * Log when a node is down longer than the hint window (CASSANDRA-4554)
 * Optimize tombstone creation for ExpiringColumns (CASSANDRA-4917)
 * Improve LeveledScanner work estimation (CASSANDRA-5250, 5407)
 * Replace compaction lock with runWithCompactionsDisabled (CASSANDRA-3430)
 * Change Message IDs to ints (CASSANDRA-5307)
 * Move sstable level information into the Stats component, removing the
   need for a separate Manifest file (CASSANDRA-4872)
 * avoid serializing to byte[] on commitlog append (CASSANDRA-5199)
 * make index_interval configurable per columnfamily (CASSANDRA-3961, CASSANDRA-5650)
 * add default_time_to_live (CASSANDRA-3974)
 * add memtable_flush_period_in_ms (CASSANDRA-4237)
 * replace supercolumns internally by composites (CASSANDRA-3237, 5123)
 * upgrade thrift to 0.9.0 (CASSANDRA-3719)
 * drop unnecessary keyspace parameter from user-defined compaction API 
   (CASSANDRA-5139)
 * more robust solution to incomplete compactions + counters (CASSANDRA-5151)
 * Change order of directory searching for c*.in.sh (CASSANDRA-3983)
 * Add tool to reset SSTable compaction level for LCS (CASSANDRA-5271)
 * Allow custom configuration loader (CASSANDRA-5045)
 * Remove memory emergency pressure valve logic (CASSANDRA-3534)
 * Reduce request latency with eager retry (CASSANDRA-4705)
 * cqlsh: Remove ASSUME command (CASSANDRA-5331)
 * Rebuild BF when loading sstables if bloom_filter_fp_chance
   has changed since compaction (CASSANDRA-5015)
 * remove row-level bloom filters (CASSANDRA-4885)
 * Change Kernel Page Cache skipping into row preheating (disabled by default)
   (CASSANDRA-4937)
 * Improve repair by deciding on a gcBefore before sending
   out TreeRequests (CASSANDRA-4932)
 * Add an official way to disable compactions (CASSANDRA-5074)
 * Reenable ALTER TABLE DROP with new semantics (CASSANDRA-3919)
 * Add binary protocol versioning (CASSANDRA-5436)
 * Swap THshaServer for TThreadedSelectorServer (CASSANDRA-5530)
 * Add alias support to SELECT statement (CASSANDRA-5075)
 * Don't create empty RowMutations in CommitLogReplayer (CASSANDRA-5541)
 * Use range tombstones when dropping cfs/columns from schema (CASSANDRA-5579)
 * cqlsh: drop CQL2/CQL3-beta support (CASSANDRA-5585)
 * Track max/min column names in sstables to be able to optimize slice
   queries (CASSANDRA-5514, CASSANDRA-5595, CASSANDRA-5600)
 * Binary protocol: allow batching already prepared statements (CASSANDRA-4693)
 * Allow preparing timestamp, ttl and limit in CQL3 queries (CASSANDRA-4450)
 * Support native link w/o JNA in Java7 (CASSANDRA-3734)
 * Use SASL authentication in binary protocol v2 (CASSANDRA-5545)
 * Replace Thrift HsHa with LMAX Disruptor based implementation (CASSANDRA-5582)
 * cqlsh: Add row count to SELECT output (CASSANDRA-5636)
 * Include a timestamp with all read commands to determine column expiration
   (CASSANDRA-5149)
 * Streaming 2.0 (CASSANDRA-5286, 5699)
 * Conditional create/drop ks/table/index statements in CQL3 (CASSANDRA-2737)
 * more pre-table creation property validation (CASSANDRA-5693)
 * Redesign repair messages (CASSANDRA-5426)
 * Fix ALTER RENAME post-5125 (CASSANDRA-5702)
 * Disallow renaming a 2ndary indexed column (CASSANDRA-5705)
 * Rename Table to Keyspace (CASSANDRA-5613)
 * Ensure changing column_index_size_in_kb on different nodes don't corrupt the
   sstable (CASSANDRA-5454)
 * Move resultset type information into prepare, not execute (CASSANDRA-5649)
 * Auto paging in binary protocol (CASSANDRA-4415, 5714)
 * Don't tie client side use of AbstractType to JDBC (CASSANDRA-4495)
 * Adds new TimestampType to replace DateType (CASSANDRA-5723, CASSANDRA-5729)
Merged from 1.2:
 * make starting native protocol server idempotent (CASSANDRA-5728)
 * Fix loading key cache when a saved entry is no longer valid (CASSANDRA-5706)
 * Fix serialization of the LEFT gossip value (CASSANDRA-5696)
 * cqlsh: Don't show 'null' in place of empty values (CASSANDRA-5675)
 * Race condition in detecting version on a mixed 1.1/1.2 cluster
   (CASSANDRA-5692)
 * Fix skipping range tombstones with reverse queries (CASSANDRA-5712)
 * Expire entries out of ThriftSessionManager (CASSANRDA-5719)
 * Don't keep ancestor information in memory (CASSANDRA-5342)
 * cqlsh: fix handling of semicolons inside BATCH queries (CASSANDRA-5697)


1.2.6
 * Fix tracing when operation completes before all responses arrive 
   (CASSANDRA-5668)
 * Fix cross-DC mutation forwarding (CASSANDRA-5632)
 * Reduce SSTableLoader memory usage (CASSANDRA-5555)
 * Scale hinted_handoff_throttle_in_kb to cluster size (CASSANDRA-5272)
 * (Hadoop) Add CQL3 input/output formats (CASSANDRA-4421, 5622)
 * (Hadoop) Fix InputKeyRange in CFIF (CASSANDRA-5536)
 * Fix dealing with ridiculously large max sstable sizes in LCS (CASSANDRA-5589)
 * Ignore pre-truncate hints (CASSANDRA-4655)
 * Move System.exit on OOM into a separate thread (CASSANDRA-5273)
 * Write row markers when serializing schema (CASSANDRA-5572)
 * Check only SSTables for the requested range when streaming (CASSANDRA-5569)
 * Improve batchlog replay behavior and hint ttl handling (CASSANDRA-5314)
 * Exclude localTimestamp from validation for tombstones (CASSANDRA-5398)
 * cqlsh: add custom prompt support (CASSANDRA-5539)
 * Reuse prepared statements in hot auth queries (CASSANDRA-5594)
 * cqlsh: add vertical output option (see EXPAND) (CASSANDRA-5597)
 * Add a rate limit option to stress (CASSANDRA-5004)
 * have BulkLoader ignore snapshots directories (CASSANDRA-5587) 
 * fix SnitchProperties logging context (CASSANDRA-5602)
 * Expose whether jna is enabled and memory is locked via JMX (CASSANDRA-5508)
 * cqlsh: fix COPY FROM with ReversedType (CASSANDRA-5610)
 * Allow creating CUSTOM indexes on collections (CASSANDRA-5615)
 * Evaluate now() function at execution time (CASSANDRA-5616)
 * Expose detailed read repair metrics (CASSANDRA-5618)
 * Correct blob literal + ReversedType parsing (CASSANDRA-5629)
 * Allow GPFS to prefer the internal IP like EC2MRS (CASSANDRA-5630)
 * fix help text for -tspw cassandra-cli (CASSANDRA-5643)
 * don't throw away initial causes exceptions for internode encryption issues 
   (CASSANDRA-5644)
 * Fix message spelling errors for cql select statements (CASSANDRA-5647)
 * Suppress custom exceptions thru jmx (CASSANDRA-5652)
 * Update CREATE CUSTOM INDEX syntax (CASSANDRA-5639)
 * Fix PermissionDetails.equals() method (CASSANDRA-5655)
 * Never allow partition key ranges in CQL3 without token() (CASSANDRA-5666)
 * Gossiper incorrectly drops AppState for an upgrading node (CASSANDRA-5660)
 * Connection thrashing during multi-region ec2 during upgrade, due to 
   messaging version (CASSANDRA-5669)
 * Avoid over reconnecting in EC2MRS (CASSANDRA-5678)
 * Fix ReadResponseSerializer.serializedSize() for digest reads (CASSANDRA-5476)
 * allow sstable2json on 2i CFs (CASSANDRA-5694)
Merged from 1.1:
 * Remove buggy thrift max message length option (CASSANDRA-5529)
 * Fix NPE in Pig's widerow mode (CASSANDRA-5488)
 * Add split size parameter to Pig and disable split combination (CASSANDRA-5544)


1.2.5
 * make BytesToken.toString only return hex bytes (CASSANDRA-5566)
 * Ensure that submitBackground enqueues at least one task (CASSANDRA-5554)
 * fix 2i updates with identical values and timestamps (CASSANDRA-5540)
 * fix compaction throttling bursty-ness (CASSANDRA-4316)
 * reduce memory consumption of IndexSummary (CASSANDRA-5506)
 * remove per-row column name bloom filters (CASSANDRA-5492)
 * Include fatal errors in trace events (CASSANDRA-5447)
 * Ensure that PerRowSecondaryIndex is notified of row-level deletes
   (CASSANDRA-5445)
 * Allow empty blob literals in CQL3 (CASSANDRA-5452)
 * Fix streaming RangeTombstones at column index boundary (CASSANDRA-5418)
 * Fix preparing statements when current keyspace is not set (CASSANDRA-5468)
 * Fix SemanticVersion.isSupportedBy minor/patch handling (CASSANDRA-5496)
 * Don't provide oldCfId for post-1.1 system cfs (CASSANDRA-5490)
 * Fix primary range ignores replication strategy (CASSANDRA-5424)
 * Fix shutdown of binary protocol server (CASSANDRA-5507)
 * Fix repair -snapshot not working (CASSANDRA-5512)
 * Set isRunning flag later in binary protocol server (CASSANDRA-5467)
 * Fix use of CQL3 functions with descending clustering order (CASSANDRA-5472)
 * Disallow renaming columns one at a time for thrift table in CQL3
   (CASSANDRA-5531)
 * cqlsh: add CLUSTERING ORDER BY support to DESCRIBE (CASSANDRA-5528)
 * Add custom secondary index support to CQL3 (CASSANDRA-5484)
 * Fix repair hanging silently on unexpected error (CASSANDRA-5229)
 * Fix Ec2Snitch regression introduced by CASSANDRA-5171 (CASSANDRA-5432)
 * Add nodetool enablebackup/disablebackup (CASSANDRA-5556)
 * cqlsh: fix DESCRIBE after case insensitive USE (CASSANDRA-5567)
Merged from 1.1
 * Add retry mechanism to OTC for non-droppable_verbs (CASSANDRA-5393)
 * Use allocator information to improve memtable memory usage estimate
   (CASSANDRA-5497)
 * Fix trying to load deleted row into row cache on startup (CASSANDRA-4463)
 * fsync leveled manifest to avoid corruption (CASSANDRA-5535)
 * Fix Bound intersection computation (CASSANDRA-5551)
 * sstablescrub now respects max memory size in cassandra.in.sh (CASSANDRA-5562)


1.2.4
 * Ensure that PerRowSecondaryIndex updates see the most recent values
   (CASSANDRA-5397)
 * avoid duplicate index entries ind PrecompactedRow and 
   ParallelCompactionIterable (CASSANDRA-5395)
 * remove the index entry on oldColumn when new column is a tombstone 
   (CASSANDRA-5395)
 * Change default stream throughput from 400 to 200 mbps (CASSANDRA-5036)
 * Gossiper logs DOWN for symmetry with UP (CASSANDRA-5187)
 * Fix mixing prepared statements between keyspaces (CASSANDRA-5352)
 * Fix consistency level during bootstrap - strike 3 (CASSANDRA-5354)
 * Fix transposed arguments in AlreadyExistsException (CASSANDRA-5362)
 * Improve asynchronous hint delivery (CASSANDRA-5179)
 * Fix Guava dependency version (12.0 -> 13.0.1) for Maven (CASSANDRA-5364)
 * Validate that provided CQL3 collection value are < 64K (CASSANDRA-5355)
 * Make upgradeSSTable skip current version sstables by default (CASSANDRA-5366)
 * Optimize min/max timestamp collection (CASSANDRA-5373)
 * Invalid streamId in cql binary protocol when using invalid CL 
   (CASSANDRA-5164)
 * Fix validation for IN where clauses with collections (CASSANDRA-5376)
 * Copy resultSet on count query to avoid ConcurrentModificationException 
   (CASSANDRA-5382)
 * Correctly typecheck in CQL3 even with ReversedType (CASSANDRA-5386)
 * Fix streaming compressed files when using encryption (CASSANDRA-5391)
 * cassandra-all 1.2.0 pom missing netty dependency (CASSANDRA-5392)
 * Fix writetime/ttl functions on null values (CASSANDRA-5341)
 * Fix NPE during cql3 select with token() (CASSANDRA-5404)
 * IndexHelper.skipBloomFilters won't skip non-SHA filters (CASSANDRA-5385)
 * cqlsh: Print maps ordered by key, sort sets (CASSANDRA-5413)
 * Add null syntax support in CQL3 for inserts (CASSANDRA-3783)
 * Allow unauthenticated set_keyspace() calls (CASSANDRA-5423)
 * Fix potential incremental backups race (CASSANDRA-5410)
 * Fix prepared BATCH statements with batch-level timestamps (CASSANDRA-5415)
 * Allow overriding superuser setup delay (CASSANDRA-5430)
 * cassandra-shuffle with JMX usernames and passwords (CASSANDRA-5431)
Merged from 1.1:
 * cli: Quote ks and cf names in schema output when needed (CASSANDRA-5052)
 * Fix bad default for min/max timestamp in SSTableMetadata (CASSANDRA-5372)
 * Fix cf name extraction from manifest in Directories.migrateFile() 
   (CASSANDRA-5242)
 * Support pluggable internode authentication (CASSANDRA-5401)


1.2.3
 * add check for sstable overlap within a level on startup (CASSANDRA-5327)
 * replace ipv6 colons in jmx object names (CASSANDRA-5298, 5328)
 * Avoid allocating SSTableBoundedScanner during repair when the range does 
   not intersect the sstable (CASSANDRA-5249)
 * Don't lowercase property map keys (this breaks NTS) (CASSANDRA-5292)
 * Fix composite comparator with super columns (CASSANDRA-5287)
 * Fix insufficient validation of UPDATE queries against counter cfs
   (CASSANDRA-5300)
 * Fix PropertyFileSnitch default DC/Rack behavior (CASSANDRA-5285)
 * Handle null values when executing prepared statement (CASSANDRA-5081)
 * Add netty to pom dependencies (CASSANDRA-5181)
 * Include type arguments in Thrift CQLPreparedResult (CASSANDRA-5311)
 * Fix compaction not removing columns when bf_fp_ratio is 1 (CASSANDRA-5182)
 * cli: Warn about missing CQL3 tables in schema descriptions (CASSANDRA-5309)
 * Re-enable unknown option in replication/compaction strategies option for
   backward compatibility (CASSANDRA-4795)
 * Add binary protocol support to stress (CASSANDRA-4993)
 * cqlsh: Fix COPY FROM value quoting and null handling (CASSANDRA-5305)
 * Fix repair -pr for vnodes (CASSANDRA-5329)
 * Relax CL for auth queries for non-default users (CASSANDRA-5310)
 * Fix AssertionError during repair (CASSANDRA-5245)
 * Don't announce migrations to pre-1.2 nodes (CASSANDRA-5334)
Merged from 1.1:
 * Update offline scrub for 1.0 -> 1.1 directory structure (CASSANDRA-5195)
 * add tmp flag to Descriptor hashcode (CASSANDRA-4021)
 * fix logging of "Found table data in data directories" when only system tables
   are present (CASSANDRA-5289)
 * cli: Add JMX authentication support (CASSANDRA-5080)
 * nodetool: ability to repair specific range (CASSANDRA-5280)
 * Fix possible assertion triggered in SliceFromReadCommand (CASSANDRA-5284)
 * cqlsh: Add inet type support on Windows (ipv4-only) (CASSANDRA-4801)
 * Fix race when initializing ColumnFamilyStore (CASSANDRA-5350)
 * Add UseTLAB JVM flag (CASSANDRA-5361)


1.2.2
 * fix potential for multiple concurrent compactions of the same sstables
   (CASSANDRA-5256)
 * avoid no-op caching of byte[] on commitlog append (CASSANDRA-5199)
 * fix symlinks under data dir not working (CASSANDRA-5185)
 * fix bug in compact storage metadata handling (CASSANDRA-5189)
 * Validate login for USE queries (CASSANDRA-5207)
 * cli: remove default username and password (CASSANDRA-5208)
 * configure populate_io_cache_on_flush per-CF (CASSANDRA-4694)
 * allow configuration of internode socket buffer (CASSANDRA-3378)
 * Make sstable directory picking blacklist-aware again (CASSANDRA-5193)
 * Correctly expire gossip states for edge cases (CASSANDRA-5216)
 * Improve handling of directory creation failures (CASSANDRA-5196)
 * Expose secondary indicies to the rest of nodetool (CASSANDRA-4464)
 * Binary protocol: avoid sending notification for 0.0.0.0 (CASSANDRA-5227)
 * add UseCondCardMark XX jvm settings on jdk 1.7 (CASSANDRA-4366)
 * CQL3 refactor to allow conversion function (CASSANDRA-5226)
 * Fix drop of sstables in some circumstance (CASSANDRA-5232)
 * Implement caching of authorization results (CASSANDRA-4295)
 * Add support for LZ4 compression (CASSANDRA-5038)
 * Fix missing columns in wide rows queries (CASSANDRA-5225)
 * Simplify auth setup and make system_auth ks alterable (CASSANDRA-5112)
 * Stop compactions from hanging during bootstrap (CASSANDRA-5244)
 * fix compressed streaming sending extra chunk (CASSANDRA-5105)
 * Add CQL3-based implementations of IAuthenticator and IAuthorizer
   (CASSANDRA-4898)
 * Fix timestamp-based tomstone removal logic (CASSANDRA-5248)
 * cli: Add JMX authentication support (CASSANDRA-5080)
 * Fix forceFlush behavior (CASSANDRA-5241)
 * cqlsh: Add username autocompletion (CASSANDRA-5231)
 * Fix CQL3 composite partition key error (CASSANDRA-5240)
 * Allow IN clause on last clustering key (CASSANDRA-5230)
Merged from 1.1:
 * fix start key/end token validation for wide row iteration (CASSANDRA-5168)
 * add ConfigHelper support for Thrift frame and max message sizes (CASSANDRA-5188)
 * fix nodetool repair not fail on node down (CASSANDRA-5203)
 * always collect tombstone hints (CASSANDRA-5068)
 * Fix error when sourcing file in cqlsh (CASSANDRA-5235)


1.2.1
 * stream undelivered hints on decommission (CASSANDRA-5128)
 * GossipingPropertyFileSnitch loads saved dc/rack info if needed (CASSANDRA-5133)
 * drain should flush system CFs too (CASSANDRA-4446)
 * add inter_dc_tcp_nodelay setting (CASSANDRA-5148)
 * re-allow wrapping ranges for start_token/end_token range pairitspwng (CASSANDRA-5106)
 * fix validation compaction of empty rows (CASSANDRA-5136)
 * nodetool methods to enable/disable hint storage/delivery (CASSANDRA-4750)
 * disallow bloom filter false positive chance of 0 (CASSANDRA-5013)
 * add threadpool size adjustment methods to JMXEnabledThreadPoolExecutor and 
   CompactionManagerMBean (CASSANDRA-5044)
 * fix hinting for dropped local writes (CASSANDRA-4753)
 * off-heap cache doesn't need mutable column container (CASSANDRA-5057)
 * apply disk_failure_policy to bad disks on initial directory creation 
   (CASSANDRA-4847)
 * Optimize name-based queries to use ArrayBackedSortedColumns (CASSANDRA-5043)
 * Fall back to old manifest if most recent is unparseable (CASSANDRA-5041)
 * pool [Compressed]RandomAccessReader objects on the partitioned read path
   (CASSANDRA-4942)
 * Add debug logging to list filenames processed by Directories.migrateFile 
   method (CASSANDRA-4939)
 * Expose black-listed directories via JMX (CASSANDRA-4848)
 * Log compaction merge counts (CASSANDRA-4894)
 * Minimize byte array allocation by AbstractData{Input,Output} (CASSANDRA-5090)
 * Add SSL support for the binary protocol (CASSANDRA-5031)
 * Allow non-schema system ks modification for shuffle to work (CASSANDRA-5097)
 * cqlsh: Add default limit to SELECT statements (CASSANDRA-4972)
 * cqlsh: fix DESCRIBE for 1.1 cfs in CQL3 (CASSANDRA-5101)
 * Correctly gossip with nodes >= 1.1.7 (CASSANDRA-5102)
 * Ensure CL guarantees on digest mismatch (CASSANDRA-5113)
 * Validate correctly selects on composite partition key (CASSANDRA-5122)
 * Fix exception when adding collection (CASSANDRA-5117)
 * Handle states for non-vnode clusters correctly (CASSANDRA-5127)
 * Refuse unrecognized replication and compaction strategy options (CASSANDRA-4795)
 * Pick the correct value validator in sstable2json for cql3 tables (CASSANDRA-5134)
 * Validate login for describe_keyspace, describe_keyspaces and set_keyspace
   (CASSANDRA-5144)
 * Fix inserting empty maps (CASSANDRA-5141)
 * Don't remove tokens from System table for node we know (CASSANDRA-5121)
 * fix streaming progress report for compresed files (CASSANDRA-5130)
 * Coverage analysis for low-CL queries (CASSANDRA-4858)
 * Stop interpreting dates as valid timeUUID value (CASSANDRA-4936)
 * Adds E notation for floating point numbers (CASSANDRA-4927)
 * Detect (and warn) unintentional use of the cql2 thrift methods when cql3 was
   intended (CASSANDRA-5172)
 * cli: Quote ks and cf names in schema output when needed (CASSANDRA-5052)
 * Fix cf name extraction from manifest in Directories.migrateFile() (CASSANDRA-5242)
 * Replace mistaken usage of commons-logging with slf4j (CASSANDRA-5464)
 * Ensure Jackson dependency matches lib (CASSANDRA-5126)
 * Expose droppable tombstone ratio stats over JMX (CASSANDRA-5159)
Merged from 1.1:
 * Simplify CompressedRandomAccessReader to work around JDK FD bug (CASSANDRA-5088)
 * Improve handling a changing target throttle rate mid-compaction (CASSANDRA-5087)
 * Pig: correctly decode row keys in widerow mode (CASSANDRA-5098)
 * nodetool repair command now prints progress (CASSANDRA-4767)
 * fix user defined compaction to run against 1.1 data directory (CASSANDRA-5118)
 * Fix CQL3 BATCH authorization caching (CASSANDRA-5145)
 * fix get_count returns incorrect value with TTL (CASSANDRA-5099)
 * better handling for mid-compaction failure (CASSANDRA-5137)
 * convert default marshallers list to map for better readability (CASSANDRA-5109)
 * fix ConcurrentModificationException in getBootstrapSource (CASSANDRA-5170)
 * fix sstable maxtimestamp for row deletes and pre-1.1.1 sstables (CASSANDRA-5153)
 * Fix thread growth on node removal (CASSANDRA-5175)
 * Make Ec2Region's datacenter name configurable (CASSANDRA-5155)


1.2.0
 * Disallow counters in collections (CASSANDRA-5082)
 * cqlsh: add unit tests (CASSANDRA-3920)
 * fix default bloom_filter_fp_chance for LeveledCompactionStrategy (CASSANDRA-5093)
Merged from 1.1:
 * add validation for get_range_slices with start_key and end_token (CASSANDRA-5089)


1.2.0-rc2
 * fix nodetool ownership display with vnodes (CASSANDRA-5065)
 * cqlsh: add DESCRIBE KEYSPACES command (CASSANDRA-5060)
 * Fix potential infinite loop when reloading CFS (CASSANDRA-5064)
 * Fix SimpleAuthorizer example (CASSANDRA-5072)
 * cqlsh: force CL.ONE for tracing and system.schema* queries (CASSANDRA-5070)
 * Includes cassandra-shuffle in the debian package (CASSANDRA-5058)
Merged from 1.1:
 * fix multithreaded compaction deadlock (CASSANDRA-4492)
 * fix temporarily missing schema after upgrade from pre-1.1.5 (CASSANDRA-5061)
 * Fix ALTER TABLE overriding compression options with defaults
   (CASSANDRA-4996, 5066)
 * fix specifying and altering crc_check_chance (CASSANDRA-5053)
 * fix Murmur3Partitioner ownership% calculation (CASSANDRA-5076)
 * Don't expire columns sooner than they should in 2ndary indexes (CASSANDRA-5079)


1.2-rc1
 * rename rpc_timeout settings to request_timeout (CASSANDRA-5027)
 * add BF with 0.1 FP to LCS by default (CASSANDRA-5029)
 * Fix preparing insert queries (CASSANDRA-5016)
 * Fix preparing queries with counter increment (CASSANDRA-5022)
 * Fix preparing updates with collections (CASSANDRA-5017)
 * Don't generate UUID based on other node address (CASSANDRA-5002)
 * Fix message when trying to alter a clustering key type (CASSANDRA-5012)
 * Update IAuthenticator to match the new IAuthorizer (CASSANDRA-5003)
 * Fix inserting only a key in CQL3 (CASSANDRA-5040)
 * Fix CQL3 token() function when used with strings (CASSANDRA-5050)
Merged from 1.1:
 * reduce log spam from invalid counter shards (CASSANDRA-5026)
 * Improve schema propagation performance (CASSANDRA-5025)
 * Fix for IndexHelper.IndexFor throws OOB Exception (CASSANDRA-5030)
 * cqlsh: make it possible to describe thrift CFs (CASSANDRA-4827)
 * cqlsh: fix timestamp formatting on some platforms (CASSANDRA-5046)


1.2-beta3
 * make consistency level configurable in cqlsh (CASSANDRA-4829)
 * fix cqlsh rendering of blob fields (CASSANDRA-4970)
 * fix cqlsh DESCRIBE command (CASSANDRA-4913)
 * save truncation position in system table (CASSANDRA-4906)
 * Move CompressionMetadata off-heap (CASSANDRA-4937)
 * allow CLI to GET cql3 columnfamily data (CASSANDRA-4924)
 * Fix rare race condition in getExpireTimeForEndpoint (CASSANDRA-4402)
 * acquire references to overlapping sstables during compaction so bloom filter
   doesn't get free'd prematurely (CASSANDRA-4934)
 * Don't share slice query filter in CQL3 SelectStatement (CASSANDRA-4928)
 * Separate tracing from Log4J (CASSANDRA-4861)
 * Exclude gcable tombstones from merkle-tree computation (CASSANDRA-4905)
 * Better printing of AbstractBounds for tracing (CASSANDRA-4931)
 * Optimize mostRecentTombstone check in CC.collectAllData (CASSANDRA-4883)
 * Change stream session ID to UUID to avoid collision from same node (CASSANDRA-4813)
 * Use Stats.db when bulk loading if present (CASSANDRA-4957)
 * Skip repair on system_trace and keyspaces with RF=1 (CASSANDRA-4956)
 * (cql3) Remove arbitrary SELECT limit (CASSANDRA-4918)
 * Correctly handle prepared operation on collections (CASSANDRA-4945)
 * Fix CQL3 LIMIT (CASSANDRA-4877)
 * Fix Stress for CQL3 (CASSANDRA-4979)
 * Remove cassandra specific exceptions from JMX interface (CASSANDRA-4893)
 * (CQL3) Force using ALLOW FILTERING on potentially inefficient queries (CASSANDRA-4915)
 * (cql3) Fix adding column when the table has collections (CASSANDRA-4982)
 * (cql3) Fix allowing collections with compact storage (CASSANDRA-4990)
 * (cql3) Refuse ttl/writetime function on collections (CASSANDRA-4992)
 * Replace IAuthority with new IAuthorizer (CASSANDRA-4874)
 * clqsh: fix KEY pseudocolumn escaping when describing Thrift tables
   in CQL3 mode (CASSANDRA-4955)
 * add basic authentication support for Pig CassandraStorage (CASSANDRA-3042)
 * fix CQL2 ALTER TABLE compaction_strategy_class altering (CASSANDRA-4965)
Merged from 1.1:
 * Fall back to old describe_splits if d_s_ex is not available (CASSANDRA-4803)
 * Improve error reporting when streaming ranges fail (CASSANDRA-5009)
 * Fix cqlsh timestamp formatting of timezone info (CASSANDRA-4746)
 * Fix assertion failure with leveled compaction (CASSANDRA-4799)
 * Check for null end_token in get_range_slice (CASSANDRA-4804)
 * Remove all remnants of removed nodes (CASSANDRA-4840)
 * Add aut-reloading of the log4j file in debian package (CASSANDRA-4855)
 * Fix estimated row cache entry size (CASSANDRA-4860)
 * reset getRangeSlice filter after finishing a row for get_paged_slice
   (CASSANDRA-4919)
 * expunge row cache post-truncate (CASSANDRA-4940)
 * Allow static CF definition with compact storage (CASSANDRA-4910)
 * Fix endless loop/compaction of schema_* CFs due to broken timestamps (CASSANDRA-4880)
 * Fix 'wrong class type' assertion in CounterColumn (CASSANDRA-4976)


1.2-beta2
 * fp rate of 1.0 disables BF entirely; LCS defaults to 1.0 (CASSANDRA-4876)
 * off-heap bloom filters for row keys (CASSANDRA_4865)
 * add extension point for sstable components (CASSANDRA-4049)
 * improve tracing output (CASSANDRA-4852, 4862)
 * make TRACE verb droppable (CASSANDRA-4672)
 * fix BulkLoader recognition of CQL3 columnfamilies (CASSANDRA-4755)
 * Sort commitlog segments for replay by id instead of mtime (CASSANDRA-4793)
 * Make hint delivery asynchronous (CASSANDRA-4761)
 * Pluggable Thrift transport factories for CLI and cqlsh (CASSANDRA-4609, 4610)
 * cassandra-cli: allow Double value type to be inserted to a column (CASSANDRA-4661)
 * Add ability to use custom TServerFactory implementations (CASSANDRA-4608)
 * optimize batchlog flushing to skip successful batches (CASSANDRA-4667)
 * include metadata for system keyspace itself in schema tables (CASSANDRA-4416)
 * add check to PropertyFileSnitch to verify presence of location for
   local node (CASSANDRA-4728)
 * add PBSPredictor consistency modeler (CASSANDRA-4261)
 * remove vestiges of Thrift unframed mode (CASSANDRA-4729)
 * optimize single-row PK lookups (CASSANDRA-4710)
 * adjust blockFor calculation to account for pending ranges due to node 
   movement (CASSANDRA-833)
 * Change CQL version to 3.0.0 and stop accepting 3.0.0-beta1 (CASSANDRA-4649)
 * (CQL3) Make prepared statement global instead of per connection 
   (CASSANDRA-4449)
 * Fix scrubbing of CQL3 created tables (CASSANDRA-4685)
 * (CQL3) Fix validation when using counter and regular columns in the same 
   table (CASSANDRA-4706)
 * Fix bug starting Cassandra with simple authentication (CASSANDRA-4648)
 * Add support for batchlog in CQL3 (CASSANDRA-4545, 4738)
 * Add support for multiple column family outputs in CFOF (CASSANDRA-4208)
 * Support repairing only the local DC nodes (CASSANDRA-4747)
 * Use rpc_address for binary protocol and change default port (CASSANDRA-4751)
 * Fix use of collections in prepared statements (CASSANDRA-4739)
 * Store more information into peers table (CASSANDRA-4351, 4814)
 * Configurable bucket size for size tiered compaction (CASSANDRA-4704)
 * Run leveled compaction in parallel (CASSANDRA-4310)
 * Fix potential NPE during CFS reload (CASSANDRA-4786)
 * Composite indexes may miss results (CASSANDRA-4796)
 * Move consistency level to the protocol level (CASSANDRA-4734, 4824)
 * Fix Subcolumn slice ends not respected (CASSANDRA-4826)
 * Fix Assertion error in cql3 select (CASSANDRA-4783)
 * Fix list prepend logic (CQL3) (CASSANDRA-4835)
 * Add booleans as literals in CQL3 (CASSANDRA-4776)
 * Allow renaming PK columns in CQL3 (CASSANDRA-4822)
 * Fix binary protocol NEW_NODE event (CASSANDRA-4679)
 * Fix potential infinite loop in tombstone compaction (CASSANDRA-4781)
 * Remove system tables accounting from schema (CASSANDRA-4850)
 * (cql3) Force provided columns in clustering key order in 
   'CLUSTERING ORDER BY' (CASSANDRA-4881)
 * Fix composite index bug (CASSANDRA-4884)
 * Fix short read protection for CQL3 (CASSANDRA-4882)
 * Add tracing support to the binary protocol (CASSANDRA-4699)
 * (cql3) Don't allow prepared marker inside collections (CASSANDRA-4890)
 * Re-allow order by on non-selected columns (CASSANDRA-4645)
 * Bug when composite index is created in a table having collections (CASSANDRA-4909)
 * log index scan subject in CompositesSearcher (CASSANDRA-4904)
Merged from 1.1:
 * add get[Row|Key]CacheEntries to CacheServiceMBean (CASSANDRA-4859)
 * fix get_paged_slice to wrap to next row correctly (CASSANDRA-4816)
 * fix indexing empty column values (CASSANDRA-4832)
 * allow JdbcDate to compose null Date objects (CASSANDRA-4830)
 * fix possible stackoverflow when compacting 1000s of sstables
   (CASSANDRA-4765)
 * fix wrong leveled compaction progress calculation (CASSANDRA-4807)
 * add a close() method to CRAR to prevent leaking file descriptors (CASSANDRA-4820)
 * fix potential infinite loop in get_count (CASSANDRA-4833)
 * fix compositeType.{get/from}String methods (CASSANDRA-4842)
 * (CQL) fix CREATE COLUMNFAMILY permissions check (CASSANDRA-4864)
 * Fix DynamicCompositeType same type comparison (CASSANDRA-4711)
 * Fix duplicate SSTable reference when stream session failed (CASSANDRA-3306)
 * Allow static CF definition with compact storage (CASSANDRA-4910)
 * Fix endless loop/compaction of schema_* CFs due to broken timestamps (CASSANDRA-4880)
 * Fix 'wrong class type' assertion in CounterColumn (CASSANDRA-4976)


1.2-beta1
 * add atomic_batch_mutate (CASSANDRA-4542, -4635)
 * increase default max_hint_window_in_ms to 3h (CASSANDRA-4632)
 * include message initiation time to replicas so they can more
   accurately drop timed-out requests (CASSANDRA-2858)
 * fix clientutil.jar dependencies (CASSANDRA-4566)
 * optimize WriteResponse (CASSANDRA-4548)
 * new metrics (CASSANDRA-4009)
 * redesign KEYS indexes to avoid read-before-write (CASSANDRA-2897)
 * debug tracing (CASSANDRA-1123)
 * parallelize row cache loading (CASSANDRA-4282)
 * Make compaction, flush JBOD-aware (CASSANDRA-4292)
 * run local range scans on the read stage (CASSANDRA-3687)
 * clean up ioexceptions (CASSANDRA-2116)
 * add disk_failure_policy (CASSANDRA-2118)
 * Introduce new json format with row level deletion (CASSANDRA-4054)
 * remove redundant "name" column from schema_keyspaces (CASSANDRA-4433)
 * improve "nodetool ring" handling of multi-dc clusters (CASSANDRA-3047)
 * update NTS calculateNaturalEndpoints to be O(N log N) (CASSANDRA-3881)
 * split up rpc timeout by operation type (CASSANDRA-2819)
 * rewrite key cache save/load to use only sequential i/o (CASSANDRA-3762)
 * update MS protocol with a version handshake + broadcast address id
   (CASSANDRA-4311)
 * multithreaded hint replay (CASSANDRA-4189)
 * add inter-node message compression (CASSANDRA-3127)
 * remove COPP (CASSANDRA-2479)
 * Track tombstone expiration and compact when tombstone content is
   higher than a configurable threshold, default 20% (CASSANDRA-3442, 4234)
 * update MurmurHash to version 3 (CASSANDRA-2975)
 * (CLI) track elapsed time for `delete' operation (CASSANDRA-4060)
 * (CLI) jline version is bumped to 1.0 to properly  support
   'delete' key function (CASSANDRA-4132)
 * Save IndexSummary into new SSTable 'Summary' component (CASSANDRA-2392, 4289)
 * Add support for range tombstones (CASSANDRA-3708)
 * Improve MessagingService efficiency (CASSANDRA-3617)
 * Avoid ID conflicts from concurrent schema changes (CASSANDRA-3794)
 * Set thrift HSHA server thread limit to unlimited by default (CASSANDRA-4277)
 * Avoids double serialization of CF id in RowMutation messages
   (CASSANDRA-4293)
 * stream compressed sstables directly with java nio (CASSANDRA-4297)
 * Support multiple ranges in SliceQueryFilter (CASSANDRA-3885)
 * Add column metadata to system column families (CASSANDRA-4018)
 * (cql3) Always use composite types by default (CASSANDRA-4329)
 * (cql3) Add support for set, map and list (CASSANDRA-3647)
 * Validate date type correctly (CASSANDRA-4441)
 * (cql3) Allow definitions with only a PK (CASSANDRA-4361)
 * (cql3) Add support for row key composites (CASSANDRA-4179)
 * improve DynamicEndpointSnitch by using reservoir sampling (CASSANDRA-4038)
 * (cql3) Add support for 2ndary indexes (CASSANDRA-3680)
 * (cql3) fix defining more than one PK to be invalid (CASSANDRA-4477)
 * remove schema agreement checking from all external APIs (Thrift, CQL and CQL3) (CASSANDRA-4487)
 * add Murmur3Partitioner and make it default for new installations (CASSANDRA-3772, 4621)
 * (cql3) update pseudo-map syntax to use map syntax (CASSANDRA-4497)
 * Finer grained exceptions hierarchy and provides error code with exceptions (CASSANDRA-3979)
 * Adds events push to binary protocol (CASSANDRA-4480)
 * Rewrite nodetool help (CASSANDRA-2293)
 * Make CQL3 the default for CQL (CASSANDRA-4640)
 * update stress tool to be able to use CQL3 (CASSANDRA-4406)
 * Accept all thrift update on CQL3 cf but don't expose their metadata (CASSANDRA-4377)
 * Replace Throttle with Guava's RateLimiter for HintedHandOff (CASSANDRA-4541)
 * fix counter add/get using CQL2 and CQL3 in stress tool (CASSANDRA-4633)
 * Add sstable count per level to cfstats (CASSANDRA-4537)
 * (cql3) Add ALTER KEYSPACE statement (CASSANDRA-4611)
 * (cql3) Allow defining default consistency levels (CASSANDRA-4448)
 * (cql3) Fix queries using LIMIT missing results (CASSANDRA-4579)
 * fix cross-version gossip messaging (CASSANDRA-4576)
 * added inet data type (CASSANDRA-4627)


1.1.6
 * Wait for writes on synchronous read digest mismatch (CASSANDRA-4792)
 * fix commitlog replay for nanotime-infected sstables (CASSANDRA-4782)
 * preflight check ttl for maximum of 20 years (CASSANDRA-4771)
 * (Pig) fix widerow input with single column rows (CASSANDRA-4789)
 * Fix HH to compact with correct gcBefore, which avoids wiping out
   undelivered hints (CASSANDRA-4772)
 * LCS will merge up to 32 L0 sstables as intended (CASSANDRA-4778)
 * NTS will default unconfigured DC replicas to zero (CASSANDRA-4675)
 * use default consistency level in counter validation if none is
   explicitly provide (CASSANDRA-4700)
 * Improve IAuthority interface by introducing fine-grained
   access permissions and grant/revoke commands (CASSANDRA-4490, 4644)
 * fix assumption error in CLI when updating/describing keyspace 
   (CASSANDRA-4322)
 * Adds offline sstablescrub to debian packaging (CASSANDRA-4642)
 * Automatic fixing of overlapping leveled sstables (CASSANDRA-4644)
 * fix error when using ORDER BY with extended selections (CASSANDRA-4689)
 * (CQL3) Fix validation for IN queries for non-PK cols (CASSANDRA-4709)
 * fix re-created keyspace disappering after 1.1.5 upgrade 
   (CASSANDRA-4698, 4752)
 * (CLI) display elapsed time in 2 fraction digits (CASSANDRA-3460)
 * add authentication support to sstableloader (CASSANDRA-4712)
 * Fix CQL3 'is reversed' logic (CASSANDRA-4716, 4759)
 * (CQL3) Don't return ReversedType in result set metadata (CASSANDRA-4717)
 * Backport adding AlterKeyspace statement (CASSANDRA-4611)
 * (CQL3) Correcty accept upper-case data types (CASSANDRA-4770)
 * Add binary protocol events for schema changes (CASSANDRA-4684)
Merged from 1.0:
 * Switch from NBHM to CHM in MessagingService's callback map, which
   prevents OOM in long-running instances (CASSANDRA-4708)


1.1.5
 * add SecondaryIndex.reload API (CASSANDRA-4581)
 * use millis + atomicint for commitlog segment creation instead of
   nanotime, which has issues under some hypervisors (CASSANDRA-4601)
 * fix FD leak in slice queries (CASSANDRA-4571)
 * avoid recursion in leveled compaction (CASSANDRA-4587)
 * increase stack size under Java7 to 180K
 * Log(info) schema changes (CASSANDRA-4547)
 * Change nodetool setcachecapcity to manipulate global caches (CASSANDRA-4563)
 * (cql3) fix setting compaction strategy (CASSANDRA-4597)
 * fix broken system.schema_* timestamps on system startup (CASSANDRA-4561)
 * fix wrong skip of cache saving (CASSANDRA-4533)
 * Avoid NPE when lost+found is in data dir (CASSANDRA-4572)
 * Respect five-minute flush moratorium after initial CL replay (CASSANDRA-4474)
 * Adds ntp as recommended in debian packaging (CASSANDRA-4606)
 * Configurable transport in CF Record{Reader|Writer} (CASSANDRA-4558)
 * (cql3) fix potential NPE with both equal and unequal restriction (CASSANDRA-4532)
 * (cql3) improves ORDER BY validation (CASSANDRA-4624)
 * Fix potential deadlock during counter writes (CASSANDRA-4578)
 * Fix cql error with ORDER BY when using IN (CASSANDRA-4612)
Merged from 1.0:
 * increase Xss to 160k to accomodate latest 1.6 JVMs (CASSANDRA-4602)
 * fix toString of hint destination tokens (CASSANDRA-4568)
 * Fix multiple values for CurrentLocal NodeID (CASSANDRA-4626)


1.1.4
 * fix offline scrub to catch >= out of order rows (CASSANDRA-4411)
 * fix cassandra-env.sh on RHEL and other non-dash-based systems 
   (CASSANDRA-4494)
Merged from 1.0:
 * (Hadoop) fix setting key length for old-style mapred api (CASSANDRA-4534)
 * (Hadoop) fix iterating through a resultset consisting entirely
   of tombstoned rows (CASSANDRA-4466)


1.1.3
 * (cqlsh) add COPY TO (CASSANDRA-4434)
 * munmap commitlog segments before rename (CASSANDRA-4337)
 * (JMX) rename getRangeKeySample to sampleKeyRange to avoid returning
   multi-MB results as an attribute (CASSANDRA-4452)
 * flush based on data size, not throughput; overwritten columns no 
   longer artificially inflate liveRatio (CASSANDRA-4399)
 * update default commitlog segment size to 32MB and total commitlog
   size to 32/1024 MB for 32/64 bit JVMs, respectively (CASSANDRA-4422)
 * avoid using global partitioner to estimate ranges in index sstables
   (CASSANDRA-4403)
 * restore pre-CASSANDRA-3862 approach to removing expired tombstones
   from row cache during compaction (CASSANDRA-4364)
 * (stress) support for CQL prepared statements (CASSANDRA-3633)
 * Correctly catch exception when Snappy cannot be loaded (CASSANDRA-4400)
 * (cql3) Support ORDER BY when IN condition is given in WHERE clause (CASSANDRA-4327)
 * (cql3) delete "component_index" column on DROP TABLE call (CASSANDRA-4420)
 * change nanoTime() to currentTimeInMillis() in schema related code (CASSANDRA-4432)
 * add a token generation tool (CASSANDRA-3709)
 * Fix LCS bug with sstable containing only 1 row (CASSANDRA-4411)
 * fix "Can't Modify Index Name" problem on CF update (CASSANDRA-4439)
 * Fix assertion error in getOverlappingSSTables during repair (CASSANDRA-4456)
 * fix nodetool's setcompactionthreshold command (CASSANDRA-4455)
 * Ensure compacted files are never used, to avoid counter overcount (CASSANDRA-4436)
Merged from 1.0:
 * Push the validation of secondary index values to the SecondaryIndexManager (CASSANDRA-4240)
 * allow dropping columns shadowed by not-yet-expired supercolumn or row
   tombstones in PrecompactedRow (CASSANDRA-4396)


1.1.2
 * Fix cleanup not deleting index entries (CASSANDRA-4379)
 * Use correct partitioner when saving + loading caches (CASSANDRA-4331)
 * Check schema before trying to export sstable (CASSANDRA-2760)
 * Raise a meaningful exception instead of NPE when PFS encounters
   an unconfigured node + no default (CASSANDRA-4349)
 * fix bug in sstable blacklisting with LCS (CASSANDRA-4343)
 * LCS no longer promotes tiny sstables out of L0 (CASSANDRA-4341)
 * skip tombstones during hint replay (CASSANDRA-4320)
 * fix NPE in compactionstats (CASSANDRA-4318)
 * enforce 1m min keycache for auto (CASSANDRA-4306)
 * Have DeletedColumn.isMFD always return true (CASSANDRA-4307)
 * (cql3) exeption message for ORDER BY constraints said primary filter can be
    an IN clause, which is misleading (CASSANDRA-4319)
 * (cql3) Reject (not yet supported) creation of 2ndardy indexes on tables with
   composite primary keys (CASSANDRA-4328)
 * Set JVM stack size to 160k for java 7 (CASSANDRA-4275)
 * cqlsh: add COPY command to load data from CSV flat files (CASSANDRA-4012)
 * CFMetaData.fromThrift to throw ConfigurationException upon error (CASSANDRA-4353)
 * Use CF comparator to sort indexed columns in SecondaryIndexManager
   (CASSANDRA-4365)
 * add strategy_options to the KSMetaData.toString() output (CASSANDRA-4248)
 * (cql3) fix range queries containing unqueried results (CASSANDRA-4372)
 * (cql3) allow updating column_alias types (CASSANDRA-4041)
 * (cql3) Fix deletion bug (CASSANDRA-4193)
 * Fix computation of overlapping sstable for leveled compaction (CASSANDRA-4321)
 * Improve scrub and allow to run it offline (CASSANDRA-4321)
 * Fix assertionError in StorageService.bulkLoad (CASSANDRA-4368)
 * (cqlsh) add option to authenticate to a keyspace at startup (CASSANDRA-4108)
 * (cqlsh) fix ASSUME functionality (CASSANDRA-4352)
 * Fix ColumnFamilyRecordReader to not return progress > 100% (CASSANDRA-3942)
Merged from 1.0:
 * Set gc_grace on index CF to 0 (CASSANDRA-4314)


1.1.1
 * add populate_io_cache_on_flush option (CASSANDRA-2635)
 * allow larger cache capacities than 2GB (CASSANDRA-4150)
 * add getsstables command to nodetool (CASSANDRA-4199)
 * apply parent CF compaction settings to secondary index CFs (CASSANDRA-4280)
 * preserve commitlog size cap when recycling segments at startup
   (CASSANDRA-4201)
 * (Hadoop) fix split generation regression (CASSANDRA-4259)
 * ignore min/max compactions settings in LCS, while preserving
   behavior that min=max=0 disables autocompaction (CASSANDRA-4233)
 * log number of rows read from saved cache (CASSANDRA-4249)
 * calculate exact size required for cleanup operations (CASSANDRA-1404)
 * avoid blocking additional writes during flush when the commitlog
   gets behind temporarily (CASSANDRA-1991)
 * enable caching on index CFs based on data CF cache setting (CASSANDRA-4197)
 * warn on invalid replication strategy creation options (CASSANDRA-4046)
 * remove [Freeable]Memory finalizers (CASSANDRA-4222)
 * include tombstone size in ColumnFamily.size, which can prevent OOM
   during sudden mass delete operations by yielding a nonzero liveRatio
   (CASSANDRA-3741)
 * Open 1 sstableScanner per level for leveled compaction (CASSANDRA-4142)
 * Optimize reads when row deletion timestamps allow us to restrict
   the set of sstables we check (CASSANDRA-4116)
 * add support for commitlog archiving and point-in-time recovery
   (CASSANDRA-3690)
 * avoid generating redundant compaction tasks during streaming
   (CASSANDRA-4174)
 * add -cf option to nodetool snapshot, and takeColumnFamilySnapshot to
   StorageService mbean (CASSANDRA-556)
 * optimize cleanup to drop entire sstables where possible (CASSANDRA-4079)
 * optimize truncate when autosnapshot is disabled (CASSANDRA-4153)
 * update caches to use byte[] keys to reduce memory overhead (CASSANDRA-3966)
 * add column limit to cli (CASSANDRA-3012, 4098)
 * clean up and optimize DataOutputBuffer, used by CQL compression and
   CompositeType (CASSANDRA-4072)
 * optimize commitlog checksumming (CASSANDRA-3610)
 * identify and blacklist corrupted SSTables from future compactions 
   (CASSANDRA-2261)
 * Move CfDef and KsDef validation out of thrift (CASSANDRA-4037)
 * Expose API to repair a user provided range (CASSANDRA-3912)
 * Add way to force the cassandra-cli to refresh its schema (CASSANDRA-4052)
 * Avoid having replicate on write tasks stacking up at CL.ONE (CASSANDRA-2889)
 * (cql3) Backwards compatibility for composite comparators in non-cql3-aware
   clients (CASSANDRA-4093)
 * (cql3) Fix order by for reversed queries (CASSANDRA-4160)
 * (cql3) Add ReversedType support (CASSANDRA-4004)
 * (cql3) Add timeuuid type (CASSANDRA-4194)
 * (cql3) Minor fixes (CASSANDRA-4185)
 * (cql3) Fix prepared statement in BATCH (CASSANDRA-4202)
 * (cql3) Reduce the list of reserved keywords (CASSANDRA-4186)
 * (cql3) Move max/min compaction thresholds to compaction strategy options
   (CASSANDRA-4187)
 * Fix exception during move when localhost is the only source (CASSANDRA-4200)
 * (cql3) Allow paging through non-ordered partitioner results (CASSANDRA-3771)
 * (cql3) Fix drop index (CASSANDRA-4192)
 * (cql3) Don't return range ghosts anymore (CASSANDRA-3982)
 * fix re-creating Keyspaces/ColumnFamilies with the same name as dropped
   ones (CASSANDRA-4219)
 * fix SecondaryIndex LeveledManifest save upon snapshot (CASSANDRA-4230)
 * fix missing arrayOffset in FBUtilities.hash (CASSANDRA-4250)
 * (cql3) Add name of parameters in CqlResultSet (CASSANDRA-4242)
 * (cql3) Correctly validate order by queries (CASSANDRA-4246)
 * rename stress to cassandra-stress for saner packaging (CASSANDRA-4256)
 * Fix exception on colum metadata with non-string comparator (CASSANDRA-4269)
 * Check for unknown/invalid compression options (CASSANDRA-4266)
 * (cql3) Adds simple access to column timestamp and ttl (CASSANDRA-4217)
 * (cql3) Fix range queries with secondary indexes (CASSANDRA-4257)
 * Better error messages from improper input in cli (CASSANDRA-3865)
 * Try to stop all compaction upon Keyspace or ColumnFamily drop (CASSANDRA-4221)
 * (cql3) Allow keyspace properties to contain hyphens (CASSANDRA-4278)
 * (cql3) Correctly validate keyspace access in create table (CASSANDRA-4296)
 * Avoid deadlock in migration stage (CASSANDRA-3882)
 * Take supercolumn names and deletion info into account in memtable throughput
   (CASSANDRA-4264)
 * Add back backward compatibility for old style replication factor (CASSANDRA-4294)
 * Preserve compatibility with pre-1.1 index queries (CASSANDRA-4262)
Merged from 1.0:
 * Fix super columns bug where cache is not updated (CASSANDRA-4190)
 * fix maxTimestamp to include row tombstones (CASSANDRA-4116)
 * (CLI) properly handle quotes in create/update keyspace commands (CASSANDRA-4129)
 * Avoids possible deadlock during bootstrap (CASSANDRA-4159)
 * fix stress tool that hangs forever on timeout or error (CASSANDRA-4128)
 * stress tool to return appropriate exit code on failure (CASSANDRA-4188)
 * fix compaction NPE when out of disk space and assertions disabled
   (CASSANDRA-3985)
 * synchronize LCS getEstimatedTasks to avoid CME (CASSANDRA-4255)
 * ensure unique streaming session id's (CASSANDRA-4223)
 * kick off background compaction when min/max thresholds change 
   (CASSANDRA-4279)
 * improve ability of STCS.getBuckets to deal with 100s of 1000s of
   sstables, such as when convertinb back from LCS (CASSANDRA-4287)
 * Oversize integer in CQL throws NumberFormatException (CASSANDRA-4291)
 * fix 1.0.x node join to mixed version cluster, other nodes >= 1.1 (CASSANDRA-4195)
 * Fix LCS splitting sstable base on uncompressed size (CASSANDRA-4419)
 * Push the validation of secondary index values to the SecondaryIndexManager (CASSANDRA-4240)
 * Don't purge columns during upgradesstables (CASSANDRA-4462)
 * Make cqlsh work with piping (CASSANDRA-4113)
 * Validate arguments for nodetool decommission (CASSANDRA-4061)
 * Report thrift status in nodetool info (CASSANDRA-4010)


1.1.0-final
 * average a reduced liveRatio estimate with the previous one (CASSANDRA-4065)
 * Allow KS and CF names up to 48 characters (CASSANDRA-4157)
 * fix stress build (CASSANDRA-4140)
 * add time remaining estimate to nodetool compactionstats (CASSANDRA-4167)
 * (cql) fix NPE in cql3 ALTER TABLE (CASSANDRA-4163)
 * (cql) Add support for CL.TWO and CL.THREE in CQL (CASSANDRA-4156)
 * (cql) Fix type in CQL3 ALTER TABLE preventing update (CASSANDRA-4170)
 * (cql) Throw invalid exception from CQL3 on obsolete options (CASSANDRA-4171)
 * (cqlsh) fix recognizing uppercase SELECT keyword (CASSANDRA-4161)
 * Pig: wide row support (CASSANDRA-3909)
Merged from 1.0:
 * avoid streaming empty files with bulk loader if sstablewriter errors out
   (CASSANDRA-3946)


1.1-rc1
 * Include stress tool in binary builds (CASSANDRA-4103)
 * (Hadoop) fix wide row iteration when last row read was deleted
   (CASSANDRA-4154)
 * fix read_repair_chance to really default to 0.1 in the cli (CASSANDRA-4114)
 * Adds caching and bloomFilterFpChange to CQL options (CASSANDRA-4042)
 * Adds posibility to autoconfigure size of the KeyCache (CASSANDRA-4087)
 * fix KEYS index from skipping results (CASSANDRA-3996)
 * Remove sliced_buffer_size_in_kb dead option (CASSANDRA-4076)
 * make loadNewSStable preserve sstable version (CASSANDRA-4077)
 * Respect 1.0 cache settings as much as possible when upgrading 
   (CASSANDRA-4088)
 * relax path length requirement for sstable files when upgrading on 
   non-Windows platforms (CASSANDRA-4110)
 * fix terminination of the stress.java when errors were encountered
   (CASSANDRA-4128)
 * Move CfDef and KsDef validation out of thrift (CASSANDRA-4037)
 * Fix get_paged_slice (CASSANDRA-4136)
 * CQL3: Support slice with exclusive start and stop (CASSANDRA-3785)
Merged from 1.0:
 * support PropertyFileSnitch in bulk loader (CASSANDRA-4145)
 * add auto_snapshot option allowing disabling snapshot before drop/truncate
   (CASSANDRA-3710)
 * allow short snitch names (CASSANDRA-4130)


1.1-beta2
 * rename loaded sstables to avoid conflicts with local snapshots
   (CASSANDRA-3967)
 * start hint replay as soon as FD notifies that the target is back up
   (CASSANDRA-3958)
 * avoid unproductive deserializing of cached rows during compaction
   (CASSANDRA-3921)
 * fix concurrency issues with CQL keyspace creation (CASSANDRA-3903)
 * Show Effective Owership via Nodetool ring <keyspace> (CASSANDRA-3412)
 * Update ORDER BY syntax for CQL3 (CASSANDRA-3925)
 * Fix BulkRecordWriter to not throw NPE if reducer gets no map data from Hadoop (CASSANDRA-3944)
 * Fix bug with counters in super columns (CASSANDRA-3821)
 * Remove deprecated merge_shard_chance (CASSANDRA-3940)
 * add a convenient way to reset a node's schema (CASSANDRA-2963)
 * fix for intermittent SchemaDisagreementException (CASSANDRA-3884)
 * CLI `list <CF>` to limit number of columns and their order (CASSANDRA-3012)
 * ignore deprecated KsDef/CfDef/ColumnDef fields in native schema (CASSANDRA-3963)
 * CLI to report when unsupported column_metadata pair was given (CASSANDRA-3959)
 * reincarnate removed and deprecated KsDef/CfDef attributes (CASSANDRA-3953)
 * Fix race between writes and read for cache (CASSANDRA-3862)
 * perform static initialization of StorageProxy on start-up (CASSANDRA-3797)
 * support trickling fsync() on writes (CASSANDRA-3950)
 * expose counters for unavailable/timeout exceptions given to thrift clients (CASSANDRA-3671)
 * avoid quadratic startup time in LeveledManifest (CASSANDRA-3952)
 * Add type information to new schema_ columnfamilies and remove thrift
   serialization for schema (CASSANDRA-3792)
 * add missing column validator options to the CLI help (CASSANDRA-3926)
 * skip reading saved key cache if CF's caching strategy is NONE or ROWS_ONLY (CASSANDRA-3954)
 * Unify migration code (CASSANDRA-4017)
Merged from 1.0:
 * cqlsh: guess correct version of Python for Arch Linux (CASSANDRA-4090)
 * (CLI) properly handle quotes in create/update keyspace commands (CASSANDRA-4129)
 * Avoids possible deadlock during bootstrap (CASSANDRA-4159)
 * fix stress tool that hangs forever on timeout or error (CASSANDRA-4128)
 * Fix super columns bug where cache is not updated (CASSANDRA-4190)
 * stress tool to return appropriate exit code on failure (CASSANDRA-4188)


1.0.9
 * improve index sampling performance (CASSANDRA-4023)
 * always compact away deleted hints immediately after handoff (CASSANDRA-3955)
 * delete hints from dropped ColumnFamilies on handoff instead of
   erroring out (CASSANDRA-3975)
 * add CompositeType ref to the CLI doc for create/update column family (CASSANDRA-3980)
 * Pig: support Counter ColumnFamilies (CASSANDRA-3973)
 * Pig: Composite column support (CASSANDRA-3684)
 * Avoid NPE during repair when a keyspace has no CFs (CASSANDRA-3988)
 * Fix division-by-zero error on get_slice (CASSANDRA-4000)
 * don't change manifest level for cleanup, scrub, and upgradesstables
   operations under LeveledCompactionStrategy (CASSANDRA-3989, 4112)
 * fix race leading to super columns assertion failure (CASSANDRA-3957)
 * fix NPE on invalid CQL delete command (CASSANDRA-3755)
 * allow custom types in CLI's assume command (CASSANDRA-4081)
 * fix totalBytes count for parallel compactions (CASSANDRA-3758)
 * fix intermittent NPE in get_slice (CASSANDRA-4095)
 * remove unnecessary asserts in native code interfaces (CASSANDRA-4096)
 * Validate blank keys in CQL to avoid assertion errors (CASSANDRA-3612)
 * cqlsh: fix bad decoding of some column names (CASSANDRA-4003)
 * cqlsh: fix incorrect padding with unicode chars (CASSANDRA-4033)
 * Fix EC2 snitch incorrectly reporting region (CASSANDRA-4026)
 * Shut down thrift during decommission (CASSANDRA-4086)
 * Expose nodetool cfhistograms for 2ndary indexes (CASSANDRA-4063)
Merged from 0.8:
 * Fix ConcurrentModificationException in gossiper (CASSANDRA-4019)


1.1-beta1
 * (cqlsh)
   + add SOURCE and CAPTURE commands, and --file option (CASSANDRA-3479)
   + add ALTER COLUMNFAMILY WITH (CASSANDRA-3523)
   + bundle Python dependencies with Cassandra (CASSANDRA-3507)
   + added to Debian package (CASSANDRA-3458)
   + display byte data instead of erroring out on decode failure 
     (CASSANDRA-3874)
 * add nodetool rebuild_index (CASSANDRA-3583)
 * add nodetool rangekeysample (CASSANDRA-2917)
 * Fix streaming too much data during move operations (CASSANDRA-3639)
 * Nodetool and CLI connect to localhost by default (CASSANDRA-3568)
 * Reduce memory used by primary index sample (CASSANDRA-3743)
 * (Hadoop) separate input/output configurations (CASSANDRA-3197, 3765)
 * avoid returning internal Cassandra classes over JMX (CASSANDRA-2805)
 * add row-level isolation via SnapTree (CASSANDRA-2893)
 * Optimize key count estimation when opening sstable on startup
   (CASSANDRA-2988)
 * multi-dc replication optimization supporting CL > ONE (CASSANDRA-3577)
 * add command to stop compactions (CASSANDRA-1740, 3566, 3582)
 * multithreaded streaming (CASSANDRA-3494)
 * removed in-tree redhat spec (CASSANDRA-3567)
 * "defragment" rows for name-based queries under STCS, again (CASSANDRA-2503)
 * Recycle commitlog segments for improved performance 
   (CASSANDRA-3411, 3543, 3557, 3615)
 * update size-tiered compaction to prioritize small tiers (CASSANDRA-2407)
 * add message expiration logic to OutboundTcpConnection (CASSANDRA-3005)
 * off-heap cache to use sun.misc.Unsafe instead of JNA (CASSANDRA-3271)
 * EACH_QUORUM is only supported for writes (CASSANDRA-3272)
 * replace compactionlock use in schema migration by checking CFS.isValid
   (CASSANDRA-3116)
 * recognize that "SELECT first ... *" isn't really "SELECT *" (CASSANDRA-3445)
 * Use faster bytes comparison (CASSANDRA-3434)
 * Bulk loader is no longer a fat client, (HADOOP) bulk load output format
   (CASSANDRA-3045)
 * (Hadoop) add support for KeyRange.filter
 * remove assumption that keys and token are in bijection
   (CASSANDRA-1034, 3574, 3604)
 * always remove endpoints from delevery queue in HH (CASSANDRA-3546)
 * fix race between cf flush and its 2ndary indexes flush (CASSANDRA-3547)
 * fix potential race in AES when a repair fails (CASSANDRA-3548)
 * Remove columns shadowed by a deleted container even when we cannot purge
   (CASSANDRA-3538)
 * Improve memtable slice iteration performance (CASSANDRA-3545)
 * more efficient allocation of small bloom filters (CASSANDRA-3618)
 * Use separate writer thread in SSTableSimpleUnsortedWriter (CASSANDRA-3619)
 * fsync the directory after new sstable or commitlog segment are created (CASSANDRA-3250)
 * fix minor issues reported by FindBugs (CASSANDRA-3658)
 * global key/row caches (CASSANDRA-3143, 3849)
 * optimize memtable iteration during range scan (CASSANDRA-3638)
 * introduce 'crc_check_chance' in CompressionParameters to support
   a checksum percentage checking chance similarly to read-repair (CASSANDRA-3611)
 * a way to deactivate global key/row cache on per-CF basis (CASSANDRA-3667)
 * fix LeveledCompactionStrategy broken because of generation pre-allocation
   in LeveledManifest (CASSANDRA-3691)
 * finer-grained control over data directories (CASSANDRA-2749)
 * Fix ClassCastException during hinted handoff (CASSANDRA-3694)
 * Upgrade Thrift to 0.7 (CASSANDRA-3213)
 * Make stress.java insert operation to use microseconds (CASSANDRA-3725)
 * Allows (internally) doing a range query with a limit of columns instead of
   rows (CASSANDRA-3742)
 * Allow rangeSlice queries to be start/end inclusive/exclusive (CASSANDRA-3749)
 * Fix BulkLoader to support new SSTable layout and add stream
   throttling to prevent an NPE when there is no yaml config (CASSANDRA-3752)
 * Allow concurrent schema migrations (CASSANDRA-1391, 3832)
 * Add SnapshotCommand to trigger snapshot on remote node (CASSANDRA-3721)
 * Make CFMetaData conversions to/from thrift/native schema inverses
   (CASSANDRA_3559)
 * Add initial code for CQL 3.0-beta (CASSANDRA-2474, 3781, 3753)
 * Add wide row support for ColumnFamilyInputFormat (CASSANDRA-3264)
 * Allow extending CompositeType comparator (CASSANDRA-3657)
 * Avoids over-paging during get_count (CASSANDRA-3798)
 * Add new command to rebuild a node without (repair) merkle tree calculations
   (CASSANDRA-3483, 3922)
 * respect not only row cache capacity but caching mode when
   trying to read data (CASSANDRA-3812)
 * fix system tests (CASSANDRA-3827)
 * CQL support for altering row key type in ALTER TABLE (CASSANDRA-3781)
 * turn compression on by default (CASSANDRA-3871)
 * make hexToBytes refuse invalid input (CASSANDRA-2851)
 * Make secondary indexes CF inherit compression and compaction from their
   parent CF (CASSANDRA-3877)
 * Finish cleanup up tombstone purge code (CASSANDRA-3872)
 * Avoid NPE on aboarted stream-out sessions (CASSANDRA-3904)
 * BulkRecordWriter throws NPE for counter columns (CASSANDRA-3906)
 * Support compression using BulkWriter (CASSANDRA-3907)


1.0.8
 * fix race between cleanup and flush on secondary index CFSes (CASSANDRA-3712)
 * avoid including non-queried nodes in rangeslice read repair
   (CASSANDRA-3843)
 * Only snapshot CF being compacted for snapshot_before_compaction 
   (CASSANDRA-3803)
 * Log active compactions in StatusLogger (CASSANDRA-3703)
 * Compute more accurate compaction score per level (CASSANDRA-3790)
 * Return InvalidRequest when using a keyspace that doesn't exist
   (CASSANDRA-3764)
 * disallow user modification of System keyspace (CASSANDRA-3738)
 * allow using sstable2json on secondary index data (CASSANDRA-3738)
 * (cqlsh) add DESCRIBE COLUMNFAMILIES (CASSANDRA-3586)
 * (cqlsh) format blobs correctly and use colors to improve output
   readability (CASSANDRA-3726)
 * synchronize BiMap of bootstrapping tokens (CASSANDRA-3417)
 * show index options in CLI (CASSANDRA-3809)
 * add optional socket timeout for streaming (CASSANDRA-3838)
 * fix truncate not to leave behind non-CFS backed secondary indexes
   (CASSANDRA-3844)
 * make CLI `show schema` to use output stream directly instead
   of StringBuilder (CASSANDRA-3842)
 * remove the wait on hint future during write (CASSANDRA-3870)
 * (cqlsh) ignore missing CfDef opts (CASSANDRA-3933)
 * (cqlsh) look for cqlshlib relative to realpath (CASSANDRA-3767)
 * Fix short read protection (CASSANDRA-3934)
 * Make sure infered and actual schema match (CASSANDRA-3371)
 * Fix NPE during HH delivery (CASSANDRA-3677)
 * Don't put boostrapping node in 'hibernate' status (CASSANDRA-3737)
 * Fix double quotes in windows bat files (CASSANDRA-3744)
 * Fix bad validator lookup (CASSANDRA-3789)
 * Fix soft reset in EC2MultiRegionSnitch (CASSANDRA-3835)
 * Don't leave zombie connections with THSHA thrift server (CASSANDRA-3867)
 * (cqlsh) fix deserialization of data (CASSANDRA-3874)
 * Fix removetoken force causing an inconsistent state (CASSANDRA-3876)
 * Fix ahndling of some types with Pig (CASSANDRA-3886)
 * Don't allow to drop the system keyspace (CASSANDRA-3759)
 * Make Pig deletes disabled by default and configurable (CASSANDRA-3628)
Merged from 0.8:
 * (Pig) fix CassandraStorage to use correct comparator in Super ColumnFamily
   case (CASSANDRA-3251)
 * fix thread safety issues in commitlog replay, primarily affecting
   systems with many (100s) of CF definitions (CASSANDRA-3751)
 * Fix relevant tombstone ignored with super columns (CASSANDRA-3875)


1.0.7
 * fix regression in HH page size calculation (CASSANDRA-3624)
 * retry failed stream on IOException (CASSANDRA-3686)
 * allow configuring bloom_filter_fp_chance (CASSANDRA-3497)
 * attempt hint delivery every ten minutes, or when failure detector
   notifies us that a node is back up, whichever comes first.  hint
   handoff throttle delay default changed to 1ms, from 50 (CASSANDRA-3554)
 * add nodetool setstreamthroughput (CASSANDRA-3571)
 * fix assertion when dropping a columnfamily with no sstables (CASSANDRA-3614)
 * more efficient allocation of small bloom filters (CASSANDRA-3618)
 * CLibrary.createHardLinkWithExec() to check for errors (CASSANDRA-3101)
 * Avoid creating empty and non cleaned writer during compaction (CASSANDRA-3616)
 * stop thrift service in shutdown hook so we can quiesce MessagingService
   (CASSANDRA-3335)
 * (CQL) compaction_strategy_options and compression_parameters for
   CREATE COLUMNFAMILY statement (CASSANDRA-3374)
 * Reset min/max compaction threshold when creating size tiered compaction
   strategy (CASSANDRA-3666)
 * Don't ignore IOException during compaction (CASSANDRA-3655)
 * Fix assertion error for CF with gc_grace=0 (CASSANDRA-3579)
 * Shutdown ParallelCompaction reducer executor after use (CASSANDRA-3711)
 * Avoid < 0 value for pending tasks in leveled compaction (CASSANDRA-3693)
 * (Hadoop) Support TimeUUID in Pig CassandraStorage (CASSANDRA-3327)
 * Check schema is ready before continuing boostrapping (CASSANDRA-3629)
 * Catch overflows during parsing of chunk_length_kb (CASSANDRA-3644)
 * Improve stream protocol mismatch errors (CASSANDRA-3652)
 * Avoid multiple thread doing HH to the same target (CASSANDRA-3681)
 * Add JMX property for rp_timeout_in_ms (CASSANDRA-2940)
 * Allow DynamicCompositeType to compare component of different types
   (CASSANDRA-3625)
 * Flush non-cfs backed secondary indexes (CASSANDRA-3659)
 * Secondary Indexes should report memory consumption (CASSANDRA-3155)
 * fix for SelectStatement start/end key are not set correctly
   when a key alias is involved (CASSANDRA-3700)
 * fix CLI `show schema` command insert of an extra comma in
   column_metadata (CASSANDRA-3714)
Merged from 0.8:
 * avoid logging (harmless) exception when GC takes < 1ms (CASSANDRA-3656)
 * prevent new nodes from thinking down nodes are up forever (CASSANDRA-3626)
 * use correct list of replicas for LOCAL_QUORUM reads when read repair
   is disabled (CASSANDRA-3696)
 * block on flush before compacting hints (may prevent OOM) (CASSANDRA-3733)


1.0.6
 * (CQL) fix cqlsh support for replicate_on_write (CASSANDRA-3596)
 * fix adding to leveled manifest after streaming (CASSANDRA-3536)
 * filter out unavailable cipher suites when using encryption (CASSANDRA-3178)
 * (HADOOP) add old-style api support for CFIF and CFRR (CASSANDRA-2799)
 * Support TimeUUIDType column names in Stress.java tool (CASSANDRA-3541)
 * (CQL) INSERT/UPDATE/DELETE/TRUNCATE commands should allow CF names to
   be qualified by keyspace (CASSANDRA-3419)
 * always remove endpoints from delevery queue in HH (CASSANDRA-3546)
 * fix race between cf flush and its 2ndary indexes flush (CASSANDRA-3547)
 * fix potential race in AES when a repair fails (CASSANDRA-3548)
 * fix default value validation usage in CLI SET command (CASSANDRA-3553)
 * Optimize componentsFor method for compaction and startup time
   (CASSANDRA-3532)
 * (CQL) Proper ColumnFamily metadata validation on CREATE COLUMNFAMILY 
   (CASSANDRA-3565)
 * fix compression "chunk_length_kb" option to set correct kb value for 
   thrift/avro (CASSANDRA-3558)
 * fix missing response during range slice repair (CASSANDRA-3551)
 * 'describe ring' moved from CLI to nodetool and available through JMX (CASSANDRA-3220)
 * add back partitioner to sstable metadata (CASSANDRA-3540)
 * fix NPE in get_count for counters (CASSANDRA-3601)
Merged from 0.8:
 * remove invalid assertion that table was opened before dropping it
   (CASSANDRA-3580)
 * range and index scans now only send requests to enough replicas to
   satisfy requested CL + RR (CASSANDRA-3598)
 * use cannonical host for local node in nodetool info (CASSANDRA-3556)
 * remove nonlocal DC write optimization since it only worked with
   CL.ONE or CL.LOCAL_QUORUM (CASSANDRA-3577, 3585)
 * detect misuses of CounterColumnType (CASSANDRA-3422)
 * turn off string interning in json2sstable, take 2 (CASSANDRA-2189)
 * validate compression parameters on add/update of the ColumnFamily 
   (CASSANDRA-3573)
 * Check for 0.0.0.0 is incorrect in CFIF (CASSANDRA-3584)
 * Increase vm.max_map_count in debian packaging (CASSANDRA-3563)
 * gossiper will never add itself to saved endpoints (CASSANDRA-3485)


1.0.5
 * revert CASSANDRA-3407 (see CASSANDRA-3540)
 * fix assertion error while forwarding writes to local nodes (CASSANDRA-3539)


1.0.4
 * fix self-hinting of timed out read repair updates and make hinted handoff
   less prone to OOMing a coordinator (CASSANDRA-3440)
 * expose bloom filter sizes via JMX (CASSANDRA-3495)
 * enforce RP tokens 0..2**127 (CASSANDRA-3501)
 * canonicalize paths exposed through JMX (CASSANDRA-3504)
 * fix "liveSize" stat when sstables are removed (CASSANDRA-3496)
 * add bloom filter FP rates to nodetool cfstats (CASSANDRA-3347)
 * record partitioner in sstable metadata component (CASSANDRA-3407)
 * add new upgradesstables nodetool command (CASSANDRA-3406)
 * skip --debug requirement to see common exceptions in CLI (CASSANDRA-3508)
 * fix incorrect query results due to invalid max timestamp (CASSANDRA-3510)
 * make sstableloader recognize compressed sstables (CASSANDRA-3521)
 * avoids race in OutboundTcpConnection in multi-DC setups (CASSANDRA-3530)
 * use SETLOCAL in cassandra.bat (CASSANDRA-3506)
 * fix ConcurrentModificationException in Table.all() (CASSANDRA-3529)
Merged from 0.8:
 * fix concurrence issue in the FailureDetector (CASSANDRA-3519)
 * fix array out of bounds error in counter shard removal (CASSANDRA-3514)
 * avoid dropping tombstones when they might still be needed to shadow
   data in a different sstable (CASSANDRA-2786)


1.0.3
 * revert name-based query defragmentation aka CASSANDRA-2503 (CASSANDRA-3491)
 * fix invalidate-related test failures (CASSANDRA-3437)
 * add next-gen cqlsh to bin/ (CASSANDRA-3188, 3131, 3493)
 * (CQL) fix handling of rows with no columns (CASSANDRA-3424, 3473)
 * fix querying supercolumns by name returning only a subset of
   subcolumns or old subcolumn versions (CASSANDRA-3446)
 * automatically compute sha1 sum for uncompressed data files (CASSANDRA-3456)
 * fix reading metadata/statistics component for version < h (CASSANDRA-3474)
 * add sstable forward-compatibility (CASSANDRA-3478)
 * report compression ratio in CFSMBean (CASSANDRA-3393)
 * fix incorrect size exception during streaming of counters (CASSANDRA-3481)
 * (CQL) fix for counter decrement syntax (CASSANDRA-3418)
 * Fix race introduced by CASSANDRA-2503 (CASSANDRA-3482)
 * Fix incomplete deletion of delivered hints (CASSANDRA-3466)
 * Avoid rescheduling compactions when no compaction was executed 
   (CASSANDRA-3484)
 * fix handling of the chunk_length_kb compression options (CASSANDRA-3492)
Merged from 0.8:
 * fix updating CF row_cache_provider (CASSANDRA-3414)
 * CFMetaData.convertToThrift method to set RowCacheProvider (CASSANDRA-3405)
 * acquire compactionlock during truncate (CASSANDRA-3399)
 * fix displaying cfdef entries for super columnfamilies (CASSANDRA-3415)
 * Make counter shard merging thread safe (CASSANDRA-3178)
 * Revert CASSANDRA-2855
 * Fix bug preventing the use of efficient cross-DC writes (CASSANDRA-3472)
 * `describe ring` command for CLI (CASSANDRA-3220)
 * (Hadoop) skip empty rows when entire row is requested, redux (CASSANDRA-2855)


1.0.2
 * "defragment" rows for name-based queries under STCS (CASSANDRA-2503)
 * Add timing information to cassandra-cli GET/SET/LIST queries (CASSANDRA-3326)
 * Only create one CompressionMetadata object per sstable (CASSANDRA-3427)
 * cleanup usage of StorageService.setMode() (CASSANDRA-3388)
 * Avoid large array allocation for compressed chunk offsets (CASSANDRA-3432)
 * fix DecimalType bytebuffer marshalling (CASSANDRA-3421)
 * fix bug that caused first column in per row indexes to be ignored 
   (CASSANDRA-3441)
 * add JMX call to clean (failed) repair sessions (CASSANDRA-3316)
 * fix sstableloader reference acquisition bug (CASSANDRA-3438)
 * fix estimated row size regression (CASSANDRA-3451)
 * make sure we don't return more columns than asked (CASSANDRA-3303, 3395)
Merged from 0.8:
 * acquire compactionlock during truncate (CASSANDRA-3399)
 * fix displaying cfdef entries for super columnfamilies (CASSANDRA-3415)


1.0.1
 * acquire references during index build to prevent delete problems
   on Windows (CASSANDRA-3314)
 * describe_ring should include datacenter/topology information (CASSANDRA-2882)
 * Thrift sockets are not properly buffered (CASSANDRA-3261)
 * performance improvement for bytebufferutil compare function (CASSANDRA-3286)
 * add system.versions ColumnFamily (CASSANDRA-3140)
 * reduce network copies (CASSANDRA-3333, 3373)
 * limit nodetool to 32MB of heap (CASSANDRA-3124)
 * (CQL) update parser to accept "timestamp" instead of "date" (CASSANDRA-3149)
 * Fix CLI `show schema` to include "compression_options" (CASSANDRA-3368)
 * Snapshot to include manifest under LeveledCompactionStrategy (CASSANDRA-3359)
 * (CQL) SELECT query should allow CF name to be qualified by keyspace (CASSANDRA-3130)
 * (CQL) Fix internal application error specifying 'using consistency ...'
   in lower case (CASSANDRA-3366)
 * fix Deflate compression when compression actually makes the data bigger
   (CASSANDRA-3370)
 * optimize UUIDGen to avoid lock contention on InetAddress.getLocalHost 
   (CASSANDRA-3387)
 * tolerate index being dropped mid-mutation (CASSANDRA-3334, 3313)
 * CompactionManager is now responsible for checking for new candidates
   post-task execution, enabling more consistent leveled compaction 
   (CASSANDRA-3391)
 * Cache HSHA threads (CASSANDRA-3372)
 * use CF/KS names as snapshot prefix for drop + truncate operations
   (CASSANDRA-2997)
 * Break bloom filters up to avoid heap fragmentation (CASSANDRA-2466)
 * fix cassandra hanging on jsvc stop (CASSANDRA-3302)
 * Avoid leveled compaction getting blocked on errors (CASSANDRA-3408)
 * Make reloading the compaction strategy safe (CASSANDRA-3409)
 * ignore 0.8 hints even if compaction begins before we try to purge
   them (CASSANDRA-3385)
 * remove procrun (bin\daemon) from Cassandra source tree and 
   artifacts (CASSANDRA-3331)
 * make cassandra compile under JDK7 (CASSANDRA-3275)
 * remove dependency of clientutil.jar to FBUtilities (CASSANDRA-3299)
 * avoid truncation errors by using long math on long values (CASSANDRA-3364)
 * avoid clock drift on some Windows machine (CASSANDRA-3375)
 * display cache provider in cli 'describe keyspace' command (CASSANDRA-3384)
 * fix incomplete topology information in describe_ring (CASSANDRA-3403)
 * expire dead gossip states based on time (CASSANDRA-2961)
 * improve CompactionTask extensibility (CASSANDRA-3330)
 * Allow one leveled compaction task to kick off another (CASSANDRA-3363)
 * allow encryption only between datacenters (CASSANDRA-2802)
Merged from 0.8:
 * fix truncate allowing data to be replayed post-restart (CASSANDRA-3297)
 * make iwriter final in IndexWriter to avoid NPE (CASSANDRA-2863)
 * (CQL) update grammar to require key clause in DELETE statement
   (CASSANDRA-3349)
 * (CQL) allow numeric keyspace names in USE statement (CASSANDRA-3350)
 * (Hadoop) skip empty rows when slicing the entire row (CASSANDRA-2855)
 * Fix handling of tombstone by SSTableExport/Import (CASSANDRA-3357)
 * fix ColumnIndexer to use long offsets (CASSANDRA-3358)
 * Improved CLI exceptions (CASSANDRA-3312)
 * Fix handling of tombstone by SSTableExport/Import (CASSANDRA-3357)
 * Only count compaction as active (for throttling) when they have
   successfully acquired the compaction lock (CASSANDRA-3344)
 * Display CLI version string on startup (CASSANDRA-3196)
 * (Hadoop) make CFIF try rpc_address or fallback to listen_address
   (CASSANDRA-3214)
 * (Hadoop) accept comma delimited lists of initial thrift connections
   (CASSANDRA-3185)
 * ColumnFamily min_compaction_threshold should be >= 2 (CASSANDRA-3342)
 * (Pig) add 0.8+ types and key validation type in schema (CASSANDRA-3280)
 * Fix completely removing column metadata using CLI (CASSANDRA-3126)
 * CLI `describe cluster;` output should be on separate lines for separate versions
   (CASSANDRA-3170)
 * fix changing durable_writes keyspace option during CF creation
   (CASSANDRA-3292)
 * avoid locking on update when no indexes are involved (CASSANDRA-3386)
 * fix assertionError during repair with ordered partitioners (CASSANDRA-3369)
 * correctly serialize key_validation_class for avro (CASSANDRA-3391)
 * don't expire counter tombstone after streaming (CASSANDRA-3394)
 * prevent nodes that failed to join from hanging around forever 
   (CASSANDRA-3351)
 * remove incorrect optimization from slice read path (CASSANDRA-3390)
 * Fix race in AntiEntropyService (CASSANDRA-3400)


1.0.0-final
 * close scrubbed sstable fd before deleting it (CASSANDRA-3318)
 * fix bug preventing obsolete commitlog segments from being removed
   (CASSANDRA-3269)
 * tolerate whitespace in seed CDL (CASSANDRA-3263)
 * Change default heap thresholds to max(min(1/2 ram, 1G), min(1/4 ram, 8GB))
   (CASSANDRA-3295)
 * Fix broken CompressedRandomAccessReaderTest (CASSANDRA-3298)
 * (CQL) fix type information returned for wildcard queries (CASSANDRA-3311)
 * add estimated tasks to LeveledCompactionStrategy (CASSANDRA-3322)
 * avoid including compaction cache-warming in keycache stats (CASSANDRA-3325)
 * run compaction and hinted handoff threads at MIN_PRIORITY (CASSANDRA-3308)
 * default hsha thrift server to cpu core count in rpc pool (CASSANDRA-3329)
 * add bin\daemon to binary tarball for Windows service (CASSANDRA-3331)
 * Fix places where uncompressed size of sstables was use in place of the
   compressed one (CASSANDRA-3338)
 * Fix hsha thrift server (CASSANDRA-3346)
 * Make sure repair only stream needed sstables (CASSANDRA-3345)


1.0.0-rc2
 * Log a meaningful warning when a node receives a message for a repair session
   that doesn't exist anymore (CASSANDRA-3256)
 * test for NUMA policy support as well as numactl presence (CASSANDRA-3245)
 * Fix FD leak when internode encryption is enabled (CASSANDRA-3257)
 * Remove incorrect assertion in mergeIterator (CASSANDRA-3260)
 * FBUtilities.hexToBytes(String) to throw NumberFormatException when string
   contains non-hex characters (CASSANDRA-3231)
 * Keep SimpleSnitch proximity ordering unchanged from what the Strategy
   generates, as intended (CASSANDRA-3262)
 * remove Scrub from compactionstats when finished (CASSANDRA-3255)
 * fix counter entry in jdbc TypesMap (CASSANDRA-3268)
 * fix full queue scenario for ParallelCompactionIterator (CASSANDRA-3270)
 * fix bootstrap process (CASSANDRA-3285)
 * don't try delivering hints if when there isn't any (CASSANDRA-3176)
 * CLI documentation change for ColumnFamily `compression_options` (CASSANDRA-3282)
 * ignore any CF ids sent by client for adding CF/KS (CASSANDRA-3288)
 * remove obsolete hints on first startup (CASSANDRA-3291)
 * use correct ISortedColumns for time-optimized reads (CASSANDRA-3289)
 * Evict gossip state immediately when a token is taken over by a new IP 
   (CASSANDRA-3259)


1.0.0-rc1
 * Update CQL to generate microsecond timestamps by default (CASSANDRA-3227)
 * Fix counting CFMetadata towards Memtable liveRatio (CASSANDRA-3023)
 * Kill server on wrapped OOME such as from FileChannel.map (CASSANDRA-3201)
 * remove unnecessary copy when adding to row cache (CASSANDRA-3223)
 * Log message when a full repair operation completes (CASSANDRA-3207)
 * Fix streamOutSession keeping sstables references forever if the remote end
   dies (CASSANDRA-3216)
 * Remove dynamic_snitch boolean from example configuration (defaulting to 
   true) and set default badness threshold to 0.1 (CASSANDRA-3229)
 * Base choice of random or "balanced" token on bootstrap on whether
   schema definitions were found (CASSANDRA-3219)
 * Fixes for LeveledCompactionStrategy score computation, prioritization,
   scheduling, and performance (CASSANDRA-3224, 3234)
 * parallelize sstable open at server startup (CASSANDRA-2988)
 * fix handling of exceptions writing to OutboundTcpConnection (CASSANDRA-3235)
 * Allow using quotes in "USE <keyspace>;" CLI command (CASSANDRA-3208)
 * Don't allow any cache loading exceptions to halt startup (CASSANDRA-3218)
 * Fix sstableloader --ignores option (CASSANDRA-3247)
 * File descriptor limit increased in packaging (CASSANDRA-3206)
 * Fix deadlock in commit log during flush (CASSANDRA-3253) 


1.0.0-beta1
 * removed binarymemtable (CASSANDRA-2692)
 * add commitlog_total_space_in_mb to prevent fragmented logs (CASSANDRA-2427)
 * removed commitlog_rotation_threshold_in_mb configuration (CASSANDRA-2771)
 * make AbstractBounds.normalize de-overlapp overlapping ranges (CASSANDRA-2641)
 * replace CollatingIterator, ReducingIterator with MergeIterator 
   (CASSANDRA-2062)
 * Fixed the ability to set compaction strategy in cli using create column 
   family command (CASSANDRA-2778)
 * clean up tmp files after failed compaction (CASSANDRA-2468)
 * restrict repair streaming to specific columnfamilies (CASSANDRA-2280)
 * don't bother persisting columns shadowed by a row tombstone (CASSANDRA-2589)
 * reset CF and SC deletion times after gc_grace (CASSANDRA-2317)
 * optimize away seek when compacting wide rows (CASSANDRA-2879)
 * single-pass streaming (CASSANDRA-2677, 2906, 2916, 3003)
 * use reference counting for deleting sstables instead of relying on GC
   (CASSANDRA-2521, 3179)
 * store hints as serialized mutations instead of pointers to data row
   (CASSANDRA-2045)
 * store hints in the coordinator node instead of in the closest replica 
   (CASSANDRA-2914)
 * add row_cache_keys_to_save CF option (CASSANDRA-1966)
 * check column family validity in nodetool repair (CASSANDRA-2933)
 * use lazy initialization instead of class initialization in NodeId
   (CASSANDRA-2953)
 * add paging to get_count (CASSANDRA-2894)
 * fix "short reads" in [multi]get (CASSANDRA-2643, 3157, 3192)
 * add optional compression for sstables (CASSANDRA-47, 2994, 3001, 3128)
 * add scheduler JMX metrics (CASSANDRA-2962)
 * add block level checksum for compressed data (CASSANDRA-1717)
 * make column family backed column map pluggable and introduce unsynchronized
   ArrayList backed one to speedup reads (CASSANDRA-2843, 3165, 3205)
 * refactoring of the secondary index api (CASSANDRA-2982)
 * make CL > ONE reads wait for digest reconciliation before returning
   (CASSANDRA-2494)
 * fix missing logging for some exceptions (CASSANDRA-2061)
 * refactor and optimize ColumnFamilyStore.files(...) and Descriptor.fromFilename(String)
   and few other places responsible for work with SSTable files (CASSANDRA-3040)
 * Stop reading from sstables once we know we have the most recent columns,
   for query-by-name requests (CASSANDRA-2498)
 * Add query-by-column mode to stress.java (CASSANDRA-3064)
 * Add "install" command to cassandra.bat (CASSANDRA-292)
 * clean up KSMetadata, CFMetadata from unnecessary
   Thrift<->Avro conversion methods (CASSANDRA-3032)
 * Add timeouts to client request schedulers (CASSANDRA-3079, 3096)
 * Cli to use hashes rather than array of hashes for strategy options (CASSANDRA-3081)
 * LeveledCompactionStrategy (CASSANDRA-1608, 3085, 3110, 3087, 3145, 3154, 3182)
 * Improvements of the CLI `describe` command (CASSANDRA-2630)
 * reduce window where dropped CF sstables may not be deleted (CASSANDRA-2942)
 * Expose gossip/FD info to JMX (CASSANDRA-2806)
 * Fix streaming over SSL when compressed SSTable involved (CASSANDRA-3051)
 * Add support for pluggable secondary index implementations (CASSANDRA-3078)
 * remove compaction_thread_priority setting (CASSANDRA-3104)
 * generate hints for replicas that timeout, not just replicas that are known
   to be down before starting (CASSANDRA-2034)
 * Add throttling for internode streaming (CASSANDRA-3080)
 * make the repair of a range repair all replica (CASSANDRA-2610, 3194)
 * expose the ability to repair the first range (as returned by the
   partitioner) of a node (CASSANDRA-2606)
 * Streams Compression (CASSANDRA-3015)
 * add ability to use multiple threads during a single compaction
   (CASSANDRA-2901)
 * make AbstractBounds.normalize support overlapping ranges (CASSANDRA-2641)
 * fix of the CQL count() behavior (CASSANDRA-3068)
 * use TreeMap backed column families for the SSTable simple writers
   (CASSANDRA-3148)
 * fix inconsistency of the CLI syntax when {} should be used instead of [{}]
   (CASSANDRA-3119)
 * rename CQL type names to match expected SQL behavior (CASSANDRA-3149, 3031)
 * Arena-based allocation for memtables (CASSANDRA-2252, 3162, 3163, 3168)
 * Default RR chance to 0.1 (CASSANDRA-3169)
 * Add RowLevel support to secondary index API (CASSANDRA-3147)
 * Make SerializingCacheProvider the default if JNA is available (CASSANDRA-3183)
 * Fix backwards compatibilty for CQL memtable properties (CASSANDRA-3190)
 * Add five-minute delay before starting compactions on a restarted server
   (CASSANDRA-3181)
 * Reduce copies done for intra-host messages (CASSANDRA-1788, 3144)
 * support of compaction strategy option for stress.java (CASSANDRA-3204)
 * make memtable throughput and column count thresholds no-ops (CASSANDRA-2449)
 * Return schema information along with the resultSet in CQL (CASSANDRA-2734)
 * Add new DecimalType (CASSANDRA-2883)
 * Fix assertion error in RowRepairResolver (CASSANDRA-3156)
 * Reduce unnecessary high buffer sizes (CASSANDRA-3171)
 * Pluggable compaction strategy (CASSANDRA-1610)
 * Add new broadcast_address config option (CASSANDRA-2491)


0.8.7
 * Kill server on wrapped OOME such as from FileChannel.map (CASSANDRA-3201)
 * Allow using quotes in "USE <keyspace>;" CLI command (CASSANDRA-3208)
 * Log message when a full repair operation completes (CASSANDRA-3207)
 * Don't allow any cache loading exceptions to halt startup (CASSANDRA-3218)
 * Fix sstableloader --ignores option (CASSANDRA-3247)
 * File descriptor limit increased in packaging (CASSANDRA-3206)
 * Log a meaningfull warning when a node receive a message for a repair session
   that doesn't exist anymore (CASSANDRA-3256)
 * Fix FD leak when internode encryption is enabled (CASSANDRA-3257)
 * FBUtilities.hexToBytes(String) to throw NumberFormatException when string
   contains non-hex characters (CASSANDRA-3231)
 * Keep SimpleSnitch proximity ordering unchanged from what the Strategy
   generates, as intended (CASSANDRA-3262)
 * remove Scrub from compactionstats when finished (CASSANDRA-3255)
 * Fix tool .bat files when CASSANDRA_HOME contains spaces (CASSANDRA-3258)
 * Force flush of status table when removing/updating token (CASSANDRA-3243)
 * Evict gossip state immediately when a token is taken over by a new IP (CASSANDRA-3259)
 * Fix bug where the failure detector can take too long to mark a host
   down (CASSANDRA-3273)
 * (Hadoop) allow wrapping ranges in queries (CASSANDRA-3137)
 * (Hadoop) check all interfaces for a match with split location
   before falling back to random replica (CASSANDRA-3211)
 * (Hadoop) Make Pig storage handle implements LoadMetadata (CASSANDRA-2777)
 * (Hadoop) Fix exception during PIG 'dump' (CASSANDRA-2810)
 * Fix stress COUNTER_GET option (CASSANDRA-3301)
 * Fix missing fields in CLI `show schema` output (CASSANDRA-3304)
 * Nodetool no longer leaks threads and closes JMX connections (CASSANDRA-3309)
 * fix truncate allowing data to be replayed post-restart (CASSANDRA-3297)
 * Move SimpleAuthority and SimpleAuthenticator to examples (CASSANDRA-2922)
 * Fix handling of tombstone by SSTableExport/Import (CASSANDRA-3357)
 * Fix transposition in cfHistograms (CASSANDRA-3222)
 * Allow using number as DC name when creating keyspace in CQL (CASSANDRA-3239)
 * Force flush of system table after updating/removing a token (CASSANDRA-3243)


0.8.6
 * revert CASSANDRA-2388
 * change TokenRange.endpoints back to listen/broadcast address to match
   pre-1777 behavior, and add TokenRange.rpc_endpoints instead (CASSANDRA-3187)
 * avoid trying to watch cassandra-topology.properties when loaded from jar
   (CASSANDRA-3138)
 * prevent users from creating keyspaces with LocalStrategy replication
   (CASSANDRA-3139)
 * fix CLI `show schema;` to output correct keyspace definition statement
   (CASSANDRA-3129)
 * CustomTThreadPoolServer to log TTransportException at DEBUG level
   (CASSANDRA-3142)
 * allow topology sort to work with non-unique rack names between 
   datacenters (CASSANDRA-3152)
 * Improve caching of same-version Messages on digest and repair paths
   (CASSANDRA-3158)
 * Randomize choice of first replica for counter increment (CASSANDRA-2890)
 * Fix using read_repair_chance instead of merge_shard_change (CASSANDRA-3202)
 * Avoid streaming data to nodes that already have it, on move as well as
   decommission (CASSANDRA-3041)
 * Fix divide by zero error in GCInspector (CASSANDRA-3164)
 * allow quoting of the ColumnFamily name in CLI `create column family`
   statement (CASSANDRA-3195)
 * Fix rolling upgrade from 0.7 to 0.8 problem (CASSANDRA-3166)
 * Accomodate missing encryption_options in IncomingTcpConnection.stream
   (CASSANDRA-3212)


0.8.5
 * fix NPE when encryption_options is unspecified (CASSANDRA-3007)
 * include column name in validation failure exceptions (CASSANDRA-2849)
 * make sure truncate clears out the commitlog so replay won't re-
   populate with truncated data (CASSANDRA-2950)
 * fix NPE when debug logging is enabled and dropped CF is present
   in a commitlog segment (CASSANDRA-3021)
 * fix cassandra.bat when CASSANDRA_HOME contains spaces (CASSANDRA-2952)
 * fix to SSTableSimpleUnsortedWriter bufferSize calculation (CASSANDRA-3027)
 * make cleanup and normal compaction able to skip empty rows
   (rows containing nothing but expired tombstones) (CASSANDRA-3039)
 * work around native memory leak in com.sun.management.GarbageCollectorMXBean
   (CASSANDRA-2868)
 * validate that column names in column_metadata are not equal to key_alias
   on create/update of the ColumnFamily and CQL 'ALTER' statement (CASSANDRA-3036)
 * return an InvalidRequestException if an indexed column is assigned
   a value larger than 64KB (CASSANDRA-3057)
 * fix of numeric-only and string column names handling in CLI "drop index" 
   (CASSANDRA-3054)
 * prune index scan resultset back to original request for lazy
   resultset expansion case (CASSANDRA-2964)
 * (Hadoop) fail jobs when Cassandra node has failed but TaskTracker
   has not (CASSANDRA-2388)
 * fix dynamic snitch ignoring nodes when read_repair_chance is zero
   (CASSANDRA-2662)
 * avoid retaining references to dropped CFS objects in 
   CompactionManager.estimatedCompactions (CASSANDRA-2708)
 * expose rpc timeouts per host in MessagingServiceMBean (CASSANDRA-2941)
 * avoid including cwd in classpath for deb and rpm packages (CASSANDRA-2881)
 * remove gossip state when a new IP takes over a token (CASSANDRA-3071)
 * allow sstable2json to work on index sstable files (CASSANDRA-3059)
 * always hint counters (CASSANDRA-3099)
 * fix log4j initialization in EmbeddedCassandraService (CASSANDRA-2857)
 * remove gossip state when a new IP takes over a token (CASSANDRA-3071)
 * work around native memory leak in com.sun.management.GarbageCollectorMXBean
    (CASSANDRA-2868)
 * fix UnavailableException with writes at CL.EACH_QUORM (CASSANDRA-3084)
 * fix parsing of the Keyspace and ColumnFamily names in numeric
   and string representations in CLI (CASSANDRA-3075)
 * fix corner cases in Range.differenceToFetch (CASSANDRA-3084)
 * fix ip address String representation in the ring cache (CASSANDRA-3044)
 * fix ring cache compatibility when mixing pre-0.8.4 nodes with post-
   in the same cluster (CASSANDRA-3023)
 * make repair report failure when a node participating dies (instead of
   hanging forever) (CASSANDRA-2433)
 * fix handling of the empty byte buffer by ReversedType (CASSANDRA-3111)
 * Add validation that Keyspace names are case-insensitively unique (CASSANDRA-3066)
 * catch invalid key_validation_class before instantiating UpdateColumnFamily (CASSANDRA-3102)
 * make Range and Bounds objects client-safe (CASSANDRA-3108)
 * optionally skip log4j configuration (CASSANDRA-3061)
 * bundle sstableloader with the debian package (CASSANDRA-3113)
 * don't try to build secondary indexes when there is none (CASSANDRA-3123)
 * improve SSTableSimpleUnsortedWriter speed for large rows (CASSANDRA-3122)
 * handle keyspace arguments correctly in nodetool snapshot (CASSANDRA-3038)
 * Fix SSTableImportTest on windows (CASSANDRA-3043)
 * expose compactionThroughputMbPerSec through JMX (CASSANDRA-3117)
 * log keyspace and CF of large rows being compacted


0.8.4
 * change TokenRing.endpoints to be a list of rpc addresses instead of 
   listen/broadcast addresses (CASSANDRA-1777)
 * include files-to-be-streamed in StreamInSession.getSources (CASSANDRA-2972)
 * use JAVA env var in cassandra-env.sh (CASSANDRA-2785, 2992)
 * avoid doing read for no-op replicate-on-write at CL=1 (CASSANDRA-2892)
 * refuse counter write for CL.ANY (CASSANDRA-2990)
 * switch back to only logging recent dropped messages (CASSANDRA-3004)
 * always deserialize RowMutation for counters (CASSANDRA-3006)
 * ignore saved replication_factor strategy_option for NTS (CASSANDRA-3011)
 * make sure pre-truncate CL segments are discarded (CASSANDRA-2950)


0.8.3
 * add ability to drop local reads/writes that are going to timeout
   (CASSANDRA-2943)
 * revamp token removal process, keep gossip states for 3 days (CASSANDRA-2496)
 * don't accept extra args for 0-arg nodetool commands (CASSANDRA-2740)
 * log unavailableexception details at debug level (CASSANDRA-2856)
 * expose data_dir though jmx (CASSANDRA-2770)
 * don't include tmp files as sstable when create cfs (CASSANDRA-2929)
 * log Java classpath on startup (CASSANDRA-2895)
 * keep gossipped version in sync with actual on migration coordinator 
   (CASSANDRA-2946)
 * use lazy initialization instead of class initialization in NodeId
   (CASSANDRA-2953)
 * check column family validity in nodetool repair (CASSANDRA-2933)
 * speedup bytes to hex conversions dramatically (CASSANDRA-2850)
 * Flush memtables on shutdown when durable writes are disabled 
   (CASSANDRA-2958)
 * improved POSIX compatibility of start scripts (CASsANDRA-2965)
 * add counter support to Hadoop InputFormat (CASSANDRA-2981)
 * fix bug where dirty commitlog segments were removed (and avoid keeping 
   segments with no post-flush activity permanently dirty) (CASSANDRA-2829)
 * fix throwing exception with batch mutation of counter super columns
   (CASSANDRA-2949)
 * ignore system tables during repair (CASSANDRA-2979)
 * throw exception when NTS is given replication_factor as an option
   (CASSANDRA-2960)
 * fix assertion error during compaction of counter CFs (CASSANDRA-2968)
 * avoid trying to create index names, when no index exists (CASSANDRA-2867)
 * don't sample the system table when choosing a bootstrap token
   (CASSANDRA-2825)
 * gossiper notifies of local state changes (CASSANDRA-2948)
 * add asynchronous and half-sync/half-async (hsha) thrift servers 
   (CASSANDRA-1405)
 * fix potential use of free'd native memory in SerializingCache 
   (CASSANDRA-2951)
 * prune index scan resultset back to original request for lazy
   resultset expansion case (CASSANDRA-2964)
 * (Hadoop) fail jobs when Cassandra node has failed but TaskTracker
    has not (CASSANDRA-2388)


0.8.2
 * CQL: 
   - include only one row per unique key for IN queries (CASSANDRA-2717)
   - respect client timestamp on full row deletions (CASSANDRA-2912)
 * improve thread-safety in StreamOutSession (CASSANDRA-2792)
 * allow deleting a row and updating indexed columns in it in the
   same mutation (CASSANDRA-2773)
 * Expose number of threads blocked on submitting memtable to flush
   in JMX (CASSANDRA-2817)
 * add ability to return "endpoints" to nodetool (CASSANDRA-2776)
 * Add support for multiple (comma-delimited) coordinator addresses
   to ColumnFamilyInputFormat (CASSANDRA-2807)
 * fix potential NPE while scheduling read repair for range slice
   (CASSANDRA-2823)
 * Fix race in SystemTable.getCurrentLocalNodeId (CASSANDRA-2824)
 * Correctly set default for replicate_on_write (CASSANDRA-2835)
 * improve nodetool compactionstats formatting (CASSANDRA-2844)
 * fix index-building status display (CASSANDRA-2853)
 * fix CLI perpetuating obsolete KsDef.replication_factor (CASSANDRA-2846)
 * improve cli treatment of multiline comments (CASSANDRA-2852)
 * handle row tombstones correctly in EchoedRow (CASSANDRA-2786)
 * add MessagingService.get[Recently]DroppedMessages and
   StorageService.getExceptionCount (CASSANDRA-2804)
 * fix possibility of spurious UnavailableException for LOCAL_QUORUM
   reads with dynamic snitch + read repair disabled (CASSANDRA-2870)
 * add ant-optional as dependence for the debian package (CASSANDRA-2164)
 * add option to specify limit for get_slice in the CLI (CASSANDRA-2646)
 * decrease HH page size (CASSANDRA-2832)
 * reset cli keyspace after dropping the current one (CASSANDRA-2763)
 * add KeyRange option to Hadoop inputformat (CASSANDRA-1125)
 * fix protocol versioning (CASSANDRA-2818, 2860)
 * support spaces in path to log4j configuration (CASSANDRA-2383)
 * avoid including inferred types in CF update (CASSANDRA-2809)
 * fix JMX bulkload call (CASSANDRA-2908)
 * fix updating KS with durable_writes=false (CASSANDRA-2907)
 * add simplified facade to SSTableWriter for bulk loading use
   (CASSANDRA-2911)
 * fix re-using index CF sstable names after drop/recreate (CASSANDRA-2872)
 * prepend CF to default index names (CASSANDRA-2903)
 * fix hint replay (CASSANDRA-2928)
 * Properly synchronize repair's merkle tree computation (CASSANDRA-2816)


0.8.1
 * CQL:
   - support for insert, delete in BATCH (CASSANDRA-2537)
   - support for IN to SELECT, UPDATE (CASSANDRA-2553)
   - timestamp support for INSERT, UPDATE, and BATCH (CASSANDRA-2555)
   - TTL support (CASSANDRA-2476)
   - counter support (CASSANDRA-2473)
   - ALTER COLUMNFAMILY (CASSANDRA-1709)
   - DROP INDEX (CASSANDRA-2617)
   - add SCHEMA/TABLE as aliases for KS/CF (CASSANDRA-2743)
   - server handles wait-for-schema-agreement (CASSANDRA-2756)
   - key alias support (CASSANDRA-2480)
 * add support for comparator parameters and a generic ReverseType
   (CASSANDRA-2355)
 * add CompositeType and DynamicCompositeType (CASSANDRA-2231)
 * optimize batches containing multiple updates to the same row
   (CASSANDRA-2583)
 * adjust hinted handoff page size to avoid OOM with large columns 
   (CASSANDRA-2652)
 * mark BRAF buffer invalid post-flush so we don't re-flush partial
   buffers again, especially on CL writes (CASSANDRA-2660)
 * add DROP INDEX support to CLI (CASSANDRA-2616)
 * don't perform HH to client-mode [storageproxy] nodes (CASSANDRA-2668)
 * Improve forceDeserialize/getCompactedRow encapsulation (CASSANDRA-2659)
 * Don't write CounterUpdateColumn to disk in tests (CASSANDRA-2650)
 * Add sstable bulk loading utility (CASSANDRA-1278)
 * avoid replaying hints to dropped columnfamilies (CASSANDRA-2685)
 * add placeholders for missing rows in range query pseudo-RR (CASSANDRA-2680)
 * remove no-op HHOM.renameHints (CASSANDRA-2693)
 * clone super columns to avoid modifying them during flush (CASSANDRA-2675)
 * allow writes to bypass the commitlog for certain keyspaces (CASSANDRA-2683)
 * avoid NPE when bypassing commitlog during memtable flush (CASSANDRA-2781)
 * Added support for making bootstrap retry if nodes flap (CASSANDRA-2644)
 * Added statusthrift to nodetool to report if thrift server is running (CASSANDRA-2722)
 * Fixed rows being cached if they do not exist (CASSANDRA-2723)
 * Support passing tableName and cfName to RowCacheProviders (CASSANDRA-2702)
 * close scrub file handles (CASSANDRA-2669)
 * throttle migration replay (CASSANDRA-2714)
 * optimize column serializer creation (CASSANDRA-2716)
 * Added support for making bootstrap retry if nodes flap (CASSANDRA-2644)
 * Added statusthrift to nodetool to report if thrift server is running
   (CASSANDRA-2722)
 * Fixed rows being cached if they do not exist (CASSANDRA-2723)
 * fix truncate/compaction race (CASSANDRA-2673)
 * workaround large resultsets causing large allocation retention
   by nio sockets (CASSANDRA-2654)
 * fix nodetool ring use with Ec2Snitch (CASSANDRA-2733)
 * fix removing columns and subcolumns that are supressed by a row or
   supercolumn tombstone during replica resolution (CASSANDRA-2590)
 * support sstable2json against snapshot sstables (CASSANDRA-2386)
 * remove active-pull schema requests (CASSANDRA-2715)
 * avoid marking entire list of sstables as actively being compacted
   in multithreaded compaction (CASSANDRA-2765)
 * seek back after deserializing a row to update cache with (CASSANDRA-2752)
 * avoid skipping rows in scrub for counter column family (CASSANDRA-2759)
 * fix ConcurrentModificationException in repair when dealing with 0.7 node
   (CASSANDRA-2767)
 * use threadsafe collections for StreamInSession (CASSANDRA-2766)
 * avoid infinite loop when creating merkle tree (CASSANDRA-2758)
 * avoids unmarking compacting sstable prematurely in cleanup (CASSANDRA-2769)
 * fix NPE when the commit log is bypassed (CASSANDRA-2718)
 * don't throw an exception in SS.isRPCServerRunning (CASSANDRA-2721)
 * make stress.jar executable (CASSANDRA-2744)
 * add daemon mode to java stress (CASSANDRA-2267)
 * expose the DC and rack of a node through JMX and nodetool ring (CASSANDRA-2531)
 * fix cache mbean getSize (CASSANDRA-2781)
 * Add Date, Float, Double, and Boolean types (CASSANDRA-2530)
 * Add startup flag to renew counter node id (CASSANDRA-2788)
 * add jamm agent to cassandra.bat (CASSANDRA-2787)
 * fix repair hanging if a neighbor has nothing to send (CASSANDRA-2797)
 * purge tombstone even if row is in only one sstable (CASSANDRA-2801)
 * Fix wrong purge of deleted cf during compaction (CASSANDRA-2786)
 * fix race that could result in Hadoop writer failing to throw an
   exception encountered after close() (CASSANDRA-2755)
 * fix scan wrongly throwing assertion error (CASSANDRA-2653)
 * Always use even distribution for merkle tree with RandomPartitionner
   (CASSANDRA-2841)
 * fix describeOwnership for OPP (CASSANDRA-2800)
 * ensure that string tokens do not contain commas (CASSANDRA-2762)


0.8.0-final
 * fix CQL grammar warning and cqlsh regression from CASSANDRA-2622
 * add ant generate-cql-html target (CASSANDRA-2526)
 * update CQL consistency levels (CASSANDRA-2566)
 * debian packaging fixes (CASSANDRA-2481, 2647)
 * fix UUIDType, IntegerType for direct buffers (CASSANDRA-2682, 2684)
 * switch to native Thrift for Hadoop map/reduce (CASSANDRA-2667)
 * fix StackOverflowError when building from eclipse (CASSANDRA-2687)
 * only provide replication_factor to strategy_options "help" for
   SimpleStrategy, OldNetworkTopologyStrategy (CASSANDRA-2678, 2713)
 * fix exception adding validators to non-string columns (CASSANDRA-2696)
 * avoid instantiating DatabaseDescriptor in JDBC (CASSANDRA-2694)
 * fix potential stack overflow during compaction (CASSANDRA-2626)
 * clone super columns to avoid modifying them during flush (CASSANDRA-2675)
 * reset underlying iterator in EchoedRow constructor (CASSANDRA-2653)


0.8.0-rc1
 * faster flushes and compaction from fixing excessively pessimistic 
   rebuffering in BRAF (CASSANDRA-2581)
 * fix returning null column values in the python cql driver (CASSANDRA-2593)
 * fix merkle tree splitting exiting early (CASSANDRA-2605)
 * snapshot_before_compaction directory name fix (CASSANDRA-2598)
 * Disable compaction throttling during bootstrap (CASSANDRA-2612) 
 * fix CQL treatment of > and < operators in range slices (CASSANDRA-2592)
 * fix potential double-application of counter updates on commitlog replay
   by moving replay position from header to sstable metadata (CASSANDRA-2419)
 * JDBC CQL driver exposes getColumn for access to timestamp
 * JDBC ResultSetMetadata properties added to AbstractType
 * r/m clustertool (CASSANDRA-2607)
 * add support for presenting row key as a column in CQL result sets 
   (CASSANDRA-2622)
 * Don't allow {LOCAL|EACH}_QUORUM unless strategy is NTS (CASSANDRA-2627)
 * validate keyspace strategy_options during CQL create (CASSANDRA-2624)
 * fix empty Result with secondary index when limit=1 (CASSANDRA-2628)
 * Fix regression where bootstrapping a node with no schema fails
   (CASSANDRA-2625)
 * Allow removing LocationInfo sstables (CASSANDRA-2632)
 * avoid attempting to replay mutations from dropped keyspaces (CASSANDRA-2631)
 * avoid using cached position of a key when GT is requested (CASSANDRA-2633)
 * fix counting bloom filter true positives (CASSANDRA-2637)
 * initialize local ep state prior to gossip startup if needed (CASSANDRA-2638)
 * fix counter increment lost after restart (CASSANDRA-2642)
 * add quote-escaping via backslash to CLI (CASSANDRA-2623)
 * fix pig example script (CASSANDRA-2487)
 * fix dynamic snitch race in adding latencies (CASSANDRA-2618)
 * Start/stop cassandra after more important services such as mdadm in
   debian packaging (CASSANDRA-2481)


0.8.0-beta2
 * fix NPE compacting index CFs (CASSANDRA-2528)
 * Remove checking all column families on startup for compaction candidates 
   (CASSANDRA-2444)
 * validate CQL create keyspace options (CASSANDRA-2525)
 * fix nodetool setcompactionthroughput (CASSANDRA-2550)
 * move	gossip heartbeat back to its own thread (CASSANDRA-2554)
 * validate cql TRUNCATE columnfamily before truncating (CASSANDRA-2570)
 * fix batch_mutate for mixed standard-counter mutations (CASSANDRA-2457)
 * disallow making schema changes to system keyspace (CASSANDRA-2563)
 * fix sending mutation messages multiple times (CASSANDRA-2557)
 * fix incorrect use of NBHM.size in ReadCallback that could cause
   reads to time out even when responses were received (CASSANDRA-2552)
 * trigger read repair correctly for LOCAL_QUORUM reads (CASSANDRA-2556)
 * Allow configuring the number of compaction thread (CASSANDRA-2558)
 * forceUserDefinedCompaction will attempt to compact what it is given
   even if the pessimistic estimate is that there is not enough disk space;
   automatic compactions will only compact 2 or more sstables (CASSANDRA-2575)
 * refuse to apply migrations with older timestamps than the current 
   schema (CASSANDRA-2536)
 * remove unframed Thrift transport option
 * include indexes in snapshots (CASSANDRA-2596)
 * improve ignoring of obsolete mutations in index maintenance (CASSANDRA-2401)
 * recognize attempt to drop just the index while leaving the column
   definition alone (CASSANDRA-2619)
  

0.8.0-beta1
 * remove Avro RPC support (CASSANDRA-926)
 * support for columns that act as incr/decr counters 
   (CASSANDRA-1072, 1937, 1944, 1936, 2101, 2093, 2288, 2105, 2384, 2236, 2342,
   2454)
 * CQL (CASSANDRA-1703, 1704, 1705, 1706, 1707, 1708, 1710, 1711, 1940, 
   2124, 2302, 2277, 2493)
 * avoid double RowMutation serialization on write path (CASSANDRA-1800)
 * make NetworkTopologyStrategy the default (CASSANDRA-1960)
 * configurable internode encryption (CASSANDRA-1567, 2152)
 * human readable column names in sstable2json output (CASSANDRA-1933)
 * change default JMX port to 7199 (CASSANDRA-2027)
 * backwards compatible internal messaging (CASSANDRA-1015)
 * atomic switch of memtables and sstables (CASSANDRA-2284)
 * add pluggable SeedProvider (CASSANDRA-1669)
 * Fix clustertool to not throw exception when calling get_endpoints (CASSANDRA-2437)
 * upgrade to thrift 0.6 (CASSANDRA-2412) 
 * repair works on a token range instead of full ring (CASSANDRA-2324)
 * purge tombstones from row cache (CASSANDRA-2305)
 * push replication_factor into strategy_options (CASSANDRA-1263)
 * give snapshots the same name on each node (CASSANDRA-1791)
 * remove "nodetool loadbalance" (CASSANDRA-2448)
 * multithreaded compaction (CASSANDRA-2191)
 * compaction throttling (CASSANDRA-2156)
 * add key type information and alias (CASSANDRA-2311, 2396)
 * cli no longer divides read_repair_chance by 100 (CASSANDRA-2458)
 * made CompactionInfo.getTaskType return an enum (CASSANDRA-2482)
 * add a server-wide cap on measured memtable memory usage and aggressively
   flush to keep under that threshold (CASSANDRA-2006)
 * add unified UUIDType (CASSANDRA-2233)
 * add off-heap row cache support (CASSANDRA-1969)


0.7.5
 * improvements/fixes to PIG driver (CASSANDRA-1618, CASSANDRA-2387,
   CASSANDRA-2465, CASSANDRA-2484)
 * validate index names (CASSANDRA-1761)
 * reduce contention on Table.flusherLock (CASSANDRA-1954)
 * try harder to detect failures during streaming, cleaning up temporary
   files more reliably (CASSANDRA-2088)
 * shut down server for OOM on a Thrift thread (CASSANDRA-2269)
 * fix tombstone handling in repair and sstable2json (CASSANDRA-2279)
 * preserve version when streaming data from old sstables (CASSANDRA-2283)
 * don't start repair if a neighboring node is marked as dead (CASSANDRA-2290)
 * purge tombstones from row cache (CASSANDRA-2305)
 * Avoid seeking when sstable2json exports the entire file (CASSANDRA-2318)
 * clear Built flag in system table when dropping an index (CASSANDRA-2320)
 * don't allow arbitrary argument for stress.java (CASSANDRA-2323)
 * validate values for index predicates in get_indexed_slice (CASSANDRA-2328)
 * queue secondary indexes for flush before the parent (CASSANDRA-2330)
 * allow job configuration to set the CL used in Hadoop jobs (CASSANDRA-2331)
 * add memtable_flush_queue_size defaulting to 4 (CASSANDRA-2333)
 * Allow overriding of initial_token, storage_port and rpc_port from system
   properties (CASSANDRA-2343)
 * fix comparator used for non-indexed secondary expressions in index scan
   (CASSANDRA-2347)
 * ensure size calculation and write phase of large-row compaction use
   the same threshold for TTL expiration (CASSANDRA-2349)
 * fix race when iterating CFs during add/drop (CASSANDRA-2350)
 * add ConsistencyLevel command to CLI (CASSANDRA-2354)
 * allow negative numbers in the cli (CASSANDRA-2358)
 * hard code serialVersionUID for tokens class (CASSANDRA-2361)
 * fix potential infinite loop in ByteBufferUtil.inputStream (CASSANDRA-2365)
 * fix encoding bugs in HintedHandoffManager, SystemTable when default
   charset is not UTF8 (CASSANDRA-2367)
 * avoids having removed node reappearing in Gossip (CASSANDRA-2371)
 * fix incorrect truncation of long to int when reading columns via block
   index (CASSANDRA-2376)
 * fix NPE during stream session (CASSANDRA-2377)
 * fix race condition that could leave orphaned data files when dropping CF or
   KS (CASSANDRA-2381)
 * fsync statistics component on write (CASSANDRA-2382)
 * fix duplicate results from CFS.scan (CASSANDRA-2406)
 * add IntegerType to CLI help (CASSANDRA-2414)
 * avoid caching token-only decoratedkeys (CASSANDRA-2416)
 * convert mmap assertion to if/throw so scrub can catch it (CASSANDRA-2417)
 * don't overwrite gc log (CASSANDR-2418)
 * invalidate row cache for streamed row to avoid inconsitencies
   (CASSANDRA-2420)
 * avoid copies in range/index scans (CASSANDRA-2425)
 * make sure we don't wipe data during cleanup if the node has not join
   the ring (CASSANDRA-2428)
 * Try harder to close files after compaction (CASSANDRA-2431)
 * re-set bootstrapped flag after move finishes (CASSANDRA-2435)
 * display validation_class in CLI 'describe keyspace' (CASSANDRA-2442)
 * make cleanup compactions cleanup the row cache (CASSANDRA-2451)
 * add column fields validation to scrub (CASSANDRA-2460)
 * use 64KB flush buffer instead of in_memory_compaction_limit (CASSANDRA-2463)
 * fix backslash substitutions in CLI (CASSANDRA-2492)
 * disable cache saving for system CFS (CASSANDRA-2502)
 * fixes for verifying destination availability under hinted conditions
   so UE can be thrown intead of timing out (CASSANDRA-2514)
 * fix update of validation class in column metadata (CASSANDRA-2512)
 * support LOCAL_QUORUM, EACH_QUORUM CLs outside of NTS (CASSANDRA-2516)
 * preserve version when streaming data from old sstables (CASSANDRA-2283)
 * fix backslash substitutions in CLI (CASSANDRA-2492)
 * count a row deletion as one operation towards memtable threshold 
   (CASSANDRA-2519)
 * support LOCAL_QUORUM, EACH_QUORUM CLs outside of NTS (CASSANDRA-2516)


0.7.4
 * add nodetool join command (CASSANDRA-2160)
 * fix secondary indexes on pre-existing or streamed data (CASSANDRA-2244)
 * initialize endpoint in gossiper earlier (CASSANDRA-2228)
 * add ability to write to Cassandra from Pig (CASSANDRA-1828)
 * add rpc_[min|max]_threads (CASSANDRA-2176)
 * add CL.TWO, CL.THREE (CASSANDRA-2013)
 * avoid exporting an un-requested row in sstable2json, when exporting 
   a key that does not exist (CASSANDRA-2168)
 * add incremental_backups option (CASSANDRA-1872)
 * add configurable row limit to Pig loadfunc (CASSANDRA-2276)
 * validate column values in batches as well as single-Column inserts
   (CASSANDRA-2259)
 * move sample schema from cassandra.yaml to schema-sample.txt,
   a cli scripts (CASSANDRA-2007)
 * avoid writing empty rows when scrubbing tombstoned rows (CASSANDRA-2296)
 * fix assertion error in range and index scans for CL < ALL
   (CASSANDRA-2282)
 * fix commitlog replay when flush position refers to data that didn't
   get synced before server died (CASSANDRA-2285)
 * fix fd leak in sstable2json with non-mmap'd i/o (CASSANDRA-2304)
 * reduce memory use during streaming of multiple sstables (CASSANDRA-2301)
 * purge tombstoned rows from cache after GCGraceSeconds (CASSANDRA-2305)
 * allow zero replicas in a NTS datacenter (CASSANDRA-1924)
 * make range queries respect snitch for local replicas (CASSANDRA-2286)
 * fix HH delivery when column index is larger than 2GB (CASSANDRA-2297)
 * make 2ary indexes use parent CF flush thresholds during initial build
   (CASSANDRA-2294)
 * update memtable_throughput to be a long (CASSANDRA-2158)


0.7.3
 * Keep endpoint state until aVeryLongTime (CASSANDRA-2115)
 * lower-latency read repair (CASSANDRA-2069)
 * add hinted_handoff_throttle_delay_in_ms option (CASSANDRA-2161)
 * fixes for cache save/load (CASSANDRA-2172, -2174)
 * Handle whole-row deletions in CFOutputFormat (CASSANDRA-2014)
 * Make memtable_flush_writers flush in parallel (CASSANDRA-2178)
 * Add compaction_preheat_key_cache option (CASSANDRA-2175)
 * refactor stress.py to have only one copy of the format string 
   used for creating row keys (CASSANDRA-2108)
 * validate index names for \w+ (CASSANDRA-2196)
 * Fix Cassandra cli to respect timeout if schema does not settle 
   (CASSANDRA-2187)
 * fix for compaction and cleanup writing old-format data into new-version 
   sstable (CASSANDRA-2211, -2216)
 * add nodetool scrub (CASSANDRA-2217, -2240)
 * fix sstable2json large-row pagination (CASSANDRA-2188)
 * fix EOFing on requests for the last bytes in a file (CASSANDRA-2213)
 * fix BufferedRandomAccessFile bugs (CASSANDRA-2218, -2241)
 * check for memtable flush_after_mins exceeded every 10s (CASSANDRA-2183)
 * fix cache saving on Windows (CASSANDRA-2207)
 * add validateSchemaAgreement call + synchronization to schema
   modification operations (CASSANDRA-2222)
 * fix for reversed slice queries on large rows (CASSANDRA-2212)
 * fat clients were writing local data (CASSANDRA-2223)
 * set DEFAULT_MEMTABLE_LIFETIME_IN_MINS to 24h
 * improve detection and cleanup of partially-written sstables 
   (CASSANDRA-2206)
 * fix supercolumn de/serialization when subcolumn comparator is different
   from supercolumn's (CASSANDRA-2104)
 * fix starting up on Windows when CASSANDRA_HOME contains whitespace
   (CASSANDRA-2237)
 * add [get|set][row|key]cacheSavePeriod to JMX (CASSANDRA-2100)
 * fix Hadoop ColumnFamilyOutputFormat dropping of mutations
   when batch fills up (CASSANDRA-2255)
 * move file deletions off of scheduledtasks executor (CASSANDRA-2253)


0.7.2
 * copy DecoratedKey.key when inserting into caches to avoid retaining
   a reference to the underlying buffer (CASSANDRA-2102)
 * format subcolumn names with subcomparator (CASSANDRA-2136)
 * fix column bloom filter deserialization (CASSANDRA-2165)


0.7.1
 * refactor MessageDigest creation code. (CASSANDRA-2107)
 * buffer network stack to avoid inefficient small TCP messages while avoiding
   the nagle/delayed ack problem (CASSANDRA-1896)
 * check log4j configuration for changes every 10s (CASSANDRA-1525, 1907)
 * more-efficient cross-DC replication (CASSANDRA-1530, -2051, -2138)
 * avoid polluting page cache with commitlog or sstable writes
   and seq scan operations (CASSANDRA-1470)
 * add RMI authentication options to nodetool (CASSANDRA-1921)
 * make snitches configurable at runtime (CASSANDRA-1374)
 * retry hadoop split requests on connection failure (CASSANDRA-1927)
 * implement describeOwnership for BOP, COPP (CASSANDRA-1928)
 * make read repair behave as expected for ConsistencyLevel > ONE
   (CASSANDRA-982, 2038)
 * distributed test harness (CASSANDRA-1859, 1964)
 * reduce flush lock contention (CASSANDRA-1930)
 * optimize supercolumn deserialization (CASSANDRA-1891)
 * fix CFMetaData.apply to only compare objects of the same class 
   (CASSANDRA-1962)
 * allow specifying specific SSTables to compact from JMX (CASSANDRA-1963)
 * fix race condition in MessagingService.targets (CASSANDRA-1959, 2094, 2081)
 * refuse to open sstables from a future version (CASSANDRA-1935)
 * zero-copy reads (CASSANDRA-1714)
 * fix copy bounds for word Text in wordcount demo (CASSANDRA-1993)
 * fixes for contrib/javautils (CASSANDRA-1979)
 * check more frequently for memtable expiration (CASSANDRA-2000)
 * fix writing SSTable column count statistics (CASSANDRA-1976)
 * fix streaming of multiple CFs during bootstrap (CASSANDRA-1992)
 * explicitly set JVM GC new generation size with -Xmn (CASSANDRA-1968)
 * add short options for CLI flags (CASSANDRA-1565)
 * make keyspace argument to "describe keyspace" in CLI optional
   when authenticated to keyspace already (CASSANDRA-2029)
 * added option to specify -Dcassandra.join_ring=false on startup
   to allow "warm spare" nodes or performing JMX maintenance before
   joining the ring (CASSANDRA-526)
 * log migrations at INFO (CASSANDRA-2028)
 * add CLI verbose option in file mode (CASSANDRA-2030)
 * add single-line "--" comments to CLI (CASSANDRA-2032)
 * message serialization tests (CASSANDRA-1923)
 * switch from ivy to maven-ant-tasks (CASSANDRA-2017)
 * CLI attempts to block for new schema to propagate (CASSANDRA-2044)
 * fix potential overflow in nodetool cfstats (CASSANDRA-2057)
 * add JVM shutdownhook to sync commitlog (CASSANDRA-1919)
 * allow nodes to be up without being part of  normal traffic (CASSANDRA-1951)
 * fix CLI "show keyspaces" with null options on NTS (CASSANDRA-2049)
 * fix possible ByteBuffer race conditions (CASSANDRA-2066)
 * reduce garbage generated by MessagingService to prevent load spikes
   (CASSANDRA-2058)
 * fix math in RandomPartitioner.describeOwnership (CASSANDRA-2071)
 * fix deletion of sstable non-data components (CASSANDRA-2059)
 * avoid blocking gossip while deleting handoff hints (CASSANDRA-2073)
 * ignore messages from newer versions, keep track of nodes in gossip 
   regardless of version (CASSANDRA-1970)
 * cache writing moved to CompactionManager to reduce i/o contention and
   updated to use non-cache-polluting writes (CASSANDRA-2053)
 * page through large rows when exporting to JSON (CASSANDRA-2041)
 * add flush_largest_memtables_at and reduce_cache_sizes_at options
   (CASSANDRA-2142)
 * add cli 'describe cluster' command (CASSANDRA-2127)
 * add cli support for setting username/password at 'connect' command 
   (CASSANDRA-2111)
 * add -D option to Stress.java to allow reading hosts from a file 
   (CASSANDRA-2149)
 * bound hints CF throughput between 32M and 256M (CASSANDRA-2148)
 * continue starting when invalid saved cache entries are encountered
   (CASSANDRA-2076)
 * add max_hint_window_in_ms option (CASSANDRA-1459)


0.7.0-final
 * fix offsets to ByteBuffer.get (CASSANDRA-1939)


0.7.0-rc4
 * fix cli crash after backgrounding (CASSANDRA-1875)
 * count timeouts in storageproxy latencies, and include latency 
   histograms in StorageProxyMBean (CASSANDRA-1893)
 * fix CLI get recognition of supercolumns (CASSANDRA-1899)
 * enable keepalive on intra-cluster sockets (CASSANDRA-1766)
 * count timeouts towards dynamicsnitch latencies (CASSANDRA-1905)
 * Expose index-building status in JMX + cli schema description
   (CASSANDRA-1871)
 * allow [LOCAL|EACH]_QUORUM to be used with non-NetworkTopology 
   replication Strategies
 * increased amount of index locks for faster commitlog replay
 * collect secondary index tombstones immediately (CASSANDRA-1914)
 * revert commitlog changes from #1780 (CASSANDRA-1917)
 * change RandomPartitioner min token to -1 to avoid collision w/
   tokens on actual nodes (CASSANDRA-1901)
 * examine the right nibble when validating TimeUUID (CASSANDRA-1910)
 * include secondary indexes in cleanup (CASSANDRA-1916)
 * CFS.scrubDataDirectories should also cleanup invalid secondary indexes
   (CASSANDRA-1904)
 * ability to disable/enable gossip on nodes to force them down
   (CASSANDRA-1108)


0.7.0-rc3
 * expose getNaturalEndpoints in StorageServiceMBean taking byte[]
   key; RMI cannot serialize ByteBuffer (CASSANDRA-1833)
 * infer org.apache.cassandra.locator for replication strategy classes
   when not otherwise specified
 * validation that generates less garbage (CASSANDRA-1814)
 * add TTL support to CLI (CASSANDRA-1838)
 * cli defaults to bytestype for subcomparator when creating
   column families (CASSANDRA-1835)
 * unregister index MBeans when index is dropped (CASSANDRA-1843)
 * make ByteBufferUtil.clone thread-safe (CASSANDRA-1847)
 * change exception for read requests during bootstrap from 
   InvalidRequest to Unavailable (CASSANDRA-1862)
 * respect row-level tombstones post-flush in range scans
   (CASSANDRA-1837)
 * ReadResponseResolver check digests against each other (CASSANDRA-1830)
 * return InvalidRequest when remove of subcolumn without supercolumn
   is requested (CASSANDRA-1866)
 * flush before repair (CASSANDRA-1748)
 * SSTableExport validates key order (CASSANDRA-1884)
 * large row support for SSTableExport (CASSANDRA-1867)
 * Re-cache hot keys post-compaction without hitting disk (CASSANDRA-1878)
 * manage read repair in coordinator instead of data source, to
   provide latency information to dynamic snitch (CASSANDRA-1873)


0.7.0-rc2
 * fix live-column-count of slice ranges including tombstoned supercolumn 
   with live subcolumn (CASSANDRA-1591)
 * rename o.a.c.internal.AntientropyStage -> AntiEntropyStage,
   o.a.c.request.Request_responseStage -> RequestResponseStage,
   o.a.c.internal.Internal_responseStage -> InternalResponseStage
 * add AbstractType.fromString (CASSANDRA-1767)
 * require index_type to be present when specifying index_name
   on ColumnDef (CASSANDRA-1759)
 * fix add/remove index bugs in CFMetadata (CASSANDRA-1768)
 * rebuild Strategy during system_update_keyspace (CASSANDRA-1762)
 * cli updates prompt to ... in continuation lines (CASSANDRA-1770)
 * support multiple Mutations per key in hadoop ColumnFamilyOutputFormat
   (CASSANDRA-1774)
 * improvements to Debian init script (CASSANDRA-1772)
 * use local classloader to check for version.properties (CASSANDRA-1778)
 * Validate that column names in column_metadata are valid for the
   defined comparator, and decode properly in cli (CASSANDRA-1773)
 * use cross-platform newlines in cli (CASSANDRA-1786)
 * add ExpiringColumn support to sstable import/export (CASSANDRA-1754)
 * add flush for each append to periodic commitlog mode; added
   periodic_without_flush option to disable this (CASSANDRA-1780)
 * close file handle used for post-flush truncate (CASSANDRA-1790)
 * various code cleanup (CASSANDRA-1793, -1794, -1795)
 * fix range queries against wrapped range (CASSANDRA-1781)
 * fix consistencylevel calculations for NetworkTopologyStrategy
   (CASSANDRA-1804)
 * cli support index type enum names (CASSANDRA-1810)
 * improved validation of column_metadata (CASSANDRA-1813)
 * reads at ConsistencyLevel > 1 throw UnavailableException
   immediately if insufficient live nodes exist (CASSANDRA-1803)
 * copy bytebuffers for local writes to avoid retaining the entire
   Thrift frame (CASSANDRA-1801)
 * fix NPE adding index to column w/o prior metadata (CASSANDRA-1764)
 * reduce fat client timeout (CASSANDRA-1730)
 * fix botched merge of CASSANDRA-1316


0.7.0-rc1
 * fix compaction and flush races with schema updates (CASSANDRA-1715)
 * add clustertool, config-converter, sstablekeys, and schematool 
   Windows .bat files (CASSANDRA-1723)
 * reject range queries received during bootstrap (CASSANDRA-1739)
 * fix wrapping-range queries on non-minimum token (CASSANDRA-1700)
 * add nodetool cfhistogram (CASSANDRA-1698)
 * limit repaired ranges to what the nodes have in common (CASSANDRA-1674)
 * index scan treats missing columns as not matching secondary
   expressions (CASSANDRA-1745)
 * Fix misuse of DataOutputBuffer.getData in AntiEntropyService
   (CASSANDRA-1729)
 * detect and warn when obsolete version of JNA is present (CASSANDRA-1760)
 * reduce fat client timeout (CASSANDRA-1730)
 * cleanup smallest CFs first to increase free temp space for larger ones
   (CASSANDRA-1811)
 * Update windows .bat files to work outside of main Cassandra
   directory (CASSANDRA-1713)
 * fix read repair regression from 0.6.7 (CASSANDRA-1727)
 * more-efficient read repair (CASSANDRA-1719)
 * fix hinted handoff replay (CASSANDRA-1656)
 * log type of dropped messages (CASSANDRA-1677)
 * upgrade to SLF4J 1.6.1
 * fix ByteBuffer bug in ExpiringColumn.updateDigest (CASSANDRA-1679)
 * fix IntegerType.getString (CASSANDRA-1681)
 * make -Djava.net.preferIPv4Stack=true the default (CASSANDRA-628)
 * add INTERNAL_RESPONSE verb to differentiate from responses related
   to client requests (CASSANDRA-1685)
 * log tpstats when dropping messages (CASSANDRA-1660)
 * include unreachable nodes in describeSchemaVersions (CASSANDRA-1678)
 * Avoid dropping messages off the client request path (CASSANDRA-1676)
 * fix jna errno reporting (CASSANDRA-1694)
 * add friendlier error for UnknownHostException on startup (CASSANDRA-1697)
 * include jna dependency in RPM package (CASSANDRA-1690)
 * add --skip-keys option to stress.py (CASSANDRA-1696)
 * improve cli handling of non-string keys and column names 
   (CASSANDRA-1701, -1693)
 * r/m extra subcomparator line in cli keyspaces output (CASSANDRA-1712)
 * add read repair chance to cli "show keyspaces"
 * upgrade to ConcurrentLinkedHashMap 1.1 (CASSANDRA-975)
 * fix index scan routing (CASSANDRA-1722)
 * fix tombstoning of supercolumns in range queries (CASSANDRA-1734)
 * clear endpoint cache after updating keyspace metadata (CASSANDRA-1741)
 * fix wrapping-range queries on non-minimum token (CASSANDRA-1700)
 * truncate includes secondary indexes (CASSANDRA-1747)
 * retain reference to PendingFile sstables (CASSANDRA-1749)
 * fix sstableimport regression (CASSANDRA-1753)
 * fix for bootstrap when no non-system tables are defined (CASSANDRA-1732)
 * handle replica unavailability in index scan (CASSANDRA-1755)
 * fix service initialization order deadlock (CASSANDRA-1756)
 * multi-line cli commands (CASSANDRA-1742)
 * fix race between snapshot and compaction (CASSANDRA-1736)
 * add listEndpointsPendingHints, deleteHintsForEndpoint JMX methods 
   (CASSANDRA-1551)


0.7.0-beta3
 * add strategy options to describe_keyspace output (CASSANDRA-1560)
 * log warning when using randomly generated token (CASSANDRA-1552)
 * re-organize JMX into .db, .net, .internal, .request (CASSANDRA-1217)
 * allow nodes to change IPs between restarts (CASSANDRA-1518)
 * remember ring state between restarts by default (CASSANDRA-1518)
 * flush index built flag so we can read it before log replay (CASSANDRA-1541)
 * lock row cache updates to prevent race condition (CASSANDRA-1293)
 * remove assertion causing rare (and harmless) error messages in
   commitlog (CASSANDRA-1330)
 * fix moving nodes with no keyspaces defined (CASSANDRA-1574)
 * fix unbootstrap when no data is present in a transfer range (CASSANDRA-1573)
 * take advantage of AVRO-495 to simplify our avro IDL (CASSANDRA-1436)
 * extend authorization hierarchy to column family (CASSANDRA-1554)
 * deletion support in secondary indexes (CASSANDRA-1571)
 * meaningful error message for invalid replication strategy class 
   (CASSANDRA-1566)
 * allow keyspace creation with RF > N (CASSANDRA-1428)
 * improve cli error handling (CASSANDRA-1580)
 * add cache save/load ability (CASSANDRA-1417, 1606, 1647)
 * add StorageService.getDrainProgress (CASSANDRA-1588)
 * Disallow bootstrap to an in-use token (CASSANDRA-1561)
 * Allow dynamic secondary index creation and destruction (CASSANDRA-1532)
 * log auto-guessed memtable thresholds (CASSANDRA-1595)
 * add ColumnDef support to cli (CASSANDRA-1583)
 * reduce index sample time by 75% (CASSANDRA-1572)
 * add cli support for column, strategy metadata (CASSANDRA-1578, 1612)
 * add cli support for schema modification (CASSANDRA-1584)
 * delete temp files on failed compactions (CASSANDRA-1596)
 * avoid blocking for dead nodes during removetoken (CASSANDRA-1605)
 * remove ConsistencyLevel.ZERO (CASSANDRA-1607)
 * expose in-progress compaction type in jmx (CASSANDRA-1586)
 * removed IClock & related classes from internals (CASSANDRA-1502)
 * fix removing tokens from SystemTable on decommission and removetoken
   (CASSANDRA-1609)
 * include CF metadata in cli 'show keyspaces' (CASSANDRA-1613)
 * switch from Properties to HashMap in PropertyFileSnitch to
   avoid synchronization bottleneck (CASSANDRA-1481)
 * PropertyFileSnitch configuration file renamed to 
   cassandra-topology.properties
 * add cli support for get_range_slices (CASSANDRA-1088, CASSANDRA-1619)
 * Make memtable flush thresholds per-CF instead of global 
   (CASSANDRA-1007, 1637)
 * add cli support for binary data without CfDef hints (CASSANDRA-1603)
 * fix building SSTable statistics post-stream (CASSANDRA-1620)
 * fix potential infinite loop in 2ary index queries (CASSANDRA-1623)
 * allow creating NTS keyspaces with no replicas configured (CASSANDRA-1626)
 * add jmx histogram of sstables accessed per read (CASSANDRA-1624)
 * remove system_rename_column_family and system_rename_keyspace from the
   client API until races can be fixed (CASSANDRA-1630, CASSANDRA-1585)
 * add cli sanity tests (CASSANDRA-1582)
 * update GC settings in cassandra.bat (CASSANDRA-1636)
 * cli support for index queries (CASSANDRA-1635)
 * cli support for updating schema memtable settings (CASSANDRA-1634)
 * cli --file option (CASSANDRA-1616)
 * reduce automatically chosen memtable sizes by 50% (CASSANDRA-1641)
 * move endpoint cache from snitch to strategy (CASSANDRA-1643)
 * fix commitlog recovery deleting the newly-created segment as well as
   the old ones (CASSANDRA-1644)
 * upgrade to Thrift 0.5 (CASSANDRA-1367)
 * renamed CL.DCQUORUM to LOCAL_QUORUM and DCQUORUMSYNC to EACH_QUORUM
 * cli truncate support (CASSANDRA-1653)
 * update GC settings in cassandra.bat (CASSANDRA-1636)
 * avoid logging when a node's ip/token is gossipped back to it (CASSANDRA-1666)


0.7-beta2
 * always use UTF-8 for hint keys (CASSANDRA-1439)
 * remove cassandra.yaml dependency from Hadoop and Pig (CASSADRA-1322)
 * expose CfDef metadata in describe_keyspaces (CASSANDRA-1363)
 * restore use of mmap_index_only option (CASSANDRA-1241)
 * dropping a keyspace with no column families generated an error 
   (CASSANDRA-1378)
 * rename RackAwareStrategy to OldNetworkTopologyStrategy, RackUnawareStrategy 
   to SimpleStrategy, DatacenterShardStrategy to NetworkTopologyStrategy,
   AbstractRackAwareSnitch to AbstractNetworkTopologySnitch (CASSANDRA-1392)
 * merge StorageProxy.mutate, mutateBlocking (CASSANDRA-1396)
 * faster UUIDType, LongType comparisons (CASSANDRA-1386, 1393)
 * fix setting read_repair_chance from CLI addColumnFamily (CASSANDRA-1399)
 * fix updates to indexed columns (CASSANDRA-1373)
 * fix race condition leaving to FileNotFoundException (CASSANDRA-1382)
 * fix sharded lock hash on index write path (CASSANDRA-1402)
 * add support for GT/E, LT/E in subordinate index clauses (CASSANDRA-1401)
 * cfId counter got out of sync when CFs were added (CASSANDRA-1403)
 * less chatty schema updates (CASSANDRA-1389)
 * rename column family mbeans. 'type' will now include either 
   'IndexColumnFamilies' or 'ColumnFamilies' depending on the CFS type.
   (CASSANDRA-1385)
 * disallow invalid keyspace and column family names. This includes name that
   matches a '^\w+' regex. (CASSANDRA-1377)
 * use JNA, if present, to take snapshots (CASSANDRA-1371)
 * truncate hints if starting 0.7 for the first time (CASSANDRA-1414)
 * fix FD leak in single-row slicepredicate queries (CASSANDRA-1416)
 * allow index expressions against columns that are not part of the 
   SlicePredicate (CASSANDRA-1410)
 * config-converter properly handles snitches and framed support 
   (CASSANDRA-1420)
 * remove keyspace argument from multiget_count (CASSANDRA-1422)
 * allow specifying cassandra.yaml location as (local or remote) URL
   (CASSANDRA-1126)
 * fix using DynamicEndpointSnitch with NetworkTopologyStrategy
   (CASSANDRA-1429)
 * Add CfDef.default_validation_class (CASSANDRA-891)
 * fix EstimatedHistogram.max (CASSANDRA-1413)
 * quorum read optimization (CASSANDRA-1622)
 * handle zero-length (or missing) rows during HH paging (CASSANDRA-1432)
 * include secondary indexes during schema migrations (CASSANDRA-1406)
 * fix commitlog header race during schema change (CASSANDRA-1435)
 * fix ColumnFamilyStoreMBeanIterator to use new type name (CASSANDRA-1433)
 * correct filename generated by xml->yaml converter (CASSANDRA-1419)
 * add CMSInitiatingOccupancyFraction=75 and UseCMSInitiatingOccupancyOnly
   to default JVM options
 * decrease jvm heap for cassandra-cli (CASSANDRA-1446)
 * ability to modify keyspaces and column family definitions on a live cluster
   (CASSANDRA-1285)
 * support for Hadoop Streaming [non-jvm map/reduce via stdin/out]
   (CASSANDRA-1368)
 * Move persistent sstable stats from the system table to an sstable component
   (CASSANDRA-1430)
 * remove failed bootstrap attempt from pending ranges when gossip times
   it out after 1h (CASSANDRA-1463)
 * eager-create tcp connections to other cluster members (CASSANDRA-1465)
 * enumerate stages and derive stage from message type instead of 
   transmitting separately (CASSANDRA-1465)
 * apply reversed flag during collation from different data sources
   (CASSANDRA-1450)
 * make failure to remove commitlog segment non-fatal (CASSANDRA-1348)
 * correct ordering of drain operations so CL.recover is no longer 
   necessary (CASSANDRA-1408)
 * removed keyspace from describe_splits method (CASSANDRA-1425)
 * rename check_schema_agreement to describe_schema_versions
   (CASSANDRA-1478)
 * fix QUORUM calculation for RF > 3 (CASSANDRA-1487)
 * remove tombstones during non-major compactions when bloom filter
   verifies that row does not exist in other sstables (CASSANDRA-1074)
 * nodes that coordinated a loadbalance in the past could not be seen by
   newly added nodes (CASSANDRA-1467)
 * exposed endpoint states (gossip details) via jmx (CASSANDRA-1467)
 * ensure that compacted sstables are not included when new readers are
   instantiated (CASSANDRA-1477)
 * by default, calculate heap size and memtable thresholds at runtime (CASSANDRA-1469)
 * fix races dealing with adding/dropping keyspaces and column families in
   rapid succession (CASSANDRA-1477)
 * clean up of Streaming system (CASSANDRA-1503, 1504, 1506)
 * add options to configure Thrift socket keepalive and buffer sizes (CASSANDRA-1426)
 * make contrib CassandraServiceDataCleaner recursive (CASSANDRA-1509)
 * min, max compaction threshold are configurable and persistent 
   per-ColumnFamily (CASSANDRA-1468)
 * fix replaying the last mutation in a commitlog unnecessarily 
   (CASSANDRA-1512)
 * invoke getDefaultUncaughtExceptionHandler from DTPE with the original
   exception rather than the ExecutionException wrapper (CASSANDRA-1226)
 * remove Clock from the Thrift (and Avro) API (CASSANDRA-1501)
 * Close intra-node sockets when connection is broken (CASSANDRA-1528)
 * RPM packaging spec file (CASSANDRA-786)
 * weighted request scheduler (CASSANDRA-1485)
 * treat expired columns as deleted (CASSANDRA-1539)
 * make IndexInterval configurable (CASSANDRA-1488)
 * add describe_snitch to Thrift API (CASSANDRA-1490)
 * MD5 authenticator compares plain text submitted password with MD5'd
   saved property, instead of vice versa (CASSANDRA-1447)
 * JMX MessagingService pending and completed counts (CASSANDRA-1533)
 * fix race condition processing repair responses (CASSANDRA-1511)
 * make repair blocking (CASSANDRA-1511)
 * create EndpointSnitchInfo and MBean to expose rack and DC (CASSANDRA-1491)
 * added option to contrib/word_count to output results back to Cassandra
   (CASSANDRA-1342)
 * rewrite Hadoop ColumnFamilyRecordWriter to pool connections, retry to
   multiple Cassandra nodes, and smooth impact on the Cassandra cluster
   by using smaller batch sizes (CASSANDRA-1434)
 * fix setting gc_grace_seconds via CLI (CASSANDRA-1549)
 * support TTL'd index values (CASSANDRA-1536)
 * make removetoken work like decommission (CASSANDRA-1216)
 * make cli comparator-aware and improve quote rules (CASSANDRA-1523,-1524)
 * make nodetool compact and cleanup blocking (CASSANDRA-1449)
 * add memtable, cache information to GCInspector logs (CASSANDRA-1558)
 * enable/disable HintedHandoff via JMX (CASSANDRA-1550)
 * Ignore stray files in the commit log directory (CASSANDRA-1547)
 * Disallow bootstrap to an in-use token (CASSANDRA-1561)


0.7-beta1
 * sstable versioning (CASSANDRA-389)
 * switched to slf4j logging (CASSANDRA-625)
 * add (optional) expiration time for column (CASSANDRA-699)
 * access levels for authentication/authorization (CASSANDRA-900)
 * add ReadRepairChance to CF definition (CASSANDRA-930)
 * fix heisenbug in system tests, especially common on OS X (CASSANDRA-944)
 * convert to byte[] keys internally and all public APIs (CASSANDRA-767)
 * ability to alter schema definitions on a live cluster (CASSANDRA-44)
 * renamed configuration file to cassandra.xml, and log4j.properties to
   log4j-server.properties, which must now be loaded from
   the classpath (which is how our scripts in bin/ have always done it)
   (CASSANDRA-971)
 * change get_count to require a SlicePredicate. create multi_get_count
   (CASSANDRA-744)
 * re-organized endpointsnitch implementations and added SimpleSnitch
   (CASSANDRA-994)
 * Added preload_row_cache option (CASSANDRA-946)
 * add CRC to commitlog header (CASSANDRA-999)
 * removed deprecated batch_insert and get_range_slice methods (CASSANDRA-1065)
 * add truncate thrift method (CASSANDRA-531)
 * http mini-interface using mx4j (CASSANDRA-1068)
 * optimize away copy of sliced row on memtable read path (CASSANDRA-1046)
 * replace constant-size 2GB mmaped segments and special casing for index 
   entries spanning segment boundaries, with SegmentedFile that computes 
   segments that always contain entire entries/rows (CASSANDRA-1117)
 * avoid reading large rows into memory during compaction (CASSANDRA-16)
 * added hadoop OutputFormat (CASSANDRA-1101)
 * efficient Streaming (no more anticompaction) (CASSANDRA-579)
 * split commitlog header into separate file and add size checksum to
   mutations (CASSANDRA-1179)
 * avoid allocating a new byte[] for each mutation on replay (CASSANDRA-1219)
 * revise HH schema to be per-endpoint (CASSANDRA-1142)
 * add joining/leaving status to nodetool ring (CASSANDRA-1115)
 * allow multiple repair sessions per node (CASSANDRA-1190)
 * optimize away MessagingService for local range queries (CASSANDRA-1261)
 * make framed transport the default so malformed requests can't OOM the 
   server (CASSANDRA-475)
 * significantly faster reads from row cache (CASSANDRA-1267)
 * take advantage of row cache during range queries (CASSANDRA-1302)
 * make GCGraceSeconds a per-ColumnFamily value (CASSANDRA-1276)
 * keep persistent row size and column count statistics (CASSANDRA-1155)
 * add IntegerType (CASSANDRA-1282)
 * page within a single row during hinted handoff (CASSANDRA-1327)
 * push DatacenterShardStrategy configuration into keyspace definition,
   eliminating datacenter.properties. (CASSANDRA-1066)
 * optimize forward slices starting with '' and single-index-block name 
   queries by skipping the column index (CASSANDRA-1338)
 * streaming refactor (CASSANDRA-1189)
 * faster comparison for UUID types (CASSANDRA-1043)
 * secondary index support (CASSANDRA-749 and subtasks)
 * make compaction buckets deterministic (CASSANDRA-1265)


0.6.6
 * Allow using DynamicEndpointSnitch with RackAwareStrategy (CASSANDRA-1429)
 * remove the remaining vestiges of the unfinished DatacenterShardStrategy 
   (replaced by NetworkTopologyStrategy in 0.7)
   

0.6.5
 * fix key ordering in range query results with RandomPartitioner
   and ConsistencyLevel > ONE (CASSANDRA-1145)
 * fix for range query starting with the wrong token range (CASSANDRA-1042)
 * page within a single row during hinted handoff (CASSANDRA-1327)
 * fix compilation on non-sun JDKs (CASSANDRA-1061)
 * remove String.trim() call on row keys in batch mutations (CASSANDRA-1235)
 * Log summary of dropped messages instead of spamming log (CASSANDRA-1284)
 * add dynamic endpoint snitch (CASSANDRA-981)
 * fix streaming for keyspaces with hyphens in their name (CASSANDRA-1377)
 * fix errors in hard-coded bloom filter optKPerBucket by computing it
   algorithmically (CASSANDRA-1220
 * remove message deserialization stage, and uncap read/write stages
   so slow reads/writes don't block gossip processing (CASSANDRA-1358)
 * add jmx port configuration to Debian package (CASSANDRA-1202)
 * use mlockall via JNA, if present, to prevent Linux from swapping
   out parts of the JVM (CASSANDRA-1214)


0.6.4
 * avoid queuing multiple hint deliveries for the same endpoint
   (CASSANDRA-1229)
 * better performance for and stricter checking of UTF8 column names
   (CASSANDRA-1232)
 * extend option to lower compaction priority to hinted handoff
   as well (CASSANDRA-1260)
 * log errors in gossip instead of re-throwing (CASSANDRA-1289)
 * avoid aborting commitlog replay prematurely if a flushed-but-
   not-removed commitlog segment is encountered (CASSANDRA-1297)
 * fix duplicate rows being read during mapreduce (CASSANDRA-1142)
 * failure detection wasn't closing command sockets (CASSANDRA-1221)
 * cassandra-cli.bat works on windows (CASSANDRA-1236)
 * pre-emptively drop requests that cannot be processed within RPCTimeout
   (CASSANDRA-685)
 * add ack to Binary write verb and update CassandraBulkLoader
   to wait for acks for each row (CASSANDRA-1093)
 * added describe_partitioner Thrift method (CASSANDRA-1047)
 * Hadoop jobs no longer require the Cassandra storage-conf.xml
   (CASSANDRA-1280, CASSANDRA-1047)
 * log thread pool stats when GC is excessive (CASSANDRA-1275)
 * remove gossip message size limit (CASSANDRA-1138)
 * parallelize local and remote reads during multiget, and respect snitch 
   when determining whether to do local read for CL.ONE (CASSANDRA-1317)
 * fix read repair to use requested consistency level on digest mismatch,
   rather than assuming QUORUM (CASSANDRA-1316)
 * process digest mismatch re-reads in parallel (CASSANDRA-1323)
 * switch hints CF comparator to BytesType (CASSANDRA-1274)


0.6.3
 * retry to make streaming connections up to 8 times. (CASSANDRA-1019)
 * reject describe_ring() calls on invalid keyspaces (CASSANDRA-1111)
 * fix cache size calculation for size of 100% (CASSANDRA-1129)
 * fix cache capacity only being recalculated once (CASSANDRA-1129)
 * remove hourly scan of all hints on the off chance that the gossiper
   missed a status change; instead, expose deliverHintsToEndpoint to JMX
   so it can be done manually, if necessary (CASSANDRA-1141)
 * don't reject reads at CL.ALL (CASSANDRA-1152)
 * reject deletions to supercolumns in CFs containing only standard
   columns (CASSANDRA-1139)
 * avoid preserving login information after client disconnects
   (CASSANDRA-1057)
 * prefer sun jdk to openjdk in debian init script (CASSANDRA-1174)
 * detect partioner config changes between restarts and fail fast 
   (CASSANDRA-1146)
 * use generation time to resolve node token reassignment disagreements
   (CASSANDRA-1118)
 * restructure the startup ordering of Gossiper and MessageService to avoid
   timing anomalies (CASSANDRA-1160)
 * detect incomplete commit log hearders (CASSANDRA-1119)
 * force anti-entropy service to stream files on the stream stage to avoid
   sending streams out of order (CASSANDRA-1169)
 * remove inactive stream managers after AES streams files (CASSANDRA-1169)
 * allow removing entire row through batch_mutate Deletion (CASSANDRA-1027)
 * add JMX metrics for row-level bloom filter false positives (CASSANDRA-1212)
 * added a redhat init script to contrib (CASSANDRA-1201)
 * use midpoint when bootstrapping a new machine into range with not
   much data yet instead of random token (CASSANDRA-1112)
 * kill server on OOM in executor stage as well as Thrift (CASSANDRA-1226)
 * remove opportunistic repairs, when two machines with overlapping replica
   responsibilities happen to finish major compactions of the same CF near
   the same time.  repairs are now fully manual (CASSANDRA-1190)
 * add ability to lower compaction priority (default is no change from 0.6.2)
   (CASSANDRA-1181)


0.6.2
 * fix contrib/word_count build. (CASSANDRA-992)
 * split CommitLogExecutorService into BatchCommitLogExecutorService and 
   PeriodicCommitLogExecutorService (CASSANDRA-1014)
 * add latency histograms to CFSMBean (CASSANDRA-1024)
 * make resolving timestamp ties deterministic by using value bytes
   as a tiebreaker (CASSANDRA-1039)
 * Add option to turn off Hinted Handoff (CASSANDRA-894)
 * fix windows startup (CASSANDRA-948)
 * make concurrent_reads, concurrent_writes configurable at runtime via JMX
   (CASSANDRA-1060)
 * disable GCInspector on non-Sun JVMs (CASSANDRA-1061)
 * fix tombstone handling in sstable rows with no other data (CASSANDRA-1063)
 * fix size of row in spanned index entries (CASSANDRA-1056)
 * install json2sstable, sstable2json, and sstablekeys to Debian package
 * StreamingService.StreamDestinations wouldn't empty itself after streaming
   finished (CASSANDRA-1076)
 * added Collections.shuffle(splits) before returning the splits in 
   ColumnFamilyInputFormat (CASSANDRA-1096)
 * do not recalculate cache capacity post-compaction if it's been manually 
   modified (CASSANDRA-1079)
 * better defaults for flush sorter + writer executor queue sizes
   (CASSANDRA-1100)
 * windows scripts for SSTableImport/Export (CASSANDRA-1051)
 * windows script for nodetool (CASSANDRA-1113)
 * expose PhiConvictThreshold (CASSANDRA-1053)
 * make repair of RF==1 a no-op (CASSANDRA-1090)
 * improve default JVM GC options (CASSANDRA-1014)
 * fix SlicePredicate serialization inside Hadoop jobs (CASSANDRA-1049)
 * close Thrift sockets in Hadoop ColumnFamilyRecordReader (CASSANDRA-1081)


0.6.1
 * fix NPE in sstable2json when no excluded keys are given (CASSANDRA-934)
 * keep the replica set constant throughout the read repair process
   (CASSANDRA-937)
 * allow querying getAllRanges with empty token list (CASSANDRA-933)
 * fix command line arguments inversion in clustertool (CASSANDRA-942)
 * fix race condition that could trigger a false-positive assertion
   during post-flush discard of old commitlog segments (CASSANDRA-936)
 * fix neighbor calculation for anti-entropy repair (CASSANDRA-924)
 * perform repair even for small entropy differences (CASSANDRA-924)
 * Use hostnames in CFInputFormat to allow Hadoop's naive string-based
   locality comparisons to work (CASSANDRA-955)
 * cache read-only BufferedRandomAccessFile length to avoid
   3 system calls per invocation (CASSANDRA-950)
 * nodes with IPv6 (and no IPv4) addresses could not join cluster
   (CASSANDRA-969)
 * Retrieve the correct number of undeleted columns, if any, from
   a supercolumn in a row that had been deleted previously (CASSANDRA-920)
 * fix index scans that cross the 2GB mmap boundaries for both mmap
   and standard i/o modes (CASSANDRA-866)
 * expose drain via nodetool (CASSANDRA-978)


0.6.0-RC1
 * JMX drain to flush memtables and run through commit log (CASSANDRA-880)
 * Bootstrapping can skip ranges under the right conditions (CASSANDRA-902)
 * fix merging row versions in range_slice for CL > ONE (CASSANDRA-884)
 * default write ConsistencyLeven chaned from ZERO to ONE
 * fix for index entries spanning mmap buffer boundaries (CASSANDRA-857)
 * use lexical comparison if time part of TimeUUIDs are the same 
   (CASSANDRA-907)
 * bound read, mutation, and response stages to fix possible OOM
   during log replay (CASSANDRA-885)
 * Use microseconds-since-epoch (UTC) in cli, instead of milliseconds
 * Treat batch_mutate Deletion with null supercolumn as "apply this predicate 
   to top level supercolumns" (CASSANDRA-834)
 * Streaming destination nodes do not update their JMX status (CASSANDRA-916)
 * Fix internal RPC timeout calculation (CASSANDRA-911)
 * Added Pig loadfunc to contrib/pig (CASSANDRA-910)


0.6.0-beta3
 * fix compaction bucketing bug (CASSANDRA-814)
 * update windows batch file (CASSANDRA-824)
 * deprecate KeysCachedFraction configuration directive in favor
   of KeysCached; move to unified-per-CF key cache (CASSANDRA-801)
 * add invalidateRowCache to ColumnFamilyStoreMBean (CASSANDRA-761)
 * send Handoff hints to natural locations to reduce load on
   remaining nodes in a failure scenario (CASSANDRA-822)
 * Add RowWarningThresholdInMB configuration option to warn before very 
   large rows get big enough to threaten node stability, and -x option to
   be able to remove them with sstable2json if the warning is unheeded
   until it's too late (CASSANDRA-843)
 * Add logging of GC activity (CASSANDRA-813)
 * fix ConcurrentModificationException in commitlog discard (CASSANDRA-853)
 * Fix hardcoded row count in Hadoop RecordReader (CASSANDRA-837)
 * Add a jmx status to the streaming service and change several DEBUG
   messages to INFO (CASSANDRA-845)
 * fix classpath in cassandra-cli.bat for Windows (CASSANDRA-858)
 * allow re-specifying host, port to cassandra-cli if invalid ones
   are first tried (CASSANDRA-867)
 * fix race condition handling rpc timeout in the coordinator
   (CASSANDRA-864)
 * Remove CalloutLocation and StagingFileDirectory from storage-conf files 
   since those settings are no longer used (CASSANDRA-878)
 * Parse a long from RowWarningThresholdInMB instead of an int (CASSANDRA-882)
 * Remove obsolete ControlPort code from DatabaseDescriptor (CASSANDRA-886)
 * move skipBytes side effect out of assert (CASSANDRA-899)
 * add "double getLoad" to StorageServiceMBean (CASSANDRA-898)
 * track row stats per CF at compaction time (CASSANDRA-870)
 * disallow CommitLogDirectory matching a DataFileDirectory (CASSANDRA-888)
 * default key cache size is 200k entries, changed from 10% (CASSANDRA-863)
 * add -Dcassandra-foreground=yes to cassandra.bat
 * exit if cluster name is changed unexpectedly (CASSANDRA-769)


0.6.0-beta1/beta2
 * add batch_mutate thrift command, deprecating batch_insert (CASSANDRA-336)
 * remove get_key_range Thrift API, deprecated in 0.5 (CASSANDRA-710)
 * add optional login() Thrift call for authentication (CASSANDRA-547)
 * support fat clients using gossiper and StorageProxy to perform
   replication in-process [jvm-only] (CASSANDRA-535)
 * support mmapped I/O for reads, on by default on 64bit JVMs 
   (CASSANDRA-408, CASSANDRA-669)
 * improve insert concurrency, particularly during Hinted Handoff
   (CASSANDRA-658)
 * faster network code (CASSANDRA-675)
 * stress.py moved to contrib (CASSANDRA-635)
 * row caching [must be explicitly enabled per-CF in config] (CASSANDRA-678)
 * present a useful measure of compaction progress in JMX (CASSANDRA-599)
 * add bin/sstablekeys (CASSNADRA-679)
 * add ConsistencyLevel.ANY (CASSANDRA-687)
 * make removetoken remove nodes from gossip entirely (CASSANDRA-644)
 * add ability to set cache sizes at runtime (CASSANDRA-708)
 * report latency and cache hit rate statistics with lifetime totals
   instead of average over the last minute (CASSANDRA-702)
 * support get_range_slice for RandomPartitioner (CASSANDRA-745)
 * per-keyspace replication factory and replication strategy (CASSANDRA-620)
 * track latency in microseconds (CASSANDRA-733)
 * add describe_ Thrift methods, deprecating get_string_property and 
   get_string_list_property
 * jmx interface for tracking operation mode and streams in general.
   (CASSANDRA-709)
 * keep memtables in sorted order to improve range query performance
   (CASSANDRA-799)
 * use while loop instead of recursion when trimming sstables compaction list 
   to avoid blowing stack in pathological cases (CASSANDRA-804)
 * basic Hadoop map/reduce support (CASSANDRA-342)


0.5.1
 * ensure all files for an sstable are streamed to the same directory.
   (CASSANDRA-716)
 * more accurate load estimate for bootstrapping (CASSANDRA-762)
 * tolerate dead or unavailable bootstrap target on write (CASSANDRA-731)
 * allow larger numbers of keys (> 140M) in a sstable bloom filter
   (CASSANDRA-790)
 * include jvm argument improvements from CASSANDRA-504 in debian package
 * change streaming chunk size to 32MB to accomodate Windows XP limitations
   (was 64MB) (CASSANDRA-795)
 * fix get_range_slice returning results in the wrong order (CASSANDRA-781)
 

0.5.0 final
 * avoid attempting to delete temporary bootstrap files twice (CASSANDRA-681)
 * fix bogus NaN in nodeprobe cfstats output (CASSANDRA-646)
 * provide a policy for dealing with single thread executors w/ a full queue
   (CASSANDRA-694)
 * optimize inner read in MessagingService, vastly improving multiple-node
   performance (CASSANDRA-675)
 * wait for table flush before streaming data back to a bootstrapping node.
   (CASSANDRA-696)
 * keep track of bootstrapping sources by table so that bootstrapping doesn't 
   give the indication of finishing early (CASSANDRA-673)


0.5.0 RC3
 * commit the correct version of the patch for CASSANDRA-663


0.5.0 RC2 (unreleased)
 * fix bugs in converting get_range_slice results to Thrift 
   (CASSANDRA-647, CASSANDRA-649)
 * expose java.util.concurrent.TimeoutException in StorageProxy methods
   (CASSANDRA-600)
 * TcpConnectionManager was holding on to disconnected connections, 
   giving the false indication they were being used. (CASSANDRA-651)
 * Remove duplicated write. (CASSANDRA-662)
 * Abort bootstrap if IP is already in the token ring (CASSANDRA-663)
 * increase default commitlog sync period, and wait for last sync to 
   finish before submitting another (CASSANDRA-668)


0.5.0 RC1
 * Fix potential NPE in get_range_slice (CASSANDRA-623)
 * add CRC32 to commitlog entries (CASSANDRA-605)
 * fix data streaming on windows (CASSANDRA-630)
 * GC compacted sstables after cleanup and compaction (CASSANDRA-621)
 * Speed up anti-entropy validation (CASSANDRA-629)
 * Fix anti-entropy assertion error (CASSANDRA-639)
 * Fix pending range conflicts when bootstapping or moving
   multiple nodes at once (CASSANDRA-603)
 * Handle obsolete gossip related to node movement in the case where
   one or more nodes is down when the movement occurs (CASSANDRA-572)
 * Include dead nodes in gossip to avoid a variety of problems
   and fix HH to removed nodes (CASSANDRA-634)
 * return an InvalidRequestException for mal-formed SlicePredicates
   (CASSANDRA-643)
 * fix bug determining closest neighbor for use in multiple datacenters
   (CASSANDRA-648)
 * Vast improvements in anticompaction speed (CASSANDRA-607)
 * Speed up log replay and writes by avoiding redundant serializations
   (CASSANDRA-652)


0.5.0 beta 2
 * Bootstrap improvements (several tickets)
 * add nodeprobe repair anti-entropy feature (CASSANDRA-193, CASSANDRA-520)
 * fix possibility of partition when many nodes restart at once
   in clusters with multiple seeds (CASSANDRA-150)
 * fix NPE in get_range_slice when no data is found (CASSANDRA-578)
 * fix potential NPE in hinted handoff (CASSANDRA-585)
 * fix cleanup of local "system" keyspace (CASSANDRA-576)
 * improve computation of cluster load balance (CASSANDRA-554)
 * added super column read/write, column count, and column/row delete to
   cassandra-cli (CASSANDRA-567, CASSANDRA-594)
 * fix returning live subcolumns of deleted supercolumns (CASSANDRA-583)
 * respect JAVA_HOME in bin/ scripts (several tickets)
 * add StorageService.initClient for fat clients on the JVM (CASSANDRA-535)
   (see contrib/client_only for an example of use)
 * make consistency_level functional in get_range_slice (CASSANDRA-568)
 * optimize key deserialization for RandomPartitioner (CASSANDRA-581)
 * avoid GCing tombstones except on major compaction (CASSANDRA-604)
 * increase failure conviction threshold, resulting in less nodes
   incorrectly (and temporarily) marked as down (CASSANDRA-610)
 * respect memtable thresholds during log replay (CASSANDRA-609)
 * support ConsistencyLevel.ALL on read (CASSANDRA-584)
 * add nodeprobe removetoken command (CASSANDRA-564)


0.5.0 beta
 * Allow multiple simultaneous flushes, improving flush throughput 
   on multicore systems (CASSANDRA-401)
 * Split up locks to improve write and read throughput on multicore systems
   (CASSANDRA-444, CASSANDRA-414)
 * More efficient use of memory during compaction (CASSANDRA-436)
 * autobootstrap option: when enabled, all non-seed nodes will attempt
   to bootstrap when started, until bootstrap successfully
   completes. -b option is removed.  (CASSANDRA-438)
 * Unless a token is manually specified in the configuration xml,
   a bootstraping node will use a token that gives it half the
   keys from the most-heavily-loaded node in the cluster,
   instead of generating a random token. 
   (CASSANDRA-385, CASSANDRA-517)
 * Miscellaneous bootstrap fixes (several tickets)
 * Ability to change a node's token even after it has data on it
   (CASSANDRA-541)
 * Ability to decommission a live node from the ring (CASSANDRA-435)
 * Semi-automatic loadbalancing via nodeprobe (CASSANDRA-192)
 * Add ability to set compaction thresholds at runtime via
   JMX / nodeprobe.  (CASSANDRA-465)
 * Add "comment" field to ColumnFamily definition. (CASSANDRA-481)
 * Additional JMX metrics (CASSANDRA-482)
 * JSON based export and import tools (several tickets)
 * Hinted Handoff fixes (several tickets)
 * Add key cache to improve read performance (CASSANDRA-423)
 * Simplified construction of custom ReplicationStrategy classes
   (CASSANDRA-497)
 * Graphical application (Swing) for ring integrity verification and 
   visualization was added to contrib (CASSANDRA-252)
 * Add DCQUORUM, DCQUORUMSYNC consistency levels and corresponding
   ReplicationStrategy / EndpointSnitch classes.  Experimental.
   (CASSANDRA-492)
 * Web client interface added to contrib (CASSANDRA-457)
 * More-efficient flush for Random, CollatedOPP partitioners 
   for normal writes (CASSANDRA-446) and bulk load (CASSANDRA-420)
 * Add MemtableFlushAfterMinutes, a global replacement for the old 
   per-CF FlushPeriodInMinutes setting (CASSANDRA-463)
 * optimizations to slice reading (CASSANDRA-350) and supercolumn
   queries (CASSANDRA-510)
 * force binding to given listenaddress for nodes with multiple
   interfaces (CASSANDRA-546)
 * stress.py benchmarking tool improvements (several tickets)
 * optimized replica placement code (CASSANDRA-525)
 * faster log replay on restart (CASSANDRA-539, CASSANDRA-540)
 * optimized local-node writes (CASSANDRA-558)
 * added get_range_slice, deprecating get_key_range (CASSANDRA-344)
 * expose TimedOutException to thrift (CASSANDRA-563)
 

0.4.2
 * Add validation disallowing null keys (CASSANDRA-486)
 * Fix race conditions in TCPConnectionManager (CASSANDRA-487)
 * Fix using non-utf8-aware comparison as a sanity check.
   (CASSANDRA-493)
 * Improve default garbage collector options (CASSANDRA-504)
 * Add "nodeprobe flush" (CASSANDRA-505)
 * remove NotFoundException from get_slice throws list (CASSANDRA-518)
 * fix get (not get_slice) of entire supercolumn (CASSANDRA-508)
 * fix null token during bootstrap (CASSANDRA-501)


0.4.1
 * Fix FlushPeriod columnfamily configuration regression
   (CASSANDRA-455)
 * Fix long column name support (CASSANDRA-460)
 * Fix for serializing a row that only contains tombstones
   (CASSANDRA-458)
 * Fix for discarding unneeded commitlog segments (CASSANDRA-459)
 * Add SnapshotBeforeCompaction configuration option (CASSANDRA-426)
 * Fix compaction abort under insufficient disk space (CASSANDRA-473)
 * Fix reading subcolumn slice from tombstoned CF (CASSANDRA-484)
 * Fix race condition in RVH causing occasional NPE (CASSANDRA-478)


0.4.0
 * fix get_key_range problems when a node is down (CASSANDRA-440)
   and add UnavailableException to more Thrift methods
 * Add example EndPointSnitch contrib code (several tickets)


0.4.0 RC2
 * fix SSTable generation clash during compaction (CASSANDRA-418)
 * reject method calls with null parameters (CASSANDRA-308)
 * properly order ranges in nodeprobe output (CASSANDRA-421)
 * fix logging of certain errors on executor threads (CASSANDRA-425)


0.4.0 RC1
 * Bootstrap feature is live; use -b on startup (several tickets)
 * Added multiget api (CASSANDRA-70)
 * fix Deadlock with SelectorManager.doProcess and TcpConnection.write
   (CASSANDRA-392)
 * remove key cache b/c of concurrency bugs in third-party
   CLHM library (CASSANDRA-405)
 * update non-major compaction logic to use two threshold values
   (CASSANDRA-407)
 * add periodic / batch commitlog sync modes (several tickets)
 * inline BatchMutation into batch_insert params (CASSANDRA-403)
 * allow setting the logging level at runtime via mbean (CASSANDRA-402)
 * change default comparator to BytesType (CASSANDRA-400)
 * add forwards-compatible ConsistencyLevel parameter to get_key_range
   (CASSANDRA-322)
 * r/m special case of blocking for local destination when writing with 
   ConsistencyLevel.ZERO (CASSANDRA-399)
 * Fixes to make BinaryMemtable [bulk load interface] useful (CASSANDRA-337);
   see contrib/bmt_example for an example of using it.
 * More JMX properties added (several tickets)
 * Thrift changes (several tickets)
    - Merged _super get methods with the normal ones; return values
      are now of ColumnOrSuperColumn.
    - Similarly, merged batch_insert_super into batch_insert.



0.4.0 beta
 * On-disk data format has changed to allow billions of keys/rows per
   node instead of only millions
 * Multi-keyspace support
 * Scan all sstables for all queries to avoid situations where
   different types of operation on the same ColumnFamily could
   disagree on what data was present
 * Snapshot support via JMX
 * Thrift API has changed a _lot_:
    - removed time-sorted CFs; instead, user-defined comparators
      may be defined on the column names, which are now byte arrays.
      Default comparators are provided for UTF8, Bytes, Ascii, Long (i64),
      and UUID types.
    - removed colon-delimited strings in thrift api in favor of explicit
      structs such as ColumnPath, ColumnParent, etc.  Also normalized
      thrift struct and argument naming.
    - Added columnFamily argument to get_key_range.
    - Change signature of get_slice to accept starting and ending
      columns as well as an offset.  (This allows use of indexes.)
      Added "ascending" flag to allow reasonably-efficient reverse
      scans as well.  Removed get_slice_by_range as redundant.
    - get_key_range operates on one CF at a time
    - changed `block` boolean on insert methods to ConsistencyLevel enum,
      with options of NONE, ONE, QUORUM, and ALL.
    - added similar consistency_level parameter to read methods
    - column-name-set slice with no names given now returns zero columns
      instead of all of them.  ("all" can run your server out of memory.
      use a range-based slice with a high max column count instead.)
 * Removed the web interface. Node information can now be obtained by 
   using the newly introduced nodeprobe utility.
 * More JMX stats
 * Remove magic values from internals (e.g. special key to indicate
   when to flush memtables)
 * Rename configuration "table" to "keyspace"
 * Moved to crash-only design; no more shutdown (just kill the process)
 * Lots of bug fixes

Full list of issues resolved in 0.4 is at https://issues.apache.org/jira/secure/IssueNavigator.jspa?reset=true&&pid=12310865&fixfor=12313862&resolution=1&sorter/field=issuekey&sorter/order=DESC


0.3.0 RC3
 * Fix potential deadlock under load in TCPConnection.
   (CASSANDRA-220)


0.3.0 RC2
 * Fix possible data loss when server is stopped after replaying
   log but before new inserts force memtable flush.
   (CASSANDRA-204)
 * Added BUGS file


0.3.0 RC1
 * Range queries on keys, including user-defined key collation
 * Remove support
 * Workarounds for a weird bug in JDK select/register that seems
   particularly common on VM environments. Cassandra should deploy
   fine on EC2 now
 * Much improved infrastructure: the beginnings of a decent test suite
   ("ant test" for unit tests; "nosetests" for system tests), code
   coverage reporting, etc.
 * Expanded node status reporting via JMX
 * Improved error reporting/logging on both server and client
 * Reduced memory footprint in default configuration
 * Combined blocking and non-blocking versions of insert APIs
 * Added FlushPeriodInMinutes configuration parameter to force
   flushing of infrequently-updated ColumnFamilies<|MERGE_RESOLUTION|>--- conflicted
+++ resolved
@@ -1,4 +1,3 @@
-<<<<<<< HEAD
 2.1.6
  * Add support for top-k custom 2i queries (CASSANDRA-8717)
  * Fix error when dropping table during compaction (CASSANDRA-9251)
@@ -14,10 +13,7 @@
  * Use higher timeout for prepair and snapshot in repair (CASSANDRA-9261)
  * Fix anticompaction blocking ANTI_ENTROPY stage (CASSANDRA-9151)
 Merged from 2.0:
-=======
-2.0.15:
  * (cqlsh) Add SERIAL and LOCAL_SERIAL consistency levels (CASSANDRA-8051)
->>>>>>> afe541a4
  * Fix index selection during rebuild with certain table layouts (CASSANDRA-9281)
  * Fix partition-level-delete-only workload accounting (CASSANDRA-9194)
  * Allow scrub to handle corrupted compressed chunks (CASSANDRA-9140)
